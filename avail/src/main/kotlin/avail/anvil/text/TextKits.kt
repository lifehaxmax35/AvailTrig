--- conflicted
+++ resolved
@@ -146,14 +146,10 @@
 {
 	override val defaultActions = super.defaultActions + arrayOf<Action>(
 		GoToDialogAction,
+		OpenPhraseView,
 		OpenStructureView,
-<<<<<<< HEAD
 		Refresh,
 		RefreshStylesheet
-=======
-		OpenPhraseView,
-		Refresh
->>>>>>> 354f1873
 	)
 }
 
