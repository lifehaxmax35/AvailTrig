/*
 * StructureView.kt
 * Copyright © 1993-2022, The Avail Foundation, LLC.
 * All rights reserved.
 *
 * Redistribution and use in source and binary forms, with or without
 * modification, are permitted provided that the following conditions are met:
 *
 *  * Redistributions of source code must retain the above copyright notice,
 *    this list of conditions and the following disclaimer.
 *
 *  * Redistributions in binary form must reproduce the above copyright notice,
 *    this list of conditions and the following disclaimer in the documentation
 *    and/or other materials provided with the distribution.
 *
 *  * Neither the name of the copyright holder nor the names of the contributors
 *    may be used to endorse or promote products derived from this software
 *    without specific prior written permission.
 *
 * THIS SOFTWARE IS PROVIDED BY THE COPYRIGHT HOLDERS AND CONTRIBUTORS "AS IS"
 * AND ANY EXPRESS OR IMPLIED WARRANTIES, INCLUDING, BUT NOT LIMITED TO, THE
 * IMPLIED WARRANTIES OF MERCHANTABILITY AND FITNESS FOR A PARTICULAR PURPOSE
 * ARE DISCLAIMED. IN NO EVENT SHALL THE COPYRIGHT HOLDER OR CONTRIBUTORS BE
 * LIABLE FOR ANY DIRECT, INDIRECT, INCIDENTAL, SPECIAL, EXEMPLARY, OR
 * CONSEQUENTIAL DAMAGES (INCLUDING, BUT NOT LIMITED TO, PROCUREMENT OF
 * SUBSTITUTE GOODS OR SERVICES; LOSS OF USE, DATA, OR PROFITS; OR BUSINESS
 * INTERRUPTION) HOWEVER CAUSED AND ON ANY THEORY OF LIABILITY, WHETHER IN
 * CONTRACT, STRICT LIABILITY, OR TORT (INCLUDING NEGLIGENCE OR OTHERWISE)
 * ARISING IN ANY WAY OUT OF THE USE OF THIS SOFTWARE, EVEN IF ADVISED OF THE
 * POSSIBILITY OF SUCH DAMAGE.
 */

package avail.environment.views

import avail.compiler.ModuleManifestEntry
import avail.compiler.SideEffectKind
import avail.environment.AvailEditor
import avail.environment.AvailWorkbench
import avail.environment.window.WorkbenchFrame
import avail.environment.createScrollPane
import avail.environment.icons.StructureIcons
import avail.environment.nodes.ManifestEntryNameNode
import avail.environment.nodes.ManifestEntryNode
import avail.environment.window.LayoutConfiguration
import java.awt.BorderLayout
import java.awt.Color
import java.awt.Component
import java.awt.Dimension
import java.awt.Font
import java.awt.event.KeyAdapter
import java.awt.event.KeyEvent
import java.awt.event.MouseAdapter
import java.awt.event.MouseEvent
import java.awt.event.WindowAdapter
import java.awt.event.WindowEvent
import javax.swing.BorderFactory
import javax.swing.BorderFactory.createLineBorder
import javax.swing.GroupLayout
import javax.swing.JButton
<<<<<<< HEAD
=======
import javax.swing.JFrame
>>>>>>> 644a3577
import javax.swing.JLabel
import javax.swing.JPanel
import javax.swing.JTree
import javax.swing.SwingUtilities
import javax.swing.ToolTipManager
import javax.swing.border.Border
import javax.swing.border.EmptyBorder
import javax.swing.tree.DefaultMutableTreeNode
import javax.swing.tree.DefaultTreeCellRenderer
import javax.swing.tree.DefaultTreeModel
import javax.swing.tree.TreeSelectionModel

/**
 * The panel for a module's structure view that lists the top level
 * [ModuleManifestEntry]s.
 *
<<<<<<< HEAD
<<<<<<< HEAD
<<<<<<< HEAD
 * @author Richard Arriaga
=======
 * @author Richard Arriaga &lt;rich@availlang.org&gt;
>>>>>>> a6d00a85e (Fixed button responsiveness in `StructureViewPanel`.)
=======
 * @author Richard Arriaga &lt;rich@availlang.org&gt;
>>>>>>> 644a3577a (Fixed button responsiveness in `StructureViewPanel`.)
=======
 * @author Richard Arriaga &lt;rich@availlang.org&gt;
>>>>>>> 644a3577
 * @author Todd L Smith &lt;todd@availlang.org&gt;
 */
class StructureViewPanel constructor (
	override val workbench: AvailWorkbench,
	private val onClose: () -> Unit
): WorkbenchFrame("Structure")
{
	/**
	 * The presently associated [AvailEditor] for the displayed
	 * [ModuleManifestEntry]s or `null` if none displayed.
	 */
	internal var editor: AvailEditor? = null
		private set

	override val layoutConfiguration: LayoutConfiguration =
		LayoutConfiguration.initialConfiguration

	/**
	 * The list of [ModuleManifestEntry]s being displayed.
	 */
	private var manifestEntries = listOf<ModuleManifestEntry>()

	/**
	 * The [Set] of [SideEffectKind]s that are to be excluded from the view.
	 */
	private val filterExcludeSet = mutableSetOf<SideEffectKind>()

	/**
	 * The last selected [SortBy] for sorting the [manifestEntries] in the
	 * view.
	 */
	private var lastSortBy = SortBy.LINE_NUMBER

	/**
	 * The path to the module.
	 */
	private val modulePath = JLabel("")

	private fun selectedBorder (): Border =
		BorderFactory.createCompoundBorder(
			createLineBorder(
				Color.GREEN, SELECTION_BORDER_THICKNESS),
			EmptyBorder(3, 3, 3, 3))

	private fun unselectedBorder (): Border =
		BorderFactory.createCompoundBorder(
			createLineBorder(
				translucent, SELECTION_BORDER_THICKNESS),
			EmptyBorder(3, 3, 3, 3))

	/**
	 * The top bar for choosing options for viewing the structure.
	 */
	private val optionsBar = JPanel().apply {
		minimumSize = Dimension(450, 50)
		maximumSize = Dimension(450, 50)
		preferredSize = Dimension(450, 50)
		val sortAlpha = JButton("🔠")
		val sortPosition = JButton("🔢")
		sortAlpha.apply {
			font = Font("Serif", Font.PLAIN, 18)
			addActionListener {
				border = selectedBorder()
				sortPosition.border = unselectedBorder()
				updateView(editor, sortBy = SortBy.SUMMARY_TEXT)
			}
		}
		sortPosition.apply {
			border = createLineBorder(Color.GREEN, SELECTION_BORDER_THICKNESS)
			font = Font("Serif", Font.PLAIN, 18)
			addActionListener {
				sortAlpha.border = unselectedBorder()
				border = selectedBorder()
				updateView(
					editor,
					sortBy = SortBy.LINE_NUMBER)
			}
		}
		add(sortAlpha)
		add(sortPosition)
		SideEffectKind.values().forEach {
			val iconLabel = JButton(StructureIcons.icon(19, it))
			iconLabel.apply {
				border = selectedBorder()
				toolTipText =
					when (it)
					{
						SideEffectKind.ATOM_DEFINITION_KIND -> "Atom"
						SideEffectKind.METHOD_DEFINITION_KIND -> "Method"
						SideEffectKind.ABSTRACT_METHOD_DEFINITION_KIND ->
							"Abstract Method"
						SideEffectKind.FORWARD_METHOD_DEFINITION_KIND ->
							"Forward Method"
						SideEffectKind.MACRO_DEFINITION_KIND -> "Macro"
						SideEffectKind.SEMANTIC_RESTRICTION_KIND ->
							"Semantic Restriction"
						SideEffectKind.GRAMMATICAL_RESTRICTION_KIND ->
							"Grammatical Restriction"
						SideEffectKind.SEAL_KIND ->
							"Sealed Method"
						SideEffectKind.LEXER_KIND -> "Lexer"
						SideEffectKind.MODULE_CONSTANT_KIND -> "Constant"
						SideEffectKind.MODULE_VARIABLE_KIND -> "Variable"
					}
				addActionListener { _ ->
					if (filterExcludeSet.contains(it))
					{
						iconLabel.border = selectedBorder()
						filterExcludeSet.remove(it)
					}
					else
					{
						iconLabel.border = unselectedBorder()
						filterExcludeSet.add(it)
					}
					updateView(editor)
				}
			}
			add(iconLabel)
		}
		pack()
	}

	/**
	 * The [JTree] that contains the structure.
	 */
	private val structureViewTree: JTree =
		JTree(DefaultMutableTreeNode("Structure")).apply {
			ToolTipManager.sharedInstance().registerComponent(this)
		}

	init
	{
		val panel = JPanel(BorderLayout(20, 20))
		panel.border = EmptyBorder(10, 10, 10, 10)
		background = panel.background
		structureViewTree.run {
			background = null
			toolTipText = "Structure View"
			isEditable = false
			isEnabled = true
			isFocusable = true
			selectionModel.selectionMode =
				TreeSelectionModel.SINGLE_TREE_SELECTION
			toggleClickCount = 0
			showsRootHandles = true
			isRootVisible = false
			cellRenderer = treeRenderer
			addMouseListener(
				object : MouseAdapter()
				{
					override fun mouseClicked(e: MouseEvent)
					{
						if (e.clickCount == 1 && e.button == MouseEvent.BUTTON1)
						{
							e.consume()
							selection()
						}
					}
				})
			addKeyListener(object: KeyAdapter() {
				override fun keyPressed(e: KeyEvent)
				{
					if(e.keyCode == KeyEvent.VK_ENTER)
					{
						selection()
					}
				}
			})
		}
		minimumSize = Dimension(450, 350)
		preferredSize = Dimension(450, 600)
		val scrollView = createScrollPane(structureViewTree)
		panel.layout = GroupLayout(panel).apply {
			autoCreateGaps = true
			setHorizontalGroup(
				createParallelGroup()
					.addComponent(optionsBar, GroupLayout.Alignment.LEADING)
					.addComponent(scrollView)
					.addComponent(modulePath))
			setVerticalGroup(
				createSequentialGroup()
					.addComponent(optionsBar)
					.addComponent(scrollView)
					.addComponent(modulePath))
		}
		setLocationRelativeTo(workbench)
		add(panel)
		addWindowListener(object : WindowAdapter()
		{
			override fun windowClosing(e: WindowEvent)
			{
				onClose()
			}
		})
	}

	/**
	 * The action to perform when a node in the [structureViewTree] is selected.
	 */
	private fun JTree.selection()
	{
		val path = structureViewTree.selectionPath ?: return
		when (val selection = path.lastPathComponent)
		{
			is ManifestEntryNode ->
			{
				SwingUtilities.invokeLater {
					editor?.toFront()
					editor?.goTo(selection.entry)
					editor?.sourcePane?.requestFocus()
				}
			}
			is ManifestEntryNameNode ->
			{
				if (isExpanded(path))
				{
					collapsePath(path)
				}
				else
				{
					expandPath(path)
				}
			}
		}
	}

	/**
	 * Update the [structureViewTree].
	 *
	 * @param targetEditor
	 *   The associated [AvailEditor] that this [StructureViewPanel] shows
	 *   [ModuleManifestEntry]s for.
	 * @param entries
	 *   The list of [ModuleManifestEntry]s to display.
	 * @param sortBy
	 *   The sorting method by which the [ModuleManifestEntry]s should be sorted
	 *   and displayed.
	 */
	fun updateView (
		targetEditor: AvailEditor? = editor,
		entries: List<ModuleManifestEntry> = manifestEntries.toList(),
		sortBy: SortBy = lastSortBy,
		excludeSet: Set<SideEffectKind> = filterExcludeSet.toSet(),
		then: () -> Unit = {})
	{
		SwingUtilities.invokeLater {
			editor = targetEditor
			manifestEntries = entries
			filterExcludeSet.apply {
				clear()
				addAll(excludeSet)
			}
			lastSortBy = sortBy
			val structureTreeRoot =
				DefaultMutableTreeNode("(Structure hidden root)")
			val mn = targetEditor?.resolverReference?.moduleName
			this.title = mn?.let { "Structure: ${it.localName}" } ?: "Structure"
			modulePath.text = mn?.rootRelativeName ?: ""
			if (targetEditor != null)
			{
				val entryMap =
					mutableMapOf<String, MutableList<ModuleManifestEntry>>()
				entries.forEach {
					if (!filterExcludeSet.contains(it.kind))
					{
						entryMap.getOrPut(it.summaryText) { mutableListOf() }
							.add(it)
					}
				}
				entryMap.values.forEach {
					it.sortBy { m -> m.topLevelStartingLine }
				}
				val mapKeys = entryMap.keys.toMutableList()
				when (sortBy)
				{
					SortBy.SUMMARY_TEXT -> mapKeys.sort()
					SortBy.LINE_NUMBER ->
						mapKeys.sortBy {
							entryMap[it]!!.first().topLevelStartingLine
						}
				}
				mapKeys.forEach {
					val manifestEntries = entryMap[it]!!
					if (manifestEntries.size == 1)
					{
						structureTreeRoot.add(
							ManifestEntryNode(
								targetEditor,
								manifestEntries.first()))
					}
					else
					{
						val nameNode = ManifestEntryNameNode(targetEditor, it)
						manifestEntries.forEach { entry ->
							nameNode.add(ManifestEntryNode(targetEditor, entry))
						}
						structureTreeRoot.add(nameNode)
					}
				}
			}
			structureViewTree.model = DefaultTreeModel(structureTreeRoot)
			pack()
			then()
		}
	}

	/**
	 * Notify this [StructureViewPanel] the provided [AvailEditor] is closing.
	 * If the provided [AvailEditor] matches the [editor], clear this
	 * [StructureViewPanel].
	 *
	 * @param targetEditor
	 *   The [AvailEditor] that is closing.
	 */
	internal fun closingEditor (targetEditor: AvailEditor)
	{
		if (targetEditor == editor)
		{
			if (workbench.openEditors.isEmpty())
			{
				dispatchEvent(
					WindowEvent(this, WindowEvent.WINDOW_CLOSING))
			}
			else
			{
				updateView(workbench.openEditors.values.first())
			}
		}
	}

	/**
	 * The types of strategies for sorting the [ModuleManifestEntry]s in the
	 * view.
	 */
	enum class SortBy
	{
		/**
		 * Sort by [ModuleManifestEntry.summaryText].
		 */
		SUMMARY_TEXT,

		/**
		 * Sort by [ModuleManifestEntry.topLevelStartingLine].
		 *
		 * Note for any [ManifestEntryNameNode], the position in the list will
		 * be relative to the [ModuleManifestEntry.topLevelStartingLine] of
		 * [ModuleManifestEntry], with the lowest starting line number.
		 */
		LINE_NUMBER
	}

	companion object
	{
		/**
		 * The translucent color.
		 */
		private val translucent = Color(0f,0f,0f,0f)

		/**
		 * The thickness of the border for options selected in the [optionsBar].
		 */
		private const val SELECTION_BORDER_THICKNESS = 1

		/**
		 * The [DefaultTreeCellRenderer] that knows how to render tree nodes for
		 * my structure tree.
		 */
		private val treeRenderer = object : DefaultTreeCellRenderer()
		{
			override fun getTreeCellRendererComponent(
				tree: JTree,
				value: Any?,
				selected: Boolean,
				expanded: Boolean,
				leaf: Boolean,
				row: Int,
				hasFocus: Boolean
			): Component =
				when (value)
				{
					is ManifestEntryNode ->
					{
						val icon = value.icon(tree.rowHeight)
						setLeafIcon(icon)
						toolTipText = "Line: ${value.entry.topLevelStartingLine}"
						super.getTreeCellRendererComponent(
							tree,
							value.entry.summaryText,
							selected,
							expanded,
							leaf,
							row,
							hasFocus)
					}
					is ManifestEntryNameNode ->
					{
						super.getTreeCellRendererComponent(
							tree,
							value.entryName,
							selected,
							expanded,
							leaf,
							row,
							hasFocus)
					}
					else -> super.getTreeCellRendererComponent(
						tree, value, selected, expanded, leaf, row, hasFocus)
				}.apply {
					if (AvailWorkbench.darkMode)
					{
						// Fully transparent.
						backgroundNonSelectionColor = Color(45, 45, 45, 0)
					}
				}
		}
	}
}<|MERGE_RESOLUTION|>--- conflicted
+++ resolved
@@ -57,10 +57,6 @@
 import javax.swing.BorderFactory.createLineBorder
 import javax.swing.GroupLayout
 import javax.swing.JButton
-<<<<<<< HEAD
-=======
-import javax.swing.JFrame
->>>>>>> 644a3577
 import javax.swing.JLabel
 import javax.swing.JPanel
 import javax.swing.JTree
@@ -77,19 +73,7 @@
  * The panel for a module's structure view that lists the top level
  * [ModuleManifestEntry]s.
  *
-<<<<<<< HEAD
-<<<<<<< HEAD
-<<<<<<< HEAD
  * @author Richard Arriaga
-=======
- * @author Richard Arriaga &lt;rich@availlang.org&gt;
->>>>>>> a6d00a85e (Fixed button responsiveness in `StructureViewPanel`.)
-=======
- * @author Richard Arriaga &lt;rich@availlang.org&gt;
->>>>>>> 644a3577a (Fixed button responsiveness in `StructureViewPanel`.)
-=======
- * @author Richard Arriaga &lt;rich@availlang.org&gt;
->>>>>>> 644a3577
  * @author Todd L Smith &lt;todd@availlang.org&gt;
  */
 class StructureViewPanel constructor (
