--- conflicted
+++ resolved
@@ -61,12 +61,7 @@
 import com.intellij.openapi.vfs.VirtualFile
 import org.availlang.ide.anvil.Anvil
 import org.availlang.ide.anvil.language.AvailFileProblem
-<<<<<<< HEAD
 import org.availlang.ide.anvil.language.psi.AnvilFile
-=======
-import org.availlang.ide.anvil.language.AnvilProjectProblem
-import org.availlang.ide.anvil.language.psi.AvailFile
->>>>>>> 1a07f915
 import org.availlang.ide.anvil.listeners.AnvilProjectOpenListener
 import org.availlang.ide.anvil.models.AvailNode
 import org.availlang.ide.anvil.models.ConfigFileProblem
@@ -863,7 +858,7 @@
 	 * Build the indicated Avail [module][ModuleDescriptor].
 	 *
 	 * @param availFile
-	 *   The [AvailFile].
+	 *   The [AnvilFile].
 	 * @param qualifiedModuleName
 	 *   The
 	 *   [fully&#32;qualified&#32;module&#32;name][ModuleName.qualifiedName].
@@ -876,7 +871,7 @@
 	 *   What to do when the whole build is complete.
 	 */
 	fun build (
-		availFile: AvailFile,
+		availFile: AnvilFile,
 		qualifiedModuleName: String,
 		globalReporter: GlobalProgressReporter = { _, _ -> },
 		moduleReporter: CompilerProgressReporter = { _, _, _, _, _ -> },
