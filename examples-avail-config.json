--- conflicted
+++ resolved
@@ -10,13 +10,14 @@
 	},
 	"roots": [
 		{
-<<<<<<< HEAD
-			"id": "90bb3898-ba7b-485d-baec-4af60cc2683a",
-			"name": "avail",
-			"editable": true,
-			"location": {
-				"locationType": "project",
-				"scheme": "FILE",
+			"id": "16bb6b34-3596-463f-a8ec-10e4c89edf54",
+			"name": "avail", 
+			"editable": true, 
+			"visible": true, 
+			"location": 
+			{
+				"locationType": "project", 
+				"scheme": "FILE", 
 				"path": "distro/src/avail"
 			},
 			"rootCopyright": "/*\n * {{MOD}}.avail\n * Copyright © 1993-{{YEAR}}, The Avail Foundation, LLC.\n * All rights reserved.\n *\n * Redistribution and use in source and binary forms, with or without\n * modification, are permitted provided that the following conditions are met:\n *\n * * Redistributions of source code must retain the above copyright notice, this\n *   list of conditions and the following disclaimer.\n *\n * * Redistributions in binary form must reproduce the above copyright notice,\n *   this list of conditions and the following disclaimer in the documentation\n *   and/or other materials provided with the distribution.\n *\n * * Neither the name of the copyright holder nor the names of the contributors\n *   may be used to endorse or promote products derived from this software\n *   without specific prior written permission.\n *\n * THIS SOFTWARE IS PROVIDED BY THE COPYRIGHT HOLDERS AND CONTRIBUTORS \"AS IS\"\n * AND ANY EXPRESS OR IMPLIED WARRANTIES, INCLUDING, BUT NOT LIMITED TO, THE\n * IMPLIED WARRANTIES OF MERCHANTABILITY AND FITNESS FOR A PARTICULAR PURPOSE\n * ARE DISCLAIMED. IN NO EVENT SHALL THE COPYRIGHT HOLDER OR CONTRIBUTORS BE\n * LIABLE FOR ANY DIRECT, INDIRECT, INCIDENTAL, SPECIAL, EXEMPLARY, OR\n * CONSEQUENTIAL DAMAGES (INCLUDING, BUT NOT LIMITED TO, PROCUREMENT OF\n * SUBSTITUTE GOODS OR SERVICES; LOSS OF USE, DATA, OR PROFITS; OR BUSINESS\n * INTERRUPTION) HOWEVER CAUSED AND ON ANY THEORY OF LIABILITY, WHETHER IN\n * CONTRACT, STRICT LIABILITY, OR TORT (INCLUDING NEGLIGENCE OR OTHERWISE)\n * ARISING IN ANY WAY OUT OF THE USE OF THIS SOFTWARE, EVEN IF ADVISED OF THE\n * POSSIBILITY OF SUCH DAMAGE.\n */\n",
@@ -373,215 +374,35 @@
 				"locationType": "project",
 				"scheme": "FILE",
 				"path": "distro/src/builder-tests"
-			},
-			"rootCopyright": "/*\n * {{MOD}}.avail\n * Copyright © 1993-{{YEAR}}, The Avail Foundation, LLC.\n * All rights reserved.\n *\n * Redistribution and use in source and binary forms, with or without\n * modification, are permitted provided that the following conditions are met:\n *\n * * Redistributions of source code must retain the above copyright notice, this\n *   list of conditions and the following disclaimer.\n *\n * * Redistributions in binary form must reproduce the above copyright notice,\n *   this list of conditions and the following disclaimer in the documentation\n *   and/or other materials provided with the distribution.\n *\n * * Neither the name of the copyright holder nor the names of the contributors\n *   may be used to endorse or promote products derived from this software\n *   without specific prior written permission.\n *\n * THIS SOFTWARE IS PROVIDED BY THE COPYRIGHT HOLDERS AND CONTRIBUTORS \"AS IS\"\n * AND ANY EXPRESS OR IMPLIED WARRANTIES, INCLUDING, BUT NOT LIMITED TO, THE\n * IMPLIED WARRANTIES OF MERCHANTABILITY AND FITNESS FOR A PARTICULAR PURPOSE\n * ARE DISCLAIMED. IN NO EVENT SHALL THE COPYRIGHT HOLDER OR CONTRIBUTORS BE\n * LIABLE FOR ANY DIRECT, INDIRECT, INCIDENTAL, SPECIAL, EXEMPLARY, OR\n * CONSEQUENTIAL DAMAGES (INCLUDING, BUT NOT LIMITED TO, PROCUREMENT OF\n * SUBSTITUTE GOODS OR SERVICES; LOSS OF USE, DATA, OR PROFITS; OR BUSINESS\n * INTERRUPTION) HOWEVER CAUSED AND ON ANY THEORY OF LIABILITY, WHETHER IN\n * CONTRACT, STRICT LIABILITY, OR TORT (INCLUDING NEGLIGENCE OR OTHERWISE)\n * ARISING IN ANY WAY OUT OF THE USE OF THIS SOFTWARE, EVEN IF ADVISED OF THE\n * POSSIBILITY OF SUCH DAMAGE.\n */\n"
+			}, 
+			"rootCopyright": "/*\n * {{MOD}}.avail\n * Copyright \u00A9 1993-{{YEAR}}, The Avail Foundation, LLC.\n * All rights reserved.\n *\n * Redistribution and use in source and binary forms, with or without\n * modification, are permitted provided that the following conditions are met:\n *\n * * Redistributions of source code must retain the above copyright notice, this\n *   list of conditions and the following disclaimer.\n *\n * * Redistributions in binary form must reproduce the above copyright notice,\n *   this list of conditions and the following disclaimer in the documentation\n *   and/or other materials provided with the distribution.\n *\n * * Neither the name of the copyright holder nor the names of the contributors\n *   may be used to endorse or promote products derived from this software\n *   without specific prior written permission.\n *\n * THIS SOFTWARE IS PROVIDED BY THE COPYRIGHT HOLDERS AND CONTRIBUTORS \"AS IS\"\n * AND ANY EXPRESS OR IMPLIED WARRANTIES, INCLUDING, BUT NOT LIMITED TO, THE\n * IMPLIED WARRANTIES OF MERCHANTABILITY AND FITNESS FOR A PARTICULAR PURPOSE\n * ARE DISCLAIMED. IN NO EVENT SHALL THE COPYRIGHT HOLDER OR CONTRIBUTORS BE\n * LIABLE FOR ANY DIRECT, INDIRECT, INCIDENTAL, SPECIAL, EXEMPLARY, OR\n * CONSEQUENTIAL DAMAGES (INCLUDING, BUT NOT LIMITED TO, PROCUREMENT OF\n * SUBSTITUTE GOODS OR SERVICES; LOSS OF USE, DATA, OR PROFITS; OR BUSINESS\n * INTERRUPTION) HOWEVER CAUSED AND ON ANY THEORY OF LIABILITY, WHETHER IN\n * CONTRACT, STRICT LIABILITY, OR TORT (INCLUDING NEGLIGENCE OR OTHERWISE)\n * ARISING IN ANY WAY OUT OF THE USE OF THIS SOFTWARE, EVEN IF ADVISED OF THE\n * POSSIBILITY OF SUCH DAMAGE.\n */\n"
 		},
 		{
 			"id": "566d8cd7-07e7-4cf3-8c9e-b28bbf244a98",
 			"name": "examples",
 			"editable": true,
-			"location": {
+			"visible": true,
+			"location":
+			{
 				"locationType": "project",
 				"scheme": "FILE",
 				"path": "distro/src/examples"
 			},
-			"rootCopyright": "/*\n * {{MOD}}.avail\n * Copyright © 1993-{{YEAR}}, The Avail Foundation, LLC.\n * All rights reserved.\n *\n * Redistribution and use in source and binary forms, with or without\n * modification, are permitted provided that the following conditions are met:\n *\n * * Redistributions of source code must retain the above copyright notice, this\n *   list of conditions and the following disclaimer.\n *\n * * Redistributions in binary form must reproduce the above copyright notice,\n *   this list of conditions and the following disclaimer in the documentation\n *   and/or other materials provided with the distribution.\n *\n * * Neither the name of the copyright holder nor the names of the contributors\n *   may be used to endorse or promote products derived from this software\n *   without specific prior written permission.\n *\n * THIS SOFTWARE IS PROVIDED BY THE COPYRIGHT HOLDERS AND CONTRIBUTORS \"AS IS\"\n * AND ANY EXPRESS OR IMPLIED WARRANTIES, INCLUDING, BUT NOT LIMITED TO, THE\n * IMPLIED WARRANTIES OF MERCHANTABILITY AND FITNESS FOR A PARTICULAR PURPOSE\n * ARE DISCLAIMED. IN NO EVENT SHALL THE COPYRIGHT HOLDER OR CONTRIBUTORS BE\n * LIABLE FOR ANY DIRECT, INDIRECT, INCIDENTAL, SPECIAL, EXEMPLARY, OR\n * CONSEQUENTIAL DAMAGES (INCLUDING, BUT NOT LIMITED TO, PROCUREMENT OF\n * SUBSTITUTE GOODS OR SERVICES; LOSS OF USE, DATA, OR PROFITS; OR BUSINESS\n * INTERRUPTION) HOWEVER CAUSED AND ON ANY THEORY OF LIABILITY, WHETHER IN\n * CONTRACT, STRICT LIABILITY, OR TORT (INCLUDING NEGLIGENCE OR OTHERWISE)\n * ARISING IN ANY WAY OUT OF THE USE OF THIS SOFTWARE, EVEN IF ADVISED OF THE\n * POSSIBILITY OF SUCH DAMAGE.\n */\n"
+			"rootCopyright": "/*\n * {{MOD}}.avail\n * Copyright \u00A9 1993-{{YEAR}}, The Avail Foundation, LLC.\n * All rights reserved.\n *\n * Redistribution and use in source and binary forms, with or without\n * modification, are permitted provided that the following conditions are met:\n *\n * * Redistributions of source code must retain the above copyright notice, this\n *   list of conditions and the following disclaimer.\n *\n * * Redistributions in binary form must reproduce the above copyright notice,\n *   this list of conditions and the following disclaimer in the documentation\n *   and/or other materials provided with the distribution.\n *\n * * Neither the name of the copyright holder nor the names of the contributors\n *   may be used to endorse or promote products derived from this software\n *   without specific prior written permission.\n *\n * THIS SOFTWARE IS PROVIDED BY THE COPYRIGHT HOLDERS AND CONTRIBUTORS \"AS IS\"\n * AND ANY EXPRESS OR IMPLIED WARRANTIES, INCLUDING, BUT NOT LIMITED TO, THE\n * IMPLIED WARRANTIES OF MERCHANTABILITY AND FITNESS FOR A PARTICULAR PURPOSE\n * ARE DISCLAIMED. IN NO EVENT SHALL THE COPYRIGHT HOLDER OR CONTRIBUTORS BE\n * LIABLE FOR ANY DIRECT, INDIRECT, INCIDENTAL, SPECIAL, EXEMPLARY, OR\n * CONSEQUENTIAL DAMAGES (INCLUDING, BUT NOT LIMITED TO, PROCUREMENT OF\n * SUBSTITUTE GOODS OR SERVICES; LOSS OF USE, DATA, OR PROFITS; OR BUSINESS\n * INTERRUPTION) HOWEVER CAUSED AND ON ANY THEORY OF LIABILITY, WHETHER IN\n * CONTRACT, STRICT LIABILITY, OR TORT (INCLUDING NEGLIGENCE OR OTHERWISE)\n * ARISING IN ANY WAY OUT OF THE USE OF THIS SOFTWARE, EVEN IF ADVISED OF THE\n * POSSIBILITY OF SUCH DAMAGE.\n */\n"
 		},
 		{
 			"id": "6d046c0c-448d-4a19-8c2d-ec4fb001d1bf",
 			"name": "website",
 			"editable": false,
-			"location": {
+			"visible": true,
+			"location":
+			{
 				"locationType": "project",
 				"scheme": "FILE",
 				"path": "distro/src/website"
 			},
-			"rootCopyright": "/*\n * {{MOD}}.avail\n * Copyright © 1993-{{YEAR}}, The Avail Foundation, LLC.\n * All rights reserved.\n *\n * Redistribution and use in source and binary forms, with or without\n * modification, are permitted provided that the following conditions are met:\n *\n * * Redistributions of source code must retain the above copyright notice, this\n *   list of conditions and the following disclaimer.\n *\n * * Redistributions in binary form must reproduce the above copyright notice,\n *   this list of conditions and the following disclaimer in the documentation\n *   and/or other materials provided with the distribution.\n *\n * * Neither the name of the copyright holder nor the names of the contributors\n *   may be used to endorse or promote products derived from this software\n *   without specific prior written permission.\n *\n * THIS SOFTWARE IS PROVIDED BY THE COPYRIGHT HOLDERS AND CONTRIBUTORS \"AS IS\"\n * AND ANY EXPRESS OR IMPLIED WARRANTIES, INCLUDING, BUT NOT LIMITED TO, THE\n * IMPLIED WARRANTIES OF MERCHANTABILITY AND FITNESS FOR A PARTICULAR PURPOSE\n * ARE DISCLAIMED. IN NO EVENT SHALL THE COPYRIGHT HOLDER OR CONTRIBUTORS BE\n * LIABLE FOR ANY DIRECT, INDIRECT, INCIDENTAL, SPECIAL, EXEMPLARY, OR\n * CONSEQUENTIAL DAMAGES (INCLUDING, BUT NOT LIMITED TO, PROCUREMENT OF\n * SUBSTITUTE GOODS OR SERVICES; LOSS OF USE, DATA, OR PROFITS; OR BUSINESS\n * INTERRUPTION) HOWEVER CAUSED AND ON ANY THEORY OF LIABILITY, WHETHER IN\n * CONTRACT, STRICT LIABILITY, OR TORT (INCLUDING NEGLIGENCE OR OTHERWISE)\n * ARISING IN ANY WAY OUT OF THE USE OF THIS SOFTWARE, EVEN IF ADVISED OF THE\n * POSSIBILITY OF SUCH DAMAGE.\n */\n"
+			"rootCopyright": "/*\n * {{MOD}}.avail\n * Copyright \u00A9 1993-{{YEAR}}, The Avail Foundation, LLC.\n * All rights reserved.\n *\n * Redistribution and use in source and binary forms, with or without\n * modification, are permitted provided that the following conditions are met:\n *\n * * Redistributions of source code must retain the above copyright notice, this\n *   list of conditions and the following disclaimer.\n *\n * * Redistributions in binary form must reproduce the above copyright notice,\n *   this list of conditions and the following disclaimer in the documentation\n *   and/or other materials provided with the distribution.\n *\n * * Neither the name of the copyright holder nor the names of the contributors\n *   may be used to endorse or promote products derived from this software\n *   without specific prior written permission.\n *\n * THIS SOFTWARE IS PROVIDED BY THE COPYRIGHT HOLDERS AND CONTRIBUTORS \"AS IS\"\n * AND ANY EXPRESS OR IMPLIED WARRANTIES, INCLUDING, BUT NOT LIMITED TO, THE\n * IMPLIED WARRANTIES OF MERCHANTABILITY AND FITNESS FOR A PARTICULAR PURPOSE\n * ARE DISCLAIMED. IN NO EVENT SHALL THE COPYRIGHT HOLDER OR CONTRIBUTORS BE\n * LIABLE FOR ANY DIRECT, INDIRECT, INCIDENTAL, SPECIAL, EXEMPLARY, OR\n * CONSEQUENTIAL DAMAGES (INCLUDING, BUT NOT LIMITED TO, PROCUREMENT OF\n * SUBSTITUTE GOODS OR SERVICES; LOSS OF USE, DATA, OR PROFITS; OR BUSINESS\n * INTERRUPTION) HOWEVER CAUSED AND ON ANY THEORY OF LIABILITY, WHETHER IN\n * CONTRACT, STRICT LIABILITY, OR TORT (INCLUDING NEGLIGENCE OR OTHERWISE)\n * ARISING IN ANY WAY OUT OF THE USE OF THIS SOFTWARE, EVEN IF ADVISED OF THE\n * POSSIBILITY OF SUCH DAMAGE.\n */\n"
 		}
 	],
-	"projectCopyright": "/*\n * {{MOD}}.avail\n * Copyright © 1993-{{YEAR}}, The Avail Foundation, LLC.\n * All rights reserved.\n *\n * Redistribution and use in source and binary forms, with or without\n * modification, are permitted provided that the following conditions are met:\n *\n * * Redistributions of source code must retain the above copyright notice, this\n *   list of conditions and the following disclaimer.\n *\n * * Redistributions in binary form must reproduce the above copyright notice,\n *   this list of conditions and the following disclaimer in the documentation\n *   and/or other materials provided with the distribution.\n *\n * * Neither the name of the copyright holder nor the names of the contributors\n *   may be used to endorse or promote products derived from this software\n *   without specific prior written permission.\n *\n * THIS SOFTWARE IS PROVIDED BY THE COPYRIGHT HOLDERS AND CONTRIBUTORS \"AS IS\"\n * AND ANY EXPRESS OR IMPLIED WARRANTIES, INCLUDING, BUT NOT LIMITED TO, THE\n * IMPLIED WARRANTIES OF MERCHANTABILITY AND FITNESS FOR A PARTICULAR PURPOSE\n * ARE DISCLAIMED. IN NO EVENT SHALL THE COPYRIGHT HOLDER OR CONTRIBUTORS BE\n * LIABLE FOR ANY DIRECT, INDIRECT, INCIDENTAL, SPECIAL, EXEMPLARY, OR\n * CONSEQUENTIAL DAMAGES (INCLUDING, BUT NOT LIMITED TO, PROCUREMENT OF\n * SUBSTITUTE GOODS OR SERVICES; LOSS OF USE, DATA, OR PROFITS; OR BUSINESS\n * INTERRUPTION) HOWEVER CAUSED AND ON ANY THEORY OF LIABILITY, WHETHER IN\n * CONTRACT, STRICT LIABILITY, OR TORT (INCLUDING NEGLIGENCE OR OTHERWISE)\n * ARISING IN ANY WAY OUT OF THE USE OF THIS SOFTWARE, EVEN IF ADVISED OF THE\n * POSSIBILITY OF SUCH DAMAGE.\n */\n"
-=======
-			"id": "16bb6b34-3596-463f-a8ec-10e4c89edf54", 
-			"name": "avail", 
-			"editable": true, 
-			"visible": true, 
-			"location": 
-			{
-				"locationType": "project", 
-				"scheme": "FILE", 
-				"path": "distro/src/avail"
-			}, 
-			"templates": 
-			{
-				"a": "\u2200", 
-				"bottom": "\u22A5", 
-				"ceiling": "\u2308\u2041\u2309", 
-				"celsius": "\u2103", 
-				"cent": "\u00A2", 
-				"conjunction": "\u2227", 
-				"convert": "\u224D", 
-				"copyright": "\u00A9", 
-				"cubed": "\u00B3", 
-				"degree": "\u00B0", 
-				"delta": "\u0394", 
-				"disjunction": "\u2228", 
-				"divide": "\u00F7", 
-				"dot": "\u00B7", 
-				"doubledagger": "\u2021", 
-				"doubleexclamation": "\u203C", 
-				"doublequestion": "\u2047", 
-				"doublequotes": "\u201C\u2041\u201D", 
-				"downarrow": "\u2193", 
-				"downtack": "\u22A4", 
-				"e": "\u2203", 
-				"elementof": "\u2208", 
-				"ellipsis": "\u2026", 
-				"endash": "\u2013", 
-				"emdash": "\u2014", 
-				"emptyset": "\u2205", 
-				"enumeration": "{\u2041}\u1D40", 
-				"equivalent": "\u224D", 
-				"exists": "\u2203", 
-				"floor": "\u230A\u2041\u230B", 
-				"forall": "\u2200", 
-				"gte": "\u2265", 
-				"guillemets": "\u00AB\u2041\u00BB", 
-				"infinity": "\u221E", 
-				"interpunct": "\u2022", 
-				"intersection": "\u2229", 
-				"leftarrow": "\u2190", 
-				"leftceiling": "\u2308", 
-				"leftdoublequote": "\u201C", 
-				"leftfloor": "\u230A", 
-				"leftguillemet": "\u00AB", 
-				"leftquote": "\u27E6", 
-				"leftsinglequote": "\u2018", 
-				"leftunquote": "\u298A", 
-				"lte": "\u2264", 
-				"manicule": "\uD83D\uDC49", 
-				"map": "{\u2041}", 
-				"maplet": "\u21A6", 
-				"mdash": "\u2014", 
-				"memberof": "\u2208", 
-				"mu": "\u00B5", 
-				"ndash": "\u2013", 
-				"ne": "\u2260", 
-				"not": "\u00AC", 
-				"notelementof": "\u2209", 
-				"notmemberof": "\u2209", 
-				"notsubsetorequal": "\u2288", 
-				"notsupersetorequal": "\u2289", 
-				"o1": "\u2460", 
-				"o2": "\u2461", 
-				"o3": "\u2462", 
-				"o4": "\u2463", 
-				"o5": "\u2464", 
-				"o6": "\u2465", 
-				"o7": "\u2466", 
-				"o8": "\u2467", 
-				"o9": "\u2468", 
-				"pi": "\u03C0", 
-				"picapital": "\u220F", 
-				"plusminus": "\u00B1", 
-				"prefix": "\u00A7", 
-				"quote": "\u27E6\u2041\u27E7", 
-				"rightarrow": "\u2192", 
-				"rightceiling": "\u2309", 
-				"rightdoublequote": "\u201D", 
-				"rightfloor": "\u230B", 
-				"rightguillemet": "\u00BB", 
-				"rightquote": "\u27E7", 
-				"rightsinglequote": "\u2019", 
-				"rightunquote": "\u2989", 
-				"root": "\u221A", 
-				"section": "\u00A7", 
-				"set": "{\u2041}", 
-				"sigma": "\u2211", 
-				"singledagger": "\u2020", 
-				"singlequotes": "\u2018\u2041\u2019", 
-				"squared": "\u00B2", 
-				"subsetorequal": "\u2286", 
-				"sum": "\u2211", 
-				"supersetorequal": "\u2287", 
-				"supert": "\u1D40", 
-				"swoop": "\u2937", 
-				"t": "\u1D40", 
-				"thereexists": "\u2203", 
-				"thinspace": "\u2009", 
-				"times": "\u00D7", 
-				"top": "\u22A4", 
-				"tuple": "<\u2041>", 
-				"union": "\u222A", 
-				"unquote": "\u298A\u2041\u2989", 
-				"uparrow": "\u2191", 
-				"uptack": "\u22A5", 
-				"xor": "\u2295", 
-				"yields": "\u21D2", 
-				"1": "\u00B9", 
-				"2": "\u00B2", 
-				"3": "\u00B3", 
-				"4": "\u2074", 
-				"5": "\u2075", 
-				"6": "\u2076", 
-				"7": "\u2077", 
-				"8": "\u2078", 
-				"9": "\u2079", 
-				"->": "\u2192", 
-				"=>": "\u21D2", 
-				"<-": "\u2190", 
-				"*": "\u00D7", 
-				"/": "\u00F7", 
-				"<=": "\u2264", 
-				">=": "\u2265", 
-				"!": "\u00AC", 
-				"!!": "\u203C", 
-				"!=": "\u2260", 
-				"...": "\u2026", 
-				"??": "\u2047", 
-				"nope": "qqq!qqq"
-			}, 
-			"rootCopyright": "/*\n * {{MOD}}.avail\n * Copyright \u00A9 1993-{{YEAR}}, The Avail Foundation, LLC.\n * All rights reserved.\n *\n * Redistribution and use in source and binary forms, with or without\n * modification, are permitted provided that the following conditions are met:\n *\n * * Redistributions of source code must retain the above copyright notice, this\n *   list of conditions and the following disclaimer.\n *\n * * Redistributions in binary form must reproduce the above copyright notice,\n *   this list of conditions and the following disclaimer in the documentation\n *   and/or other materials provided with the distribution.\n *\n * * Neither the name of the copyright holder nor the names of the contributors\n *   may be used to endorse or promote products derived from this software\n *   without specific prior written permission.\n *\n * THIS SOFTWARE IS PROVIDED BY THE COPYRIGHT HOLDERS AND CONTRIBUTORS \"AS IS\"\n * AND ANY EXPRESS OR IMPLIED WARRANTIES, INCLUDING, BUT NOT LIMITED TO, THE\n * IMPLIED WARRANTIES OF MERCHANTABILITY AND FITNESS FOR A PARTICULAR PURPOSE\n * ARE DISCLAIMED. IN NO EVENT SHALL THE COPYRIGHT HOLDER OR CONTRIBUTORS BE\n * LIABLE FOR ANY DIRECT, INDIRECT, INCIDENTAL, SPECIAL, EXEMPLARY, OR\n * CONSEQUENTIAL DAMAGES (INCLUDING, BUT NOT LIMITED TO, PROCUREMENT OF\n * SUBSTITUTE GOODS OR SERVICES; LOSS OF USE, DATA, OR PROFITS; OR BUSINESS\n * INTERRUPTION) HOWEVER CAUSED AND ON ANY THEORY OF LIABILITY, WHETHER IN\n * CONTRACT, STRICT LIABILITY, OR TORT (INCLUDING NEGLIGENCE OR OTHERWISE)\n * ARISING IN ANY WAY OUT OF THE USE OF THIS SOFTWARE, EVEN IF ADVISED OF THE\n * POSSIBILITY OF SUCH DAMAGE.\n */\n"
-		},
-		{
-			"id": "91343b93-e27f-4cdb-84f8-8616b4de68bb", 
-			"name": "builder-tests", 
-			"editable": true, 
-			"visible": true, 
-			"location": 
-			{
-				"locationType": "project", 
-				"scheme": "FILE", 
-				"path": "distro/src/builder-tests"
-			}, 
-			"rootCopyright": "/*\n * {{MOD}}.avail\n * Copyright \u00A9 1993-{{YEAR}}, The Avail Foundation, LLC.\n * All rights reserved.\n *\n * Redistribution and use in source and binary forms, with or without\n * modification, are permitted provided that the following conditions are met:\n *\n * * Redistributions of source code must retain the above copyright notice, this\n *   list of conditions and the following disclaimer.\n *\n * * Redistributions in binary form must reproduce the above copyright notice,\n *   this list of conditions and the following disclaimer in the documentation\n *   and/or other materials provided with the distribution.\n *\n * * Neither the name of the copyright holder nor the names of the contributors\n *   may be used to endorse or promote products derived from this software\n *   without specific prior written permission.\n *\n * THIS SOFTWARE IS PROVIDED BY THE COPYRIGHT HOLDERS AND CONTRIBUTORS \"AS IS\"\n * AND ANY EXPRESS OR IMPLIED WARRANTIES, INCLUDING, BUT NOT LIMITED TO, THE\n * IMPLIED WARRANTIES OF MERCHANTABILITY AND FITNESS FOR A PARTICULAR PURPOSE\n * ARE DISCLAIMED. IN NO EVENT SHALL THE COPYRIGHT HOLDER OR CONTRIBUTORS BE\n * LIABLE FOR ANY DIRECT, INDIRECT, INCIDENTAL, SPECIAL, EXEMPLARY, OR\n * CONSEQUENTIAL DAMAGES (INCLUDING, BUT NOT LIMITED TO, PROCUREMENT OF\n * SUBSTITUTE GOODS OR SERVICES; LOSS OF USE, DATA, OR PROFITS; OR BUSINESS\n * INTERRUPTION) HOWEVER CAUSED AND ON ANY THEORY OF LIABILITY, WHETHER IN\n * CONTRACT, STRICT LIABILITY, OR TORT (INCLUDING NEGLIGENCE OR OTHERWISE)\n * ARISING IN ANY WAY OUT OF THE USE OF THIS SOFTWARE, EVEN IF ADVISED OF THE\n * POSSIBILITY OF SUCH DAMAGE.\n */\n"
-		},
-		{
-			"id": "566d8cd7-07e7-4cf3-8c9e-b28bbf244a98", 
-			"name": "examples", 
-			"editable": true, 
-			"visible": true, 
-			"location": 
-			{
-				"locationType": "project", 
-				"scheme": "FILE", 
-				"path": "distro/src/examples"
-			}, 
-			"rootCopyright": "/*\n * {{MOD}}.avail\n * Copyright \u00A9 1993-{{YEAR}}, The Avail Foundation, LLC.\n * All rights reserved.\n *\n * Redistribution and use in source and binary forms, with or without\n * modification, are permitted provided that the following conditions are met:\n *\n * * Redistributions of source code must retain the above copyright notice, this\n *   list of conditions and the following disclaimer.\n *\n * * Redistributions in binary form must reproduce the above copyright notice,\n *   this list of conditions and the following disclaimer in the documentation\n *   and/or other materials provided with the distribution.\n *\n * * Neither the name of the copyright holder nor the names of the contributors\n *   may be used to endorse or promote products derived from this software\n *   without specific prior written permission.\n *\n * THIS SOFTWARE IS PROVIDED BY THE COPYRIGHT HOLDERS AND CONTRIBUTORS \"AS IS\"\n * AND ANY EXPRESS OR IMPLIED WARRANTIES, INCLUDING, BUT NOT LIMITED TO, THE\n * IMPLIED WARRANTIES OF MERCHANTABILITY AND FITNESS FOR A PARTICULAR PURPOSE\n * ARE DISCLAIMED. IN NO EVENT SHALL THE COPYRIGHT HOLDER OR CONTRIBUTORS BE\n * LIABLE FOR ANY DIRECT, INDIRECT, INCIDENTAL, SPECIAL, EXEMPLARY, OR\n * CONSEQUENTIAL DAMAGES (INCLUDING, BUT NOT LIMITED TO, PROCUREMENT OF\n * SUBSTITUTE GOODS OR SERVICES; LOSS OF USE, DATA, OR PROFITS; OR BUSINESS\n * INTERRUPTION) HOWEVER CAUSED AND ON ANY THEORY OF LIABILITY, WHETHER IN\n * CONTRACT, STRICT LIABILITY, OR TORT (INCLUDING NEGLIGENCE OR OTHERWISE)\n * ARISING IN ANY WAY OUT OF THE USE OF THIS SOFTWARE, EVEN IF ADVISED OF THE\n * POSSIBILITY OF SUCH DAMAGE.\n */\n"
-		},
-		{
-			"id": "6d046c0c-448d-4a19-8c2d-ec4fb001d1bf", 
-			"name": "website", 
-			"editable": false, 
-			"visible": true, 
-			"location": 
-			{
-				"locationType": "project", 
-				"scheme": "FILE", 
-				"path": "distro/src/website"
-			}, 
-			"rootCopyright": "/*\n * {{MOD}}.avail\n * Copyright \u00A9 1993-{{YEAR}}, The Avail Foundation, LLC.\n * All rights reserved.\n *\n * Redistribution and use in source and binary forms, with or without\n * modification, are permitted provided that the following conditions are met:\n *\n * * Redistributions of source code must retain the above copyright notice, this\n *   list of conditions and the following disclaimer.\n *\n * * Redistributions in binary form must reproduce the above copyright notice,\n *   this list of conditions and the following disclaimer in the documentation\n *   and/or other materials provided with the distribution.\n *\n * * Neither the name of the copyright holder nor the names of the contributors\n *   may be used to endorse or promote products derived from this software\n *   without specific prior written permission.\n *\n * THIS SOFTWARE IS PROVIDED BY THE COPYRIGHT HOLDERS AND CONTRIBUTORS \"AS IS\"\n * AND ANY EXPRESS OR IMPLIED WARRANTIES, INCLUDING, BUT NOT LIMITED TO, THE\n * IMPLIED WARRANTIES OF MERCHANTABILITY AND FITNESS FOR A PARTICULAR PURPOSE\n * ARE DISCLAIMED. IN NO EVENT SHALL THE COPYRIGHT HOLDER OR CONTRIBUTORS BE\n * LIABLE FOR ANY DIRECT, INDIRECT, INCIDENTAL, SPECIAL, EXEMPLARY, OR\n * CONSEQUENTIAL DAMAGES (INCLUDING, BUT NOT LIMITED TO, PROCUREMENT OF\n * SUBSTITUTE GOODS OR SERVICES; LOSS OF USE, DATA, OR PROFITS; OR BUSINESS\n * INTERRUPTION) HOWEVER CAUSED AND ON ANY THEORY OF LIABILITY, WHETHER IN\n * CONTRACT, STRICT LIABILITY, OR TORT (INCLUDING NEGLIGENCE OR OTHERWISE)\n * ARISING IN ANY WAY OUT OF THE USE OF THIS SOFTWARE, EVEN IF ADVISED OF THE\n * POSSIBILITY OF SUCH DAMAGE.\n */\n"
-		}
-	], 
 	"projectCopyright": ""
->>>>>>> 287997a9
 }