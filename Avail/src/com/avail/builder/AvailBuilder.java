/**
 * AvailBuilder.java Copyright © 1993-2013, Mark van Gulik and Todd L Smith. All
 * rights reserved.
 *
 * Redistribution and use in source and binary forms, with or without
 * modification, are permitted provided that the following conditions are met:
 *
 * * Redistributions of source code must retain the above copyright notice, this
 * list of conditions and the following disclaimer.
 *
 * * Redistributions in binary form must reproduce the above copyright notice,
 * this list of conditions and the following disclaimer in the documentation
 * and/or other materials provided with the distribution.
 *
 * * Neither the name of the copyright holder nor the names of the contributors
 * may be used to endorse or promote products derived from this software without
 * specific prior written permission.
 *
 * THIS SOFTWARE IS PROVIDED BY THE COPYRIGHT HOLDERS AND CONTRIBUTORS "AS IS"
 * AND ANY EXPRESS OR IMPLIED WARRANTIES, INCLUDING, BUT NOT LIMITED TO, THE
 * IMPLIED WARRANTIES OF MERCHANTABILITY AND FITNESS FOR A PARTICULAR PURPOSE
 * ARE DISCLAIMED. IN NO EVENT SHALL THE COPYRIGHT HOLDER OR CONTRIBUTORS BE
 * LIABLE FOR ANY DIRECT, INDIRECT, INCIDENTAL, SPECIAL, EXEMPLARY, OR
 * CONSEQUENTIAL DAMAGES (INCLUDING, BUT NOT LIMITED TO, PROCUREMENT OF
 * SUBSTITUTE GOODS OR SERVICES; LOSS OF USE, DATA, OR PROFITS; OR BUSINESS
 * INTERRUPTION) HOWEVER CAUSED AND ON ANY THEORY OF LIABILITY, WHETHER IN
 * CONTRACT, STRICT LIABILITY, OR TORT (INCLUDING NEGLIGENCE OR OTHERWISE)
 * ARISING IN ANY WAY OUT OF THE USE OF THIS SOFTWARE, EVEN IF ADVISED OF THE
 * POSSIBILITY OF SUCH DAMAGE.
 */

package com.avail.builder;

import java.io.*;
import java.util.*;
import java.util.concurrent.Semaphore;
import java.util.concurrent.atomic.*;
import com.avail.*;
import com.avail.annotations.*;
import com.avail.compiler.*;
import com.avail.compiler.AbstractAvailCompiler.ModuleHeader;
import com.avail.descriptor.*;
import com.avail.interpreter.*;
import com.avail.serialization.*;
import com.avail.utility.*;

/**
 * An {@code AvailBuilder} {@linkplain AbstractAvailCompiler compiles} and
 * installs into an {@linkplain AvailRuntime Avail runtime} a target
 * {@linkplain ModuleDescriptor module} and each of its dependencies.
 *
 * @author Todd L Smith &lt;todd@availlang.org&gt;
 */
public final class AvailBuilder
{
	/**
	 * The {@linkplain AvailRuntime runtime} into which the
	 * {@linkplain AvailBuilder builder} will install the target
	 * {@linkplain ModuleDescriptor module} and its dependencies.
	 */
	final @InnerAccess AvailRuntime runtime;

	/**
	 * The {@link Repository} of compiled modules to populate and reuse in order
	 * to accelerate builds.
	 */
	final @InnerAccess Repository repository;

	/**
	 * Construct a new {@link AvailBuilder}.
	 *
	 * @param runtime
	 *        The {@linkplain AvailRuntime runtime} into which the {@linkplain
	 *        AvailBuilder builder} will install the target {@linkplain
	 *        ModuleDescriptor module} and its dependencies.
	 * @param repository
	 *        The {@link Repository} which holds compiled modules to accelerate
	 *        builds.
	 */
	public AvailBuilder (
		final AvailRuntime runtime,
		final Repository repository)
	{
		this.runtime = runtime;
		this.repository = repository;
	}

	/**
	 * A {@code BuildState} represents the complete state of a build process.
	 * It allows {@link AvailBuilder} to be stateless.
	 */
	private final class BuildState
	{
		/**
		 * The {@linkplain Throwable throwable} (if any) responsible for an
		 * abnormal termination of the build.
		 */
		public volatile Throwable terminator;

		/**
		 * Fail the current build due to the specified {@linkplain Throwable
		 * throwable}. Only the first throwable will be reported.
		 *
		 * @param killer
		 *        A throwable responsible for build failure.
		 */
		public synchronized void failBuild (final Throwable killer)
		{
			if (terminator == null)
			{
				terminator = killer;
				notifyAll();
			}
		}

		/**
		 * The set of module names that have already been encountered and
		 * completely recursed through.
		 */
		public final
		Set<ResolvedModuleName> completionSet =
			new HashSet<ResolvedModuleName>();

		/**
		 * A {@linkplain Map map} from {@linkplain ResolvedModuleName resolved
		 * module names} to their predecessors.
		 */
		public final
		Map<ResolvedModuleName, Set<ResolvedModuleName>> predecessors =
			new HashMap<ResolvedModuleName, Set<ResolvedModuleName>>();

		/**
		 * A {@linkplain Map map} from {@linkplain ResolvedModuleName resolved
		 * module names} to their successors.
		 */
		public final
		Map<ResolvedModuleName, Set<ResolvedModuleName>> successors =
			new HashMap<ResolvedModuleName, Set<ResolvedModuleName>>();

		/**
		 * The number of trace requests that have been scheduled.
		 */
		public int traceRequests = 0;

		/**
		 * The number of trace requests that have been completed.
		 */
		public int traceCompletions = 0;

		/**
		 * Construct a new {@link BuildState}.
		 */
		public BuildState ()
		{
			// No implementation required, but this prevents a synthetic
			// accessor being generated in the enclosing class for this class's
			// default constructor.
		}

		/**
		 * Trace the imports of the {@linkplain ModuleDescriptor module}
		 * specified by the given {@linkplain ModuleName module name}.
		 *
		 * @param qualifiedName
		 *        A fully-qualified {@linkplain ModuleName module name}.
		 * @param resolvedSuccessor
		 *        The resolved name of the module using or extending this
		 *        module, or {@code null} if this module is the start of the
		 *        recursive resolution (i.e., it will be the last one compiled).
		 * @param recursionSet
		 *        An insertion-ordered {@linkplain Set set} that remembers all
		 *        modules visited along this branch of the trace.
		 * @throws IOException
		 *         If the source module cannot be opened or read.
		 * @throws AvailCompilerException
		 *         If the {@linkplain AbstractAvailCompiler compiler} is unable
		 *         to find a module declaration for this {@linkplain
		 *         ModuleDescriptor module}.
		 * @throws RecursiveDependencyException
		 *         If the specified {@linkplain ModuleDescriptor module}
		 *         recursively depends upon itself.
		 * @throws UnresolvedDependencyException
		 *         If the specified {@linkplain ModuleDescriptor module} name
		 *         could not be resolved to a module.
		 */
		@InnerAccess void traceModuleImports (
				final ModuleName qualifiedName,
				final @Nullable ResolvedModuleName resolvedSuccessor,
				final LinkedHashSet<ResolvedModuleName> recursionSet)
			throws
				IOException,
				AvailCompilerException,
				RecursiveDependencyException,
				UnresolvedDependencyException
		{
			final ResolvedModuleName resolution =
				runtime.moduleNameResolver().resolve(qualifiedName);
			if (resolution == null)
			{
				assert resolvedSuccessor != null;
				throw new UnresolvedDependencyException(
					resolvedSuccessor,
					qualifiedName.localName());
			}

			// Detect recursion into this module.
			if (recursionSet.contains(resolution))
			{
				recursionSet.add(resolution);
				throw new RecursiveDependencyException(recursionSet);
			}

			// Prevent recursion into this module.
			recursionSet.add(resolution);

			synchronized (this)
			{
				final boolean alreadyTraced =
					completionSet.contains(resolution);

				// If the module hasn't been traced yet, then set up its
				// predecessor and successor sets.
				if (!alreadyTraced)
				{
					assert !predecessors.containsKey(resolution);
					assert !successors.containsKey(resolution);
					predecessors.put(
						resolution, new HashSet<ResolvedModuleName>());
					successors.put(
						resolution, new HashSet<ResolvedModuleName>());
				}

				// Wire together the module and its successor.
				if (resolvedSuccessor != null)
				{
					predecessors.get(resolvedSuccessor).add(resolution);
					successors.get(resolution).add(resolvedSuccessor);
				}

				// If the module has already been traced, then update the trace
				// completion count and exit.
				if (alreadyTraced)
				{
					traceCompletions++;
					// Avoid spurious wake-ups.
					if (traceRequests == traceCompletions)
					{
						notifyAll();
					}
					return;
				}

				// Arrange for early exit from unnecessary subsequent visits.
				completionSet.add(resolution);
			}

			// Build the set of names of imported modules.
			AbstractAvailCompiler.create(
				resolution,
				true,
				new Continuation1<AbstractAvailCompiler>()
				{
					@Override
					public void value (
						final @Nullable AbstractAvailCompiler compiler)
					{
						assert compiler != null;
						final ModuleHeader header =
							compiler.parseModuleHeader();
						final Set<ModuleName> importedModules =
							new HashSet<ModuleName>(
								header.extendedModules.size()
									+ header.usedModules.size());
<<<<<<< HEAD
						for (final A_Tuple extendedModule
=======
						for (final AvailObject extendedModule
>>>>>>> 66402a29
							: header.extendedModules)
						{
							importedModules.add(resolution.asSibling(
								extendedModule.tupleAt(1).asNativeString()));
						}
<<<<<<< HEAD
						for (final A_Tuple usedModule
=======
						for (final AvailObject usedModule
>>>>>>> 66402a29
							: header.usedModules)
						{
							importedModules.add(resolution.asSibling(
								usedModule.tupleAt(1).asNativeString()));
						}
						// Update the count of trace requests and completions.
						synchronized (BuildState.this)
						{
							traceRequests += importedModules.size();
							traceCompletions++;
							// Avoid spurious wake-ups.
							if (traceRequests == traceCompletions)
							{
								BuildState.this.notifyAll();
							}
						}
						// Recurse into each import.
						for (final ModuleName moduleName : importedModules)
						{
							// Copy the recursion set to ensure the independence of each
							// continuation of the tracing algorithm.
							final LinkedHashSet<ResolvedModuleName> newSet =
								new LinkedHashSet<ResolvedModuleName>(
									recursionSet);
							scheduleTraceModuleImports(
								BuildState.this,
								moduleName,
								resolution,
								newSet);
						}
					}
				},
				new Continuation1<Throwable>()
				{
					@Override
					public void value (final @Nullable Throwable killer)
					{
						assert killer != null;
						failBuild(killer);
					}
				});
		}

		/**
		 * A {@linkplain Map map} from {@linkplain ResolvedModuleName resolved
		 * module names} to {@linkplain AtomicInteger atomic counters} (of their
		 * unbuilt predecessors).
		 */
		private Map<ResolvedModuleName, AtomicInteger> unbuiltPredecessors;

		/**
		 * Traverse {@linkplain #predecessors} to find the {@linkplain
		 * ModuleDescriptor modules} that were determined to be
		 * origins (i.e., modules with no predecessors).
		 *
		 * <p>This method has the side effect of preparing {@linkplain
		 * #unbuiltPredecessors} for use. Possibly ugly, but more efficient than
		 * yet another traversal of {@linkplain #predecessors}.
		 * </p>
		 *
		 * @return The origin modules discovered during tracing.
		 */
		List<ResolvedModuleName> originModules ()
		{
			unbuiltPredecessors =
				new HashMap<ResolvedModuleName, AtomicInteger>(
					predecessors.size());
			final List<ResolvedModuleName> originModules =
				new ArrayList<ResolvedModuleName>(3);
			for (final Map.Entry<ResolvedModuleName, Set<ResolvedModuleName>> e
				: predecessors.entrySet())
			{
				final ResolvedModuleName name = e.getKey();
				final Set<ResolvedModuleName> imports = e.getValue();
				if (imports.isEmpty())
				{
					originModules.add(name);
				}
				unbuiltPredecessors.put(
					name, new AtomicInteger(imports.size()));
			}
			return originModules;
		}

		/** The size, in bytes, of all source files that will be built. */
		private long globalCodeSize = 0L;

		/**
		 * Answer the size, in bytes, of all source files that will be built.
		 *
		 * @return The size, in bytes, of all source files that will be built.
		 */
		@InnerAccess synchronized long globalCodeSize ()
		{
			if (globalCodeSize == 0L)
			{
				for (final ResolvedModuleName resolution : completionSet)
				{
					globalCodeSize += resolution.fileReference().length();
				}
			}
			return globalCodeSize;
		}

		/** The number of bytes compiled so far. */
		final @InnerAccess AtomicLong bytesCompiled = new AtomicLong(0L);

		/** The number of module loads that have completed already. */
		public int loadCompletions = 0;

		/**
		 * Adjust the unbuilt predecessors and schedule build tasks
		 * appropriately.
		 *
		 * @param moduleName
		 *        The {@linkplain ResolvedModuleName resolved name} of the
		 *        module that just finished loading.
		 * @param lastPosition
		 *        The last local file position reported.
		 * @param localTracker
		 *        A {@linkplain Continuation4 continuation} that accepts
		 *        <ol>
		 *        <li>the name of the module undergoing {@linkplain
		 *        AbstractAvailCompiler compilation},</li>
		 *        <li>the current line number within the current module,</li>
		 *        <li>the position of the ongoing parse (in bytes), and</li>
		 *        <li>the size of the module in bytes.</li>
		 *        </ol>
		 * @param globalTracker
		 *        A {@linkplain Continuation3 continuation} that accepts
		 *        <ol>
		 *        <li>the name of the module undergoing compilation,</li>
		 *        <li>the number of bytes globally processed, and</li>
		 *        <li>the global size (in bytes) of all modules that will be
		 *        built.</li>
		 *        </ol>
		 */
		@InnerAccess void postLoad (
			final ResolvedModuleName moduleName,
			final long lastPosition,
			final Continuation4<ModuleName, Long, Long, Long> localTracker,
			final Continuation3<ModuleName, Long, Long> globalTracker)

		{
			// Decrement the count of unbuilt predecessors of each successor
			// module, scheduling it to load if this count reaches zero.
			for (final ResolvedModuleName successorName
				: successors.get(moduleName))
			{
				final int count =
					unbuiltPredecessors.get(successorName).decrementAndGet();
				if (count == 0)
				{
					scheduleLoadModule(
						this, successorName, localTracker, globalTracker);
				}
			}
			globalTracker.value(
				moduleName,
				bytesCompiled.addAndGet(
					moduleName.fileReference().length() - lastPosition),
				globalCodeSize());
			synchronized (this)
			{
				loadCompletions++;
				if (loadCompletions == completionSet.size())
				{
					notifyAll();
				}
			}
		}

		/**
		 * Load the specified {@linkplain ModuleDescriptor module} from the
		 * {@linkplain Repository repository} and into the {@linkplain
		 * AvailRuntime Avail runtime}.
		 *
		 * <p>
		 * Note that the predecessors of this module must have already been
		 * loaded.
		 * </p>
		 *
		 * @param moduleName
		 *        The {@linkplain ResolvedModuleName resolved name} of the
		 *        module that should be loaded.
		 * @param localTracker
		 *        A {@linkplain Continuation4 continuation} that accepts
		 *        <ol>
		 *        <li>the name of the module undergoing {@linkplain
		 *        AbstractAvailCompiler compilation},</li>
		 *        <li>the current line number within the current module,</li>
		 *        <li>the position of the ongoing parse (in bytes), and</li>
		 *        <li>the size of the module in bytes.</li>
		 *        </ol>
		 * @param globalTracker
		 *        A {@linkplain Continuation3 continuation} that accepts
		 *        <ol>
		 *        <li>the name of the module undergoing compilation,</li>
		 *        <li>the number of bytes globally processed, and</li>
		 *        <li>the global size (in bytes) of all modules that will be
		 *        built.</li>
		 *        </ol>
		 * @throws AvailCompilerException
		 *         If the compiler cannot build a module.
		 * @throws MalformedSerialStreamException
		 *         If the repository contains invalid serialized module data.
		 */
		private void loadRepositoryModule (
				final ResolvedModuleName moduleName,
				final Continuation4<ModuleName, Long, Long, Long> localTracker,
				final Continuation3<ModuleName, Long, Long> globalTracker)
			throws MalformedSerialStreamException
		{
			// Read the module data from the repository.
			final File fileReference = moduleName.fileReference();
			localTracker.value(moduleName, -1L, -1L, -1L);
			final byte[] bytes = repository.get(
				fileReference.getAbsolutePath(),
				fileReference.lastModified());
			final ByteArrayInputStream inputStream =
				new ByteArrayInputStream(bytes);
			final AvailObject module = ModuleDescriptor.newModule(
				StringDescriptor.from(moduleName.qualifiedName()));
			final AvailLoader loader = new AvailLoader(module);
			final Deserializer deserializer = new Deserializer(
				inputStream, runtime);
			deserializer.currentModule(module);
			try
			{
				AvailObject tag = deserializer.deserialize();
				if (tag != null &&
					!tag.equals(
						AtomDescriptor.moduleHeaderSectionAtom()))
				{
					throw new RuntimeException(
						"Expected module header tag");
				}
				final ModuleHeader header =
					new ModuleHeader(moduleName);
				header.deserializeHeaderFrom(deserializer);
				module.isSystemModule(header.isSystemModule);
				final String errorString = header.applyToModule(
					module, runtime);
				if (errorString != null)
				{
					throw new RuntimeException(errorString);
				}
				tag = deserializer.deserialize();
				if (tag != null &&
					!tag.equals(AtomDescriptor.moduleBodySectionAtom()))
				{
					throw new RuntimeException(
						"Expected module body tag");
				}
			}
			catch (final MalformedSerialStreamException|RuntimeException e)
			{
				module.removeFrom(loader);
				throw e;
			}

			// Run each zero-argument block, one after another.
			final Mutable<Continuation1<AvailObject>> runNext =
				new Mutable<Continuation1<AvailObject>>();
			final Mutable<Continuation1<Throwable>> fail =
				new Mutable<Continuation1<Throwable>>();
			runNext.value = new Continuation1<AvailObject>()
			{
				@Override
				public void value (final @Nullable AvailObject ignored)
				{
					final AvailObject function;
					try
					{
						function = deserializer.deserialize();
					}
					catch (
						final MalformedSerialStreamException|RuntimeException e)
					{
						fail.value.value(e);
						return;
					}
					if (function != null)
					{
						final AvailObject fiber =
							FiberDescriptor.newLoaderFiber(loader);
						fiber.resultContinuation(runNext.value);
						fiber.failureContinuation(fail.value);
						Interpreter.runOutermostFunction(
<<<<<<< HEAD
=======
							runtime,
>>>>>>> 66402a29
							fiber,
							function,
							Collections.<AvailObject>emptyList());
					}
					else
					{
						runtime.addModule(module);
						module.cleanUpAfterCompile();
						postLoad(moduleName, 0L, localTracker, globalTracker);
					}
				}
			};
			fail.value = new Continuation1<Throwable>()
			{
				@Override
				public void value (final @Nullable Throwable killer)
				{
					assert killer != null;
					try
					{
						module.removeFrom(loader);
					}
					finally
					{
						failBuild(killer);
					}
				}
			};
			// The argument is ignored, so it doesn't matter what gets passed.
			runNext.value.value(NilDescriptor.nil());
		}

		/**
		 * Compile the specified {@linkplain ModuleDescriptor module}, store it
		 * into the {@linkplain Repository repository}, and then load it into
		 * the {@linkplain AvailRuntime Avail runtime}.
		 *
		 * <p>
		 * Note that the predecessors of this module must have already been
		 * loaded.
		 * </p>
		 *
		 * @param moduleName
		 *        The {@linkplain ResolvedModuleName resolved name} of the
		 *        module that should be loaded.
		 * @param localTracker
		 *        A {@linkplain Continuation4 continuation} that accepts
		 *        <ol>
		 *        <li>the name of the module undergoing {@linkplain
		 *        AbstractAvailCompiler compilation},</li>
		 *        <li>the current line number within the current module,</li>
		 *        <li>the position of the ongoing parse (in bytes), and</li>
		 *        <li>the size of the module in bytes.</li>
		 *        </ol>
		 * @param globalTracker
		 *        A {@linkplain Continuation3 continuation} that accepts
		 *        <ol>
		 *        <li>the name of the module undergoing compilation,</li>
		 *        <li>the number of bytes globally processed, and</li>
		 *        <li>the global size (in bytes) of all modules that will be
		 *        built.</li>
		 *        </ol>
		 * @throws IOException
		 *         If the source module cannot be opened or read.
		 * @throws AvailCompilerException
		 *         If the compiler cannot build a module.
		 */
		private void compileModule (
				final ResolvedModuleName moduleName,
				final Continuation4<ModuleName, Long, Long, Long> localTracker,
				final Continuation3<ModuleName, Long, Long> globalTracker)
			throws IOException, AvailCompilerException
		{
			final Mutable<Long> lastPosition = new Mutable<Long>(0L);
			final Continuation1<AbstractAvailCompiler> continuation =
				new Continuation1<AbstractAvailCompiler>()
				{
					@Override
					public void value (
						final @Nullable
							AbstractAvailCompiler compiler)
					{
						assert compiler != null;
						compiler.parseModule(
							new Continuation4<ModuleName, Long, Long, Long>()
							{
								@Override
								public void value (
									final @Nullable ModuleName moduleName2,
									final @Nullable Long lineNumber,
									final @Nullable Long localPosition,
									final @Nullable Long moduleSize)
								{
									assert moduleName2 != null;
									assert lineNumber != null;
									assert localPosition != null;
									assert moduleSize != null;
									assert moduleName.equals(moduleName2);
									localTracker.value(
										moduleName,
										lineNumber,
										localPosition,
										moduleSize);
									globalTracker.value(
										moduleName,
										bytesCompiled.addAndGet(
											localPosition - lastPosition.value),
										globalCodeSize());
									lastPosition.value = localPosition;
								}
							},
							new Continuation1<AvailObject>()
							{
								@Override
								public void value (
									final @Nullable AvailObject module)
								{
									final File fileReference =
										moduleName.fileReference();
									repository.put(
										fileReference.getAbsolutePath(),
										fileReference.lastModified(),
										compiler.serializerOutputStream
											.toByteArray());
									postLoad(
										moduleName,
										lastPosition.value,
										localTracker,
										globalTracker);
								}
							},
							new Continuation1<Throwable>()
							{
								@Override
								public void value (
									final @Nullable Throwable killer)
								{
									assert killer != null;
									failBuild(killer);
								}
							});
					}
				};
			AbstractAvailCompiler.create(
				moduleName,
				false,
				continuation,
				new Continuation1<Throwable>()
				{
					@Override
					public void value (final @Nullable Throwable killer)
					{
						assert killer != null;
						failBuild(killer);
					}
				});
		}

		/**
		 * Load the specified {@linkplain ModuleDescriptor module} into the
		 * {@linkplain AvailRuntime Avail runtime}. If a current compiled module
		 * is available from the {@linkplain Repository repository}, then simply
		 * load it. Otherwise, {@linkplain AbstractAvailCompiler compile} the
		 * module, store it into the repository, and then load it.
		 *
		 * <p>
		 * Note that the predecessors of this module must have already been
		 * loaded.
		 * </p>
		 *
		 * @param moduleName
		 *        The {@linkplain ResolvedModuleName resolved name} of the
		 *        module that should be loaded.
		 * @param localTracker
		 *        A {@linkplain Continuation4 continuation} that accepts
		 *        <ol>
		 *        <li>the name of the module undergoing {@linkplain
		 *        AbstractAvailCompiler compilation},</li>
		 *        <li>the current line number within the current module,</li>
		 *        <li>the position of the ongoing parse (in bytes), and</li>
		 *        <li>the size of the module in bytes.</li>
		 *        </ol>
		 * @param globalTracker
		 *        A {@linkplain Continuation3 continuation} that accepts
		 *        <ol>
		 *        <li>the name of the module undergoing compilation,</li>
		 *        <li>the number of bytes globally processed, and</li>
		 *        <li>the global size (in bytes) of all modules that will be
		 *        built.</li>
		 *        </ol>
		 * @throws IOException
		 *         If the source module cannot be opened or read.
		 * @throws AvailCompilerException
		 *         If the compiler cannot build a module.
		 * @throws MalformedSerialStreamException
		 *         If the repository contains invalid serialized module data.
		 */
		@InnerAccess void loadModule (
				final ResolvedModuleName moduleName,
				final Continuation4<ModuleName, Long, Long, Long> localTracker,
				final Continuation3<ModuleName, Long, Long> globalTracker)
			throws
				IOException,
				AvailCompilerException,
				MalformedSerialStreamException
		{
			globalTracker.value(
				moduleName, bytesCompiled.get(), globalCodeSize());
			// If the module is already loaded into the runtime, then we must
			// not reload it.
			if (!runtime.includesModuleNamed(
				StringDescriptor.from(moduleName.qualifiedName())))
			{
				final File fileReference = moduleName.fileReference();
				final String filePath = fileReference.getAbsolutePath();
				final long moduleTimestamp = fileReference.lastModified();
				// If the module is already compiled, then load the repository's
				// version.
				if (repository.hasKey(filePath, moduleTimestamp))
				{
					loadRepositoryModule(
						moduleName,
						localTracker,
						globalTracker);
				}
				// Actually compile the module and cache its compiled form.
				else
				{
					compileModule(moduleName, localTracker, globalTracker);
				}
			}
		}
	}

	/**
	 * Scheduling tracing of the imports of the {@linkplain ModuleDescriptor
	 * module} specified by the given {@linkplain ModuleName module name}.
	 *
	 * @param state
	 *        The {@linkplain BuildState build state}.
	 * @param qualifiedName
	 *        A fully-qualified {@linkplain ModuleName module name}.
	 * @param resolvedSuccessor
	 *        The resolved name of the module using or extending this module,
	 *        or {@code null} if this module is the start of the recursive
	 *        resolution (i.e., it will be the last one compiled).
	 * @param recursionSet
	 *        An insertion-ordered {@linkplain Set set} that remembers all
	 *        modules visited along this branch of the trace.
	 */
	@InnerAccess void scheduleTraceModuleImports (
		final BuildState state,
		final ModuleName qualifiedName,
		final @Nullable ResolvedModuleName resolvedSuccessor,
		final LinkedHashSet<ResolvedModuleName> recursionSet)
	{
		// Don't schedule any new tasks if an exception has been encountered.
		if (state.terminator != null)
		{
			return;
		}
		runtime.execute(new AvailTask(
			FiberDescriptor.loaderPriority,
			new Continuation0()
			{
				@Override
				public void value ()
				{
					// If an exception has been encountered, then exit quickly.
					if (state.terminator != null)
					{
						return;
					}
					Throwable killer = null;
					try
					{
						state.traceModuleImports(
							qualifiedName,
							resolvedSuccessor,
							recursionSet);
					}
					catch (final RecursiveDependencyException e)
					{
						e.prependModule(runtime.moduleNameResolver().resolve(
							qualifiedName));
						killer = e;
					}
					catch (final Throwable e)
					{
						killer = e;
					}
					if (killer != null)
					{
						state.failBuild(killer);
					}
				}
			}));
	}

	/**
	 * Schedule a build of the specified {@linkplain ModuleDescriptor module},
	 * on the assumption that its predecessors have already been built.
	 *
	 * @param state
	 *        The current {@linkplain BuildState build state}.
	 * @param target
	 *        The {@linkplain ResolvedModuleName resolved name} of the module
	 *        that should be loaded.
	 * @param localTracker
	 *        A {@linkplain Continuation4 continuation} that accepts
	 *        <ol>
	 *        <li>the name of the module undergoing {@linkplain
	 *        AbstractAvailCompiler compilation},</li>
	 *        <li>the current line number within the current module,</li>
	 *        <li>the position of the ongoing parse (in bytes), and</li>
	 *        <li>the size of the module in bytes.</li>
	 *        </ol>
	 * @param globalTracker
	 *        A {@linkplain Continuation3 continuation} that accepts
	 *        <ol>
	 *        <li>the name of the module undergoing compilation,</li>
	 *        <li>the number of bytes globally processed, and</li>
	 *        <li>the global size (in bytes) of all modules that will be
	 *        built.</li>
	 *        </ol>
	 */
	@InnerAccess void scheduleLoadModule (
		final BuildState state,
		final ResolvedModuleName target,
		final Continuation4<ModuleName, Long, Long, Long> localTracker,
		final Continuation3<ModuleName, Long, Long> globalTracker)
	{
		// Don't schedule any new tasks if an exception has been encountered.
		if (state.terminator != null)
		{
			return;
		}
		runtime.execute(new AvailTask(
			FiberDescriptor.loaderPriority,
			new Continuation0()
			{
				@Override
				public void value ()
				{
					// If an exception has been encountered, then exit quickly.
					if (state.terminator != null)
					{
						return;
					}
					try
					{
						state.loadModule(target, localTracker, globalTracker);
					}
					catch (final Throwable killer)
					{
						state.failBuild(killer);
					}
				}
			}));
	}

	/**
	 * Build the {@linkplain ModuleDescriptor target} and its dependencies.
	 *
	 * @param target
	 *        The {@linkplain ModuleName canonical name} of the module that the
	 *        {@linkplain AvailBuilder builder} must (recursively) load into the
	 *        {@linkplain AvailRuntime runtime}.
	 * @param localTracker
	 *        A {@linkplain Continuation4 continuation} that accepts
	 *        <ol>
	 *        <li>the name of the module undergoing {@linkplain
	 *        AbstractAvailCompiler compilation},</li>
	 *        <li>the current line number within the current module,</li>
	 *        <li>the position of the ongoing parse (in bytes), and</li>
	 *        <li>the size of the module in bytes.</li>
	 *        </ol>
	 * @param globalTracker
	 *        A {@linkplain Continuation3 continuation} that accepts
	 *        <ol>
	 *        <li>the name of the module undergoing compilation,</li>
	 *        <li>the number of bytes globally processed, and</li>
	 *        <li>the global size (in bytes) of all modules that will be
	 *        built.</li>
	 *        </ol>
	 * @throws Throwable
	 *         If anything went wrong.
	 */
	@InnerAccess void buildTarget (
			final ModuleName target,
			final Continuation4<ModuleName, Long, Long, Long> localTracker,
			final Continuation3<ModuleName, Long, Long> globalTracker)
		throws Throwable
	{
		final BuildState state = new BuildState();
		state.traceRequests = 1;
		scheduleTraceModuleImports(
			state,
			target,
			null,
			new LinkedHashSet<ResolvedModuleName>());
		// Wait until the parallel recursive trace completes.
		synchronized (state)
		{
			while (
				state.terminator == null
				&& state.traceRequests != state.traceCompletions)
			{
				state.wait();
			}
			if (state.terminator != null)
			{
				throw state.terminator;
			}
		}
		for (final ResolvedModuleName origin : state.originModules())
		{
			scheduleLoadModule(state, origin, localTracker, globalTracker);
		}
		// Wait until the parallel load completes.
		synchronized (state)
		{
			while (
				state.terminator == null
				&& state.loadCompletions != state.completionSet.size())
			{
				state.wait();
			}
			if (state.terminator != null)
			{
				throw state.terminator;
			}
		}
	}

	/**
	 * Schedule the recursive build of the {@linkplain ModuleDescriptor target}
	 * and its dependencies. Any {@linkplain Exception exceptions} raised during
	 * the build are rerouted to the current {@linkplain Thread thread} and
	 * rethrown.
	 *
	 * @param target
	 *        The {@linkplain ModuleName canonical name} of the module that the
	 *        {@linkplain AvailBuilder builder} must (recursively) load into the
	 *        {@linkplain AvailRuntime runtime}.
	 * @param localTracker
	 *        A {@linkplain Continuation4 continuation} that accepts
	 *        <ol>
	 *        <li>the name of the module currently undergoing {@linkplain
	 *        AbstractAvailCompiler compilation} as part of the recursive build
	 *        of target,</li>
	 *        <li>the current line number within the current module,</li>
	 *        <li>the position of the ongoing parse (in bytes), and</li>
	 *        <li>the size of the module in bytes.</li>
	 *        </ol>
	 * @param globalTracker
	 *        A {@linkplain Continuation3 continuation} that accepts
	 *        <ol>
	 *        <li>the name of the module undergoing compilation,</li>
	 *        <li>the number of bytes globally processed, and</li>
	 *        <li>the global size (in bytes) of all modules that will be
	 *        built.</li>
	 *        </ol>
	 * @throws AvailCompilerException
	 *         If an encountered module could not be built.
	 * @throws RecursiveDependencyException
	 *         If an encountered module recursively depends upon itself.
	 * @throws UnresolvedDependencyException
	 *         If a module name could not be resolved.
	 * @throws FiberTerminationException
	 *         If compilation has been terminated forcibly.
	 * @throws InterruptedException
	 *         If any {@linkplain AvailThread thread} is interrupted during the
	 *         build.
	 */
	public void build (
			final ModuleName target,
			final Continuation4<ModuleName, Long, Long, Long> localTracker,
			final Continuation3<ModuleName, Long, Long> globalTracker)
		throws
			AvailCompilerException,
			RecursiveDependencyException,
			UnresolvedDependencyException,
			InterruptedException
	{
		final Mutable<Throwable> killer = new Mutable<Throwable>();
		final Semaphore semaphore = new Semaphore(0);
		runtime.execute(new AvailTask(
			FiberDescriptor.loaderPriority,
			new Continuation0()
			{
				@Override
				public void value ()
				{
					try
					{
						buildTarget(target, localTracker, globalTracker);
					}
					catch (final Throwable e)
					{
						killer.value = e;
					}
					finally
					{
						semaphore.release();
					}
				}
			}));
		// Wait for the builder to finish.
		semaphore.acquire();
		if (killer.value != null)
		{
			if (killer.value instanceof AvailCompilerException)
			{
				throw (AvailCompilerException) killer.value;
			}
			else if (killer.value instanceof FiberTerminationException)
			{
				throw (FiberTerminationException) killer.value;
			}
			else if (killer.value instanceof RecursiveDependencyException)
			{
				throw (RecursiveDependencyException) killer.value;
			}
			else if (killer.value instanceof UnresolvedDependencyException)
			{
				throw (UnresolvedDependencyException) killer.value;
			}
			else if (killer.value instanceof Error)
			{
				throw (Error) killer.value;
			}
			else if (killer.value instanceof RuntimeException)
			{
				throw (RuntimeException) killer.value;
			}
			else
			{
				throw new RuntimeException(killer.value);
			}
		}
	}
}<|MERGE_RESOLUTION|>--- conflicted
+++ resolved
@@ -95,7 +95,7 @@
 		 * The {@linkplain Throwable throwable} (if any) responsible for an
 		 * abnormal termination of the build.
 		 */
-		public volatile Throwable terminator;
+		public volatile @Nullable Throwable terminator;
 
 		/**
 		 * Fail the current build due to the specified {@linkplain Throwable
@@ -155,6 +155,8 @@
 			// No implementation required, but this prevents a synthetic
 			// accessor being generated in the enclosing class for this class's
 			// default constructor.
+			unbuiltPredecessors =
+				new HashMap<ResolvedModuleName, AtomicInteger>();
 		}
 
 		/**
@@ -271,21 +273,13 @@
 							new HashSet<ModuleName>(
 								header.extendedModules.size()
 									+ header.usedModules.size());
-<<<<<<< HEAD
 						for (final A_Tuple extendedModule
-=======
-						for (final AvailObject extendedModule
->>>>>>> 66402a29
 							: header.extendedModules)
 						{
 							importedModules.add(resolution.asSibling(
 								extendedModule.tupleAt(1).asNativeString()));
 						}
-<<<<<<< HEAD
 						for (final A_Tuple usedModule
-=======
-						for (final AvailObject usedModule
->>>>>>> 66402a29
 							: header.usedModules)
 						{
 							importedModules.add(resolution.asSibling(
@@ -334,7 +328,8 @@
 		 * module names} to {@linkplain AtomicInteger atomic counters} (of their
 		 * unbuilt predecessors).
 		 */
-		private Map<ResolvedModuleName, AtomicInteger> unbuiltPredecessors;
+		private final Map<ResolvedModuleName, AtomicInteger>
+			unbuiltPredecessors;
 
 		/**
 		 * Traverse {@linkplain #predecessors} to find the {@linkplain
@@ -350,9 +345,7 @@
 		 */
 		List<ResolvedModuleName> originModules ()
 		{
-			unbuiltPredecessors =
-				new HashMap<ResolvedModuleName, AtomicInteger>(
-					predecessors.size());
+			assert unbuiltPredecessors.size() == 0;
 			final List<ResolvedModuleName> originModules =
 				new ArrayList<ResolvedModuleName>(3);
 			for (final Map.Entry<ResolvedModuleName, Set<ResolvedModuleName>> e
@@ -548,10 +541,10 @@
 			}
 
 			// Run each zero-argument block, one after another.
-			final Mutable<Continuation1<AvailObject>> runNext =
-				new Mutable<Continuation1<AvailObject>>();
-			final Mutable<Continuation1<Throwable>> fail =
-				new Mutable<Continuation1<Throwable>>();
+			final MutableOrNull<Continuation1<AvailObject>> runNext =
+				new MutableOrNull<Continuation1<AvailObject>>();
+			final MutableOrNull<Continuation1<Throwable>> fail =
+				new MutableOrNull<Continuation1<Throwable>>();
 			runNext.value = new Continuation1<AvailObject>()
 			{
 				@Override
@@ -565,20 +558,17 @@
 					catch (
 						final MalformedSerialStreamException|RuntimeException e)
 					{
-						fail.value.value(e);
+						fail.value().value(e);
 						return;
 					}
 					if (function != null)
 					{
 						final AvailObject fiber =
 							FiberDescriptor.newLoaderFiber(loader);
-						fiber.resultContinuation(runNext.value);
-						fiber.failureContinuation(fail.value);
+						fiber.resultContinuation(runNext.value());
+						fiber.failureContinuation(fail.value());
 						Interpreter.runOutermostFunction(
-<<<<<<< HEAD
-=======
 							runtime,
->>>>>>> 66402a29
 							fiber,
 							function,
 							Collections.<AvailObject>emptyList());
@@ -608,7 +598,7 @@
 				}
 			};
 			// The argument is ignored, so it doesn't matter what gets passed.
-			runNext.value.value(NilDescriptor.nil());
+			runNext.value().value(NilDescriptor.nil());
 		}
 
 		/**
@@ -685,7 +675,8 @@
 									globalTracker.value(
 										moduleName,
 										bytesCompiled.addAndGet(
-											localPosition - lastPosition.value),
+											localPosition
+												- lastPosition.value),
 										globalCodeSize());
 									lastPosition.value = localPosition;
 								}
@@ -983,15 +974,16 @@
 		// Wait until the parallel recursive trace completes.
 		synchronized (state)
 		{
+			@Nullable Throwable term;
 			while (
-				state.terminator == null
+				(term = state.terminator) == null
 				&& state.traceRequests != state.traceCompletions)
 			{
 				state.wait();
 			}
-			if (state.terminator != null)
-			{
-				throw state.terminator;
+			if (term != null)
+			{
+				throw term;
 			}
 		}
 		for (final ResolvedModuleName origin : state.originModules())
@@ -1001,15 +993,16 @@
 		// Wait until the parallel load completes.
 		synchronized (state)
 		{
+			@Nullable Throwable term;
 			while (
-				state.terminator == null
+				(term = state.terminator) == null
 				&& state.loadCompletions != state.completionSet.size())
 			{
 				state.wait();
 			}
-			if (state.terminator != null)
-			{
-				throw state.terminator;
+			if (term != null)
+			{
+				throw term;
 			}
 		}
 	}
@@ -1064,7 +1057,7 @@
 			UnresolvedDependencyException,
 			InterruptedException
 	{
-		final Mutable<Throwable> killer = new Mutable<Throwable>();
+		final MutableOrNull<Throwable> killer = new MutableOrNull<Throwable>();
 		final Semaphore semaphore = new Semaphore(0);
 		runtime.execute(new AvailTask(
 			FiberDescriptor.loaderPriority,
@@ -1089,35 +1082,36 @@
 			}));
 		// Wait for the builder to finish.
 		semaphore.acquire();
-		if (killer.value != null)
-		{
-			if (killer.value instanceof AvailCompilerException)
-			{
-				throw (AvailCompilerException) killer.value;
-			}
-			else if (killer.value instanceof FiberTerminationException)
-			{
-				throw (FiberTerminationException) killer.value;
-			}
-			else if (killer.value instanceof RecursiveDependencyException)
-			{
-				throw (RecursiveDependencyException) killer.value;
-			}
-			else if (killer.value instanceof UnresolvedDependencyException)
-			{
-				throw (UnresolvedDependencyException) killer.value;
-			}
-			else if (killer.value instanceof Error)
-			{
-				throw (Error) killer.value;
-			}
-			else if (killer.value instanceof RuntimeException)
-			{
-				throw (RuntimeException) killer.value;
+		final Throwable killer_v = killer.value;
+		if (killer_v != null)
+		{
+			if (killer_v instanceof AvailCompilerException)
+			{
+				throw (AvailCompilerException) killer_v;
+			}
+			else if (killer_v instanceof FiberTerminationException)
+			{
+				throw (FiberTerminationException) killer_v;
+			}
+			else if (killer_v instanceof RecursiveDependencyException)
+			{
+				throw (RecursiveDependencyException) killer_v;
+			}
+			else if (killer_v instanceof UnresolvedDependencyException)
+			{
+				throw (UnresolvedDependencyException) killer_v;
+			}
+			else if (killer_v instanceof Error)
+			{
+				throw (Error) killer_v;
+			}
+			else if (killer_v instanceof RuntimeException)
+			{
+				throw (RuntimeException) killer_v;
 			}
 			else
 			{
-				throw new RuntimeException(killer.value);
+				throw new RuntimeException(killer_v);
 			}
 		}
 	}
