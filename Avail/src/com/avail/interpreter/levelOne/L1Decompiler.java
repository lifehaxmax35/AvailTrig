--- conflicted
+++ resolved
@@ -526,13 +526,8 @@
 				outerDecl.token(),
 				outerDecl);
 			final AvailObject valueExpr = popExpression();
-<<<<<<< HEAD
-			final AvailObject assignmentNode = AssignmentNodeDescriptor.from(
-				variableUse, valueExpr, false);
-=======
 			final AvailObject assignmentNode =
 				AssignmentNodeDescriptor.from(variableUse, valueExpr, false);
->>>>>>> a7088eff
 			if (expressionStack.isEmpty())
 			{
 				statements.add(assignmentNode);
