--- conflicted
+++ resolved
@@ -34,7 +34,6 @@
 
 import static com.avail.exceptions.AvailErrorCode.E_LOADING_IS_OVER;
 import static com.avail.descriptor.TypeDescriptor.Types.*;
-import static com.avail.exceptions.AvailErrorCode.*;
 import static com.avail.interpreter.Primitive.Flag.*;
 import static com.avail.interpreter.Primitive.Result.*;
 import java.util.List;
@@ -66,27 +65,13 @@
 		final Interpreter interpreter)
 	{
 		assert args.size() == 2;
-		final AvailObject atom = args.get(0);
-		final AvailObject blockSignature = args.get(1);
-<<<<<<< HEAD
-
-		final AvailLoader loader = FiberDescriptor.current().availLoader();
-		if (loader == null)
+		final A_Atom atom = args.get(0);
+		final A_Type blockSignature = args.get(1);
+		final A_BasicObject fiber = FiberDescriptor.current();
+		final AvailLoader loader = fiber.availLoader();
+		if (loader == null || loader.module().equalsNil())
 		{
 			return interpreter.primitiveFailure(E_LOADING_IS_OVER);
-		}
-		try
-		{
-			loader.addAbstractSignature(atom, blockSignature);
-			interpreter.fixupForPotentiallyInvalidCurrentChunk();
-=======
-		final AvailObject fiber = FiberDescriptor.current();
-		final AvailLoader loader = fiber.availLoader();
-		final AvailObject module;
-		if (loader == null || (module = loader.module()).equalsNil())
-		{
-			return interpreter.primitiveFailure(E_LOADING_IS_OVER);
->>>>>>> 66402a29
 		}
 		interpreter.primitiveSuspend();
 		AvailRuntime.current().whenLevelOneSafeDo(
@@ -98,20 +83,19 @@
 					public void value ()
 					{
 						Result state;
-						AvailObject result;
+						A_BasicObject result;
 						try
 						{
 							loader.addAbstractSignature(
 								atom,
-								blockSignature,
-								atom.issuingModule().equals(module));
+								blockSignature);
 							state = SUCCESS;
 							result = NilDescriptor.nil();
 						}
 						catch (final SignatureException e)
 						{
 							state = FAILURE;
-							result = e.errorValue();
+							result = e.numericCode();
 						}
 						Interpreter.resumeFromPrimitive(
 							AvailRuntime.current(),
@@ -133,12 +117,12 @@
 			TOP.o());
 	}
 
-	@Override
-	protected A_Type privateFailureVariableType ()
-	{
-		return AbstractEnumerationTypeDescriptor.withInstances(
-			TupleDescriptor.from(
-				E_LOADING_IS_OVER.numericCode()
-			).asSet());
-	}
+//	@Override
+//	protected A_Type privateFailureVariableType ()
+//	{
+//		return AbstractEnumerationTypeDescriptor.withInstances(
+//			TupleDescriptor.from(
+//				E_LOADING_IS_OVER.numericCode()
+//			).asSet());
+//	}
 }