/**
 * P_220_MethodFromName.java
 * Copyright © 1993-2013, Mark van Gulik and Todd L Smith.
 * All rights reserved.
 *
 * Redistribution and use in source and binary forms, with or without
 * modification, are permitted provided that the following conditions are met:
 *
 * * Redistributions of source code must retain the above copyright notice, this
 *   list of conditions and the following disclaimer.
 *
 * * Redistributions in binary form must reproduce the above copyright notice,
 *   this list of conditions and the following disclaimer in the documentation
 *   and/or other materials provided with the distribution.
 *
 * * Neither the name of the copyright holder nor the names of the contributors
 *   may be used to endorse or promote products derived from this software
 *   without specific prior written permission.
 *
 * THIS SOFTWARE IS PROVIDED BY THE COPYRIGHT HOLDERS AND CONTRIBUTORS "AS IS"
 * AND ANY EXPRESS OR IMPLIED WARRANTIES, INCLUDING, BUT NOT LIMITED TO, THE
 * IMPLIED WARRANTIES OF MERCHANTABILITY AND FITNESS FOR A PARTICULAR PURPOSE
 * ARE DISCLAIMED. IN NO EVENT SHALL THE COPYRIGHT HOLDER OR CONTRIBUTORS BE
 * LIABLE FOR ANY DIRECT, INDIRECT, INCIDENTAL, SPECIAL, EXEMPLARY, OR
 * CONSEQUENTIAL DAMAGES (INCLUDING, BUT NOT LIMITED TO, PROCUREMENT OF
 * SUBSTITUTE GOODS OR SERVICES; LOSS OF USE, DATA, OR PROFITS; OR BUSINESS
 * INTERRUPTION) HOWEVER CAUSED AND ON ANY THEORY OF LIABILITY, WHETHER IN
 * CONTRACT, STRICT LIABILITY, OR TORT (INCLUDING NEGLIGENCE OR OTHERWISE)
 * ARISING IN ANY WAY OUT OF THE USE OF THIS SOFTWARE, EVEN IF ADVISED OF THE
 * POSSIBILITY OF SUCH DAMAGE.
 */
package com.avail.interpreter.primitive;

import static com.avail.descriptor.TypeDescriptor.Types.*;
import static com.avail.exceptions.AvailErrorCode.E_NO_METHOD;
import static com.avail.interpreter.Primitive.Flag.CanInline;
import java.util.List;
import com.avail.AvailRuntime;
import com.avail.descriptor.*;
import com.avail.interpreter.*;

/**
 * <strong>Primitive 220:</strong> Answer the {@linkplain
 * MethodDescriptor method} associated with the given
 * {@linkplain AtomDescriptor true name}. This is generally only used when
 * Avail code is constructing Avail code in the metacircular compiler.
 */
public class P_220_MethodFromName extends Primitive
{
	/**
	 * The sole instance of this primitive class.  Accessed through reflection.
	 */
	public final static Primitive instance = new P_220_MethodFromName().init(
		1, CanInline);

	@Override
	public Result attempt (
		final List<AvailObject> args,
		final Interpreter interpreter)
	{
		assert args.size() == 1;
		final AvailObject trueName = args.get(0);
<<<<<<< HEAD
		final AvailObject method =
			interpreter.runtime().methodAt(trueName);
=======
		final AvailObject method = AvailRuntime.current().methodsAt(trueName);
>>>>>>> 66402a29
		if (method.equalsNil())
		{
			return interpreter.primitiveFailure(E_NO_METHOD);
		}
		method.makeImmutable();
		return interpreter.primitiveSuccess(method);
	}

	@Override
	protected A_Type privateBlockTypeRestriction ()
	{
		return FunctionTypeDescriptor.create(
			TupleDescriptor.from(
				ATOM.o()),
			METHOD.o());
	}
}<|MERGE_RESOLUTION|>--- conflicted
+++ resolved
@@ -35,7 +35,6 @@
 import static com.avail.exceptions.AvailErrorCode.E_NO_METHOD;
 import static com.avail.interpreter.Primitive.Flag.CanInline;
 import java.util.List;
-import com.avail.AvailRuntime;
 import com.avail.descriptor.*;
 import com.avail.interpreter.*;
 
@@ -60,12 +59,8 @@
 	{
 		assert args.size() == 1;
 		final AvailObject trueName = args.get(0);
-<<<<<<< HEAD
 		final AvailObject method =
 			interpreter.runtime().methodAt(trueName);
-=======
-		final AvailObject method = AvailRuntime.current().methodsAt(trueName);
->>>>>>> 66402a29
 		if (method.equalsNil())
 		{
 			return interpreter.primitiveFailure(E_NO_METHOD);
