/**
 * P_220_MethodFromName.java
 * Copyright © 1993-2013, Mark van Gulik and Todd L Smith.
 * All rights reserved.
 *
 * Redistribution and use in source and binary forms, with or without
 * modification, are permitted provided that the following conditions are met:
 *
 * * Redistributions of source code must retain the above copyright notice, this
 *   list of conditions and the following disclaimer.
 *
 * * Redistributions in binary form must reproduce the above copyright notice,
 *   this list of conditions and the following disclaimer in the documentation
 *   and/or other materials provided with the distribution.
 *
 * * Neither the name of the copyright holder nor the names of the contributors
 *   may be used to endorse or promote products derived from this software
 *   without specific prior written permission.
 *
 * THIS SOFTWARE IS PROVIDED BY THE COPYRIGHT HOLDERS AND CONTRIBUTORS "AS IS"
 * AND ANY EXPRESS OR IMPLIED WARRANTIES, INCLUDING, BUT NOT LIMITED TO, THE
 * IMPLIED WARRANTIES OF MERCHANTABILITY AND FITNESS FOR A PARTICULAR PURPOSE
 * ARE DISCLAIMED. IN NO EVENT SHALL THE COPYRIGHT HOLDER OR CONTRIBUTORS BE
 * LIABLE FOR ANY DIRECT, INDIRECT, INCIDENTAL, SPECIAL, EXEMPLARY, OR
 * CONSEQUENTIAL DAMAGES (INCLUDING, BUT NOT LIMITED TO, PROCUREMENT OF
 * SUBSTITUTE GOODS OR SERVICES; LOSS OF USE, DATA, OR PROFITS; OR BUSINESS
 * INTERRUPTION) HOWEVER CAUSED AND ON ANY THEORY OF LIABILITY, WHETHER IN
 * CONTRACT, STRICT LIABILITY, OR TORT (INCLUDING NEGLIGENCE OR OTHERWISE)
 * ARISING IN ANY WAY OUT OF THE USE OF THIS SOFTWARE, EVEN IF ADVISED OF THE
 * POSSIBILITY OF SUCH DAMAGE.
 */
package com.avail.interpreter.primitive;

import static com.avail.descriptor.TypeDescriptor.Types.*;
import static com.avail.exceptions.AvailErrorCode.E_NO_METHOD;
import static com.avail.interpreter.Primitive.Flag.CanInline;
import java.util.List;
import com.avail.descriptor.*;
import com.avail.interpreter.*;

/**
 * <strong>Primitive 220:</strong> Answer the {@linkplain
 * MethodDescriptor method} associated with the given
 * {@linkplain AtomDescriptor true name}. This is generally only used when
 * Avail code is constructing Avail code in the metacircular compiler.
 */
public class P_220_MethodFromName extends Primitive
{
	/**
	 * The sole instance of this primitive class.  Accessed through reflection.
	 */
	public final static Primitive instance = new P_220_MethodFromName().init(
		1, CanInline);

	@Override
	public Result attempt (
		final List<AvailObject> args,
		final Interpreter interpreter)
	{
		assert args.size() == 1;
		final AvailObject trueName = args.get(0);
		final AvailObject method =
<<<<<<< HEAD
			interpreter.runtime().methodAt(trueName);
		if (method.equalsNull())
=======
			interpreter.runtime().methodsAt(trueName);
		if (method.equalsNil())
>>>>>>> a7088eff
		{
			return interpreter.primitiveFailure(E_NO_METHOD);
		}
		method.makeImmutable();
		return interpreter.primitiveSuccess(method);
	}

	@Override
	protected AvailObject privateBlockTypeRestriction ()
	{
		return FunctionTypeDescriptor.create(
			TupleDescriptor.from(
				ATOM.o()),
			METHOD.o());
	}
}<|MERGE_RESOLUTION|>--- conflicted
+++ resolved
@@ -60,13 +60,8 @@
 		assert args.size() == 1;
 		final AvailObject trueName = args.get(0);
 		final AvailObject method =
-<<<<<<< HEAD
 			interpreter.runtime().methodAt(trueName);
-		if (method.equalsNull())
-=======
-			interpreter.runtime().methodsAt(trueName);
 		if (method.equalsNil())
->>>>>>> a7088eff
 		{
 			return interpreter.primitiveFailure(E_NO_METHOD);
 		}
