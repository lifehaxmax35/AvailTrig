--- conflicted
+++ resolved
@@ -62,25 +62,13 @@
 		final Interpreter interpreter)
 	{
 		assert args.size() == 2;
-		final AvailObject string = args.get(0);
-		final AvailObject blockSignature = args.get(1);
-		final AvailObject fiber = FiberDescriptor.current();
+		final A_String string = args.get(0);
+		final A_Type blockSignature = args.get(1);
+		final A_BasicObject fiber = FiberDescriptor.current();
 		final AvailLoader loader = fiber.availLoader();
 		if (loader == null)
 		{
-<<<<<<< HEAD
-			final AvailLoader loader = FiberDescriptor.current().availLoader();
-			if (loader == null)
-			{
-				return interpreter.primitiveFailure(E_LOADING_IS_OVER);
-			}
-			loader.addAbstractSignature(
-				interpreter.lookupName(string),
-				blockSignature);
-			interpreter.fixupForPotentiallyInvalidCurrentChunk();
-=======
 			return interpreter.primitiveFailure(E_LOADING_IS_OVER);
->>>>>>> 66402a29
 		}
 		interpreter.primitiveSuspend();
 		AvailRuntime.current().whenLevelOneSafeDo(
@@ -92,13 +80,12 @@
 					public void value ()
 					{
 						Result state = null;
-						AvailObject result = null;
+						A_BasicObject result = null;
 						try
 						{
 							loader.addAbstractSignature(
 								loader.lookupName(string),
-								blockSignature,
-								true);
+								blockSignature);
 							state = SUCCESS;
 							result = NilDescriptor.nil();
 						}
@@ -106,7 +93,7 @@
 							final AmbiguousNameException|SignatureException e)
 						{
 							state = FAILURE;
-							result = e.errorValue();
+							result = e.numericCode();
 						}
 						Interpreter.resumeFromPrimitive(
 							AvailRuntime.current(),
