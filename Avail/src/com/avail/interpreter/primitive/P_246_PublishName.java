--- conflicted
+++ resolved
@@ -64,30 +64,18 @@
 		final Interpreter interpreter)
 	{
 		assert args.size() == 1;
-<<<<<<< HEAD
 		final A_String name = args.get(0);
-		final A_BasicObject module = interpreter.module();
-		if (module.equalsNil())
-=======
-		final AvailObject name = args.get(0);
 		final AvailLoader loader = FiberDescriptor.current().availLoader();
-		final AvailObject module;
+		final A_BasicObject module;
 		if (loader == null || (module = loader.module()).equalsNil())
->>>>>>> 66402a29
 		{
 			return interpreter.primitiveFailure(E_LOADING_IS_OVER);
 		}
 		try
 		{
-<<<<<<< HEAD
 			final A_Atom trueName = interpreter.lookupName(name);
 			module.introduceNewName(name, trueName);
 			module.addImportedName(name, trueName);
-=======
-			final AvailObject trueName = loader.lookupName(name);
-			module.atNewNamePut(name, trueName);
-			module.atNameAdd(name, trueName);
->>>>>>> 66402a29
 			return interpreter.primitiveSuccess(NilDescriptor.nil());
 		}
 		catch (final AmbiguousNameException e)
