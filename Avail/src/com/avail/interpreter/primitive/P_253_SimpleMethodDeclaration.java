/**
 * P_253_SimpleMethodDeclaration.java
 * Copyright © 1993-2013, Mark van Gulik and Todd L Smith.
 * All rights reserved.
 *
 * Redistribution and use in source and binary forms, with or without
 * modification, are permitted provided that the following conditions are met:
 *
 * * Redistributions of source code must retain the above copyright notice, this
 *   list of conditions and the following disclaimer.
 *
 * * Redistributions in binary form must reproduce the above copyright notice,
 *   this list of conditions and the following disclaimer in the documentation
 *   and/or other materials provided with the distribution.
 *
 * * Neither the name of the copyright holder nor the names of the contributors
 *   may be used to endorse or promote products derived from this software
 *   without specific prior written permission.
 *
 * THIS SOFTWARE IS PROVIDED BY THE COPYRIGHT HOLDERS AND CONTRIBUTORS "AS IS"
 * AND ANY EXPRESS OR IMPLIED WARRANTIES, INCLUDING, BUT NOT LIMITED TO, THE
 * IMPLIED WARRANTIES OF MERCHANTABILITY AND FITNESS FOR A PARTICULAR PURPOSE
 * ARE DISCLAIMED. IN NO EVENT SHALL THE COPYRIGHT HOLDER OR CONTRIBUTORS BE
 * LIABLE FOR ANY DIRECT, INDIRECT, INCIDENTAL, SPECIAL, EXEMPLARY, OR
 * CONSEQUENTIAL DAMAGES (INCLUDING, BUT NOT LIMITED TO, PROCUREMENT OF
 * SUBSTITUTE GOODS OR SERVICES; LOSS OF USE, DATA, OR PROFITS; OR BUSINESS
 * INTERRUPTION) HOWEVER CAUSED AND ON ANY THEORY OF LIABILITY, WHETHER IN
 * CONTRACT, STRICT LIABILITY, OR TORT (INCLUDING NEGLIGENCE OR OTHERWISE)
 * ARISING IN ANY WAY OUT OF THE USE OF THIS SOFTWARE, EVEN IF ADVISED OF THE
 * POSSIBILITY OF SUCH DAMAGE.
 */
package com.avail.interpreter.primitive;

import static com.avail.descriptor.TypeDescriptor.Types.TOP;
import static com.avail.exceptions.AvailErrorCode.E_LOADING_IS_OVER;
import static com.avail.interpreter.Primitive.Flag.*;
import static com.avail.interpreter.Primitive.Result.*;
import java.util.List;
import com.avail.*;
import com.avail.descriptor.*;
import com.avail.exceptions.*;
import com.avail.interpreter.*;
import com.avail.utility.Continuation0;

/**
 * <strong>Primitive 253:</strong> Method definition.
 */
public class P_253_SimpleMethodDeclaration
extends Primitive
{
	/**
	 * The sole instance of this primitive class.  Accessed through reflection.
	 */
	public final static Primitive instance =
		new P_253_SimpleMethodDeclaration().init(2, Bootstrap, Unknown);

	@Override
	public Result attempt (
		final List<AvailObject> args,
		final Interpreter interpreter)
	{
		assert args.size() == 2;
		final AvailObject string = args.get(0);
		final AvailObject function = args.get(1);
<<<<<<< HEAD
		final A_BasicObject fiber = FiberDescriptor.current();
=======
		final AvailObject fiber = FiberDescriptor.current();
>>>>>>> 66402a29
		final AvailLoader loader = fiber.availLoader();
		if (loader == null)
		{
			return interpreter.primitiveFailure(E_LOADING_IS_OVER);
		}
		interpreter.primitiveSuspend();
		AvailRuntime.current().whenLevelOneSafeDo(
			AvailTask.forUnboundFiber(
				fiber,
				new Continuation0()
				{
					@Override
					public void value ()
					{
						Result state;
<<<<<<< HEAD
						A_Number result;
=======
						AvailObject result;
>>>>>>> 66402a29
						try
						{
							loader.addMethodBody(
								loader.lookupName(string),
								function,
								true);
							function.code().setMethodName(
								StringDescriptor.from(
									String.format("%s", string)));
							state = SUCCESS;
							result = NilDescriptor.nil();
						}
						catch (
							final AmbiguousNameException|SignatureException e)
						{
							state = FAILURE;
<<<<<<< HEAD
							result = e.numericCode();
						}
						Interpreter.resumeFromPrimitive(fiber, state, result);
=======
							result = e.errorValue();
						}
						Interpreter.resumeFromPrimitive(
							AvailRuntime.current(),
							fiber,
							state,
							result);
>>>>>>> 66402a29
					}
				}));
		return FIBER_SUSPENDED;
	}

	@Override
	protected A_Type privateBlockTypeRestriction ()
	{
		return FunctionTypeDescriptor.create(
			TupleDescriptor.from(
				TupleTypeDescriptor.stringTupleType(),
				FunctionTypeDescriptor.mostGeneralType()),
			TOP.o());
	}
}<|MERGE_RESOLUTION|>--- conflicted
+++ resolved
@@ -62,11 +62,7 @@
 		assert args.size() == 2;
 		final AvailObject string = args.get(0);
 		final AvailObject function = args.get(1);
-<<<<<<< HEAD
 		final A_BasicObject fiber = FiberDescriptor.current();
-=======
-		final AvailObject fiber = FiberDescriptor.current();
->>>>>>> 66402a29
 		final AvailLoader loader = fiber.availLoader();
 		if (loader == null)
 		{
@@ -82,11 +78,7 @@
 					public void value ()
 					{
 						Result state;
-<<<<<<< HEAD
 						A_Number result;
-=======
-						AvailObject result;
->>>>>>> 66402a29
 						try
 						{
 							loader.addMethodBody(
@@ -103,19 +95,13 @@
 							final AmbiguousNameException|SignatureException e)
 						{
 							state = FAILURE;
-<<<<<<< HEAD
 							result = e.numericCode();
-						}
-						Interpreter.resumeFromPrimitive(fiber, state, result);
-=======
-							result = e.errorValue();
 						}
 						Interpreter.resumeFromPrimitive(
 							AvailRuntime.current(),
 							fiber,
 							state,
 							result);
->>>>>>> 66402a29
 					}
 				}));
 		return FIBER_SUSPENDED;
