--- conflicted
+++ resolved
@@ -35,7 +35,6 @@
 import static com.avail.exceptions.AvailErrorCode.E_NO_METHOD;
 import static com.avail.interpreter.Primitive.Flag.CanInline;
 import java.util.List;
-import com.avail.AvailRuntime;
 import com.avail.descriptor.*;
 import com.avail.interpreter.*;
 
@@ -60,15 +59,9 @@
 		final Interpreter interpreter)
 	{
 		assert args.size() == 1;
-<<<<<<< HEAD
 		final A_BasicObject bundle = args.get(0);
 		final A_BasicObject method =
 			interpreter.runtime().methodAt(bundle.message());
-=======
-		final AvailObject bundle = args.get(0);
-		final AvailObject method =
-			AvailRuntime.current().methodsAt(bundle.message());
->>>>>>> 66402a29
 		if (method.equalsNil())
 		{
 			return interpreter.primitiveFailure(E_NO_METHOD);
