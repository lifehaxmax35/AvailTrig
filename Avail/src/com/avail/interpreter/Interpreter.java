/**
 * Interpreter.java
 * Copyright © 1993-2013, Mark van Gulik and Todd L Smith.
 * All rights reserved.
 *
 * Redistribution and use in source and binary forms, with or without
 * modification, are permitted provided that the following conditions are met:
 *
 * * Redistributions of source code must retain the above copyright notice, this
 *   list of conditions and the following disclaimer.
 *
 * * Redistributions in binary form must reproduce the above copyright notice,
 *   this list of conditions and the following disclaimer in the documentation
 *   and/or other materials provided with the distribution.
 *
 * * Neither the name of the copyright holder nor the names of the contributors
 *   may be used to endorse or promote products derived from this software
 *   without specific prior written permission.
 *
 * THIS SOFTWARE IS PROVIDED BY THE COPYRIGHT HOLDERS AND CONTRIBUTORS "AS IS"
 * AND ANY EXPRESS OR IMPLIED WARRANTIES, INCLUDING, BUT NOT LIMITED TO, THE
 * IMPLIED WARRANTIES OF MERCHANTABILITY AND FITNESS FOR A PARTICULAR PURPOSE
 * ARE DISCLAIMED. IN NO EVENT SHALL THE COPYRIGHT HOLDER OR CONTRIBUTORS BE
 * LIABLE FOR ANY DIRECT, INDIRECT, INCIDENTAL, SPECIAL, EXEMPLARY, OR
 * CONSEQUENTIAL DAMAGES (INCLUDING, BUT NOT LIMITED TO, PROCUREMENT OF
 * SUBSTITUTE GOODS OR SERVICES; LOSS OF USE, DATA, OR PROFITS; OR BUSINESS
 * INTERRUPTION) HOWEVER CAUSED AND ON ANY THEORY OF LIABILITY, WHETHER IN
 * CONTRACT, STRICT LIABILITY, OR TORT (INCLUDING NEGLIGENCE OR OTHERWISE)
 * ARISING IN ANY WAY OUT OF THE USE OF THIS SOFTWARE, EVEN IF ADVISED OF THE
 * POSSIBILITY OF SUCH DAMAGE.
 */

package com.avail.interpreter;

import static com.avail.descriptor.AvailObject.error;
import static com.avail.interpreter.Primitive.Result.*;
import static com.avail.exceptions.AvailErrorCode.*;
import java.util.*;
import java.util.logging.*;
import com.avail.AvailRuntime;
import com.avail.annotations.*;
import com.avail.compiler.*;
import com.avail.compiler.AbstractAvailCompiler.ParserState;
import com.avail.descriptor.*;
import com.avail.descriptor.FiberDescriptor.ExecutionState;
import com.avail.exceptions.*;
import com.avail.interpreter.Primitive.*;
import com.avail.interpreter.primitive.*;

/**
 * This is the abstraction for execution Avail code.
 *
 * @author Todd L Smith &lt;todd@availlang.org&gt;
 */
public abstract class Interpreter
{
	/** A {@linkplain Logger logger}. */
	public static final Logger logger =
		Logger.getLogger(Interpreter.class.getCanonicalName());

	/** An {@link AvailRuntime}. */
	private final AvailRuntime runtime;

	/**
	 * Answer the {@link AvailRuntime} that the {@linkplain Interpreter
	 * receiver} uses to locate and store Avail runtime elements.
	 *
	 * @return An {@link AvailRuntime}.
	 * @author Todd L Smith &lt;todd@availlang.org&gt;
	 */
	public AvailRuntime runtime ()
	{
		return runtime;
	}

	/**
	 * The {@linkplain ModuleDescriptor module} currently under {@linkplain
	 * AbstractAvailCompiler compilation}.
	 */
	private AvailObject module;

	/**
	 * Answer the {@linkplain ModuleDescriptor module} context of the
	 * {@linkplain Interpreter interpreter}.
	 *
	 * @return The module undergoing compilation, or {@code null} if the module
	 *         is no longer undergoing compilation.
	 */
	public @Nullable AvailObject module ()
	{
		return module;
	}

	/**
	 * Set the {@linkplain ModuleDescriptor module} context of the
	 * {@linkplain Interpreter interpreter}. This feature is used by the
	 * compiler to establish transaction boundaries for module parsing.
	 *
	 * @param module A {@linkplain ModuleDescriptor module}, or {@code
	 *               null} to disestablish the transaction.
	 */
	public void setModule (final @Nullable AvailObject module)
	{
		this.module = module;
	}

	/** The unresolved forward method declarations. */
	private AvailObject pendingForwards = SetDescriptor.empty();

	/**
	 * A collection of bit flags indicating the reason for pausing the
	 * interpreter between nybblecodes.
	 */
	protected volatile boolean interruptRequestFlag;

	/**
	 * The {@link FiberDescriptor} being executed by this interpreter.
	 */
	public AvailObject fiber;

	/**
	 * The {@link ParserState}, if any, at which parsing is currently taking
	 * place.  Since parsing can happen in parallel, it indicates the location
	 * of the current compilation step directly leading to execution of code in
	 * this {@code Interpreter}.
	 */
	public ParserState currentParserState = null;

	/**
	 * A place to store the result of a primitive when the primitive
	 * succeeds by returning {@link Result#SUCCESS}.
	 */
	public AvailObject primitiveResult;

	/**
	 * A place to store the primitive {@linkplain CompiledCodeDescriptor
	 * compiled code} being attempted.  That allows {@linkplain
	 * P_340_PushConstant} to get to the first literal in order to return it
	 * from the primitive.
	 */
	private AvailObject primitiveCompiledCodeBeingAttempted;

	/**
	 * Answer the primitive {@linkplain CompiledCodeDescriptor compiled code}
	 * that is currently being attempted.  That allows {@linkplain
	 * P_340_PushConstant} to get to the first literal in order to return it
	 * from the primitive.
	 *
	 * @return
	 *            The {@linkplain CompiledCodeDescriptor compiled code} whose
	 *            primitive is being attempted.
	 */
	public final AvailObject primitiveCompiledCodeBeingAttempted ()
	{
		return primitiveCompiledCodeBeingAttempted;
	}

	/**
	 * Answer true if an interrupt has been requested for this fiber.
	 *
	 * @return If an interrupt is pending.
	 */
	public final boolean isInterruptRequested ()
	{
		return fiber.interruptRequestFlags() != 0;
	}

	/**
	 * Exit the current {@linkplain FiberDescriptor fiber} with the
	 * specified result.
	 *
	 * @param finalObject
	 *            The {@link AvailObject} that is the final result of running
	 *            the {@linkplain FiberDescriptor fiber}.
	 *
	 */
	public abstract void exitProcessWith (final AvailObject finalObject);


	/**
	 * Construct a new {@link Interpreter}.
	 *
	 * @param runtime An {@link AvailRuntime}.
	 * @author Todd L Smith &lt;todd@availlang.org&gt;
	 */
	protected Interpreter (final AvailRuntime runtime)
	{
		this.runtime = runtime;
		// Also initialize the fiber field.
<<<<<<< HEAD
		fiber = FiberDescriptor.create(ExecutionState.RUNNING);
=======
		fiber = FiberDescriptor.mutable.create();
		fiber.name(StringDescriptor.from(String.format(
			"unnamed, creation time = %d, hash = %d",
			System.currentTimeMillis(),
			fiber.hash())));
		fiber.priority(IntegerDescriptor.fromUnsignedByte((short)50));
		fiber.continuation(NilDescriptor.nil());
		fiber.executionState(ExecutionState.RUNNING);
		fiber.clearInterruptRequestFlags();
		fiber.breakpointBlock(NilDescriptor.nil());
		fiber.fiberGlobals(MapDescriptor.empty());
>>>>>>> a7088eff
	}

	/**
	 * Answer whether the specified primitive accepts the specified number of
	 * arguments.  Note that some primitives expect a variable number of
	 * arguments.
	 *
	 * @param primitiveNumber Which primitive.
	 * @param argCount The number of arguments that we should check is legal for
	 *                 this primitive.
	 * @return Whether the primitive accepts the specified number of arguments.
	 */
	public boolean primitiveAcceptsThisManyArguments (
		final int primitiveNumber,
		final int argCount)
	{
		final Primitive primitive =
			Primitive.byPrimitiveNumberOrNull(primitiveNumber);
		assert primitive != null;
		final int expected = primitive.argCount();
		return expected == -1 || expected == argCount;
	}


	/**
	 * Add the method definition. The precedence rules can change at any
	 * time. The <em>requires block</em> is run at compile time to ensure that
	 * the method is being used in an appropriate way. The <em>returns
	 * block</em> lets us home in on the type returned by a general method by
	 * transforming the call-site-specific argument type information into a
	 * return type for the method.
	 *
	 * @param methodName
	 *        A {@linkplain AtomDescriptor method name}.
	 * @param bodyBlock
	 *        The {@linkplain FunctionDescriptor body block}.
	 * @param extendGrammar
	 *        {@code true} if the method name should be added to the current
	 *        module's bundle tree, {@code false} otherwise.
	 * @throws SignatureException
	 *         If the signature is invalid.
	 */
	public void addMethodBody (
			final AvailObject methodName,
			final AvailObject bodyBlock,
			final boolean extendGrammar)
		throws SignatureException
	{
		assert methodName.isAtom();
		assert bodyBlock.isFunction();

		final MessageSplitter splitter = new MessageSplitter(methodName.name());
		splitter.checkImplementationSignature(bodyBlock.kind());
		final int numArgs = splitter.numberOfArguments();
		assert bodyBlock.code().numArgs() == numArgs
			: "Wrong number of arguments in method definition";
		//  Make it so we can safely hold onto these things in the VM
		methodName.makeImmutable();
		bodyBlock.makeImmutable();
		//  Add the method definition.
		final AvailObject method = runtime.methodFor(methodName);
		final AvailObject newMethodDefinition =
			MethodDefinitionDescriptor.create(method, bodyBlock);
		module.moduleAddDefinition(newMethodDefinition);
		final AvailObject bodySignature = bodyBlock.kind();
		AvailObject forward = null;
		final AvailObject impsTuple = method.definitionsTuple();
		for (final AvailObject existingImp : impsTuple)
		{
			final AvailObject existingType = existingImp.bodySignature();
			final boolean same = existingType.argsTupleType().equals(
				bodySignature.argsTupleType());
			if (same)
			{
				if (existingImp.isForwardDefinition())
				{
					if (existingType.returnType().equals(
						bodySignature.returnType()))
					{
						forward = existingImp;
					}
					else
					{
						throw new SignatureException(
							E_METHOD_RETURN_TYPE_NOT_AS_FORWARD_DECLARED);
					}
				}
				else
				{
					throw new SignatureException(
						E_REDEFINED_WITH_SAME_ARGUMENT_TYPES);
				}
			}
			if (existingType.acceptsArgTypesFromFunctionType(bodySignature))
			{
				if (!bodySignature.returnType().isSubtypeOf(
					existingType.returnType()))
				{
					throw new SignatureException(
						E_RESULT_TYPE_SHOULD_COVARY_WITH_ARGUMENTS);
				}
			}
			if (bodySignature.acceptsArgTypesFromFunctionType(existingType))
			{
				if (!existingType.returnType().isSubtypeOf(
					bodySignature.returnType()))
				{
					throw new SignatureException(
						E_RESULT_TYPE_SHOULD_COVARY_WITH_ARGUMENTS);
				}
			}
		}
		if (forward != null)
		{
			resolvedForwardWithName(forward, methodName);
		}
		method.methodAddDefinition(newMethodDefinition);
		assert methodName.isAtom();
		if (extendGrammar)
		{
			module.filteredBundleTree().includeBundleNamed(methodName);
		}
	}


	/**
	 * This is a forward declaration of a method. Insert an appropriately
	 * stubbed definition in the module's method dictionary, and add it to
	 * the list of methods needing to be declared later in this module.
	 *
	 * @param methodName A {@linkplain AtomDescriptor method name}.
	 * @param bodySignature A {@linkplain MethodDefinitionDescriptor method
	 *                      signature}.
	 * @throws SignatureException If the signature is malformed.
	 */
	public void addForwardStub (
		final AvailObject methodName,
		final AvailObject bodySignature)
	throws SignatureException
	{
		methodName.makeImmutable();
		bodySignature.makeImmutable();
		//  Add the stubbed method definition.
		final AvailObject method = runtime.methodFor(methodName);
		final AvailObject newForward = ForwardDefinitionDescriptor.create(
			method,
			bodySignature);
		module.moduleAddDefinition(newForward);
		for (final AvailObject definition : method.definitionsTuple())
		{
			final AvailObject existingType = definition.bodySignature();
			final boolean same = existingType.argsTupleType().equals(
				bodySignature.argsTupleType());
			if (same)
			{
				throw new SignatureException(
					E_REDEFINED_WITH_SAME_ARGUMENT_TYPES);
			}
			if (existingType.acceptsArgTypesFromFunctionType(bodySignature))
			{
				if (!bodySignature.returnType().isSubtypeOf(
					existingType.returnType()))
				{
					throw new SignatureException(
						E_RESULT_TYPE_SHOULD_COVARY_WITH_ARGUMENTS);
				}
			}
			if (bodySignature.acceptsArgTypesFromFunctionType(existingType))
			{
				if (!existingType.returnType().isSubtypeOf(
					bodySignature.returnType()))
				{
					throw new SignatureException(
						E_RESULT_TYPE_SHOULD_COVARY_WITH_ARGUMENTS);
				}
			}
		}
		method.methodAddDefinition(newForward);
		pendingForwards = pendingForwards.setWithElementCanDestroy(
			newForward,
			true);
		assert methodName.isAtom();
		final AvailObject filteredRoot = module.filteredBundleTree();
		filteredRoot.includeBundleNamed(methodName);
		filteredRoot.flushForNewOrChangedBundleNamed(methodName);
	}

	/**
	 * Add the abstract method signature. A class is considered abstract if
	 * there are any abstract methods that haven't been overridden with
	 * definitions for it.
	 *
	 * @param methodName
	 *        A {@linkplain AtomDescriptor method name}.
	 * @param bodySignature
	 *        The {@linkplain MethodDefinitionDescriptor method signature}.
	 * @param extendGrammar
	 *        {@code true} if the method name should be added to the current
	 *        module's bundle tree, {@code false} otherwise.
	 * @throws SignatureException
	 *         If the signature is malformed.
	 */
	public void addAbstractSignature (
			final AvailObject methodName,
			final AvailObject bodySignature,
			final boolean extendGrammar)
		throws SignatureException
	{
		assert methodName.isAtom();

		final MessageSplitter splitter = new MessageSplitter(methodName.name());
		final int numArgs = splitter.numberOfArguments();
		final AvailObject bodyArgsSizes =
			bodySignature.argsTupleType().sizeRange();
		assert bodyArgsSizes.lowerBound().equals(
				IntegerDescriptor.fromInt(numArgs))
			: "Wrong number of arguments in abstract method signature";
		assert bodyArgsSizes.upperBound().equals(
				IntegerDescriptor.fromInt(numArgs))
			: "Wrong number of arguments in abstract method signature";
		//  Make it so we can safely hold onto these things in the VM
		methodName.makeImmutable();
		bodySignature.makeImmutable();
		//  Add the method definition.
		final AvailObject method = runtime.methodFor(methodName);
		final AvailObject newDefinition = AbstractDefinitionDescriptor.create(
			method,
			bodySignature);
		module.moduleAddDefinition(newDefinition);
		@Nullable AvailObject forward = null;
		for (final AvailObject existingDefinition : method.definitionsTuple())
		{
			final AvailObject existingType = existingDefinition.bodySignature();
			final boolean same = existingType.argsTupleType().equals(
				bodySignature.argsTupleType());
			if (same)
			{
				if (existingDefinition.isForwardDefinition())
				{
					forward = existingDefinition;
				}
				else
				{
					throw new SignatureException(
						E_REDEFINED_WITH_SAME_ARGUMENT_TYPES);
				}
			}
			if (existingType.acceptsArgTypesFromFunctionType(bodySignature))
			{
				if (!bodySignature.returnType().isSubtypeOf(
					existingType.returnType()))
				{
					throw new SignatureException(
						E_RESULT_TYPE_SHOULD_COVARY_WITH_ARGUMENTS);
				}
			}
			if (bodySignature.acceptsArgTypesFromFunctionType(existingType))
			{
				if (!existingType.returnType().isSubtypeOf(
					bodySignature.returnType()))
				{
					throw new SignatureException(
						E_RESULT_TYPE_SHOULD_COVARY_WITH_ARGUMENTS);
				}
			}
		}
		if (forward != null)
		{
			resolvedForwardWithName(forward, methodName);
		}
		method.methodAddDefinition(newDefinition);
		if (extendGrammar)
		{
			module.filteredBundleTree().includeBundleNamed(methodName);
		}
	}

	/**
	 * Add the macro definition.  The precedence rules can not change after
	 * the first definition is encountered, so set them to 'no restrictions'
	 * if they're not set already.
	 *
	 * @param methodName
	 *            The macro's name, an {@linkplain AtomDescriptor atom}.
	 * @param prefixFunctions
	 *            The tuple of prefix functions.
	 * @param macroBody
	 *            A {@linkplain FunctionDescriptor function} that manipulates
	 *            parse nodes.
	 * @throws SignatureException if the macro signature is invalid.
	 */
	public void addMacroBody (
		final AvailObject methodName,
		final AvailObject prefixFunctions,
		final AvailObject macroBody)
	throws SignatureException
	{
		assert methodName.isAtom();
		assert macroBody.isFunction();

		final AvailObject method = runtime.methodFor(methodName);
		final MessageSplitter splitter = new MessageSplitter(methodName.name());
		final int numArgs = splitter.numberOfArguments();
		assert macroBody.code().numArgs() == numArgs
			: "Wrong number of arguments in macro definition";
		// Make it so we can safely hold onto these things in the VM
		methodName.makeImmutable();
		prefixFunctions.makeImmutable();
		macroBody.makeImmutable();
		// Add the macro definition.
		final AvailObject macroDefinition = MacroDefinitionDescriptor.create(
			method,
			prefixFunctions,
			macroBody);
		module.moduleAddDefinition(macroDefinition);
		final AvailObject macroBodyType = macroBody.kind();
		for (final AvailObject existingDefinition : method.definitionsTuple())
		{
			final AvailObject existingType = existingDefinition.bodySignature();
			final boolean same = existingType.argsTupleType().equals(
				macroBodyType.argsTupleType());
			if (same)
			{
				throw new SignatureException(
					E_REDEFINED_WITH_SAME_ARGUMENT_TYPES);
			}
			if (existingType.acceptsArgTypesFromFunctionType(macroBodyType))
			{
				if (!macroBodyType.returnType().isSubtypeOf(
					existingType.returnType()))
				{
					throw new SignatureException(
						E_RESULT_TYPE_SHOULD_COVARY_WITH_ARGUMENTS);
				}
			}
			if (macroBodyType.acceptsArgTypesFromFunctionType(existingType))
			{
				if (!existingType.returnType().isSubtypeOf(
					macroBodyType.returnType()))
				{
					throw new SignatureException(
						E_RESULT_TYPE_SHOULD_COVARY_WITH_ARGUMENTS);
				}
			}
		}
		method.methodAddDefinition(macroDefinition);
		module.filteredBundleTree().includeBundleNamed(methodName);
	}

	/**
	 * Add a type restriction to the method associated with the given method
	 * name.
	 *
	 * @param methodName
	 *        The method name, an {@linkplain AtomDescriptor atom}.
	 * @param typeRestrictionFunction
	 *        A {@linkplain FunctionDescriptor function} that validates the
	 *        static types of arguments at call sites.
	 * @throws SignatureException
	 *         If the signature is invalid.
	 */
	public void addTypeRestriction (
		final AvailObject methodName,
		final AvailObject typeRestrictionFunction)
	throws SignatureException
	{
		assert methodName.isAtom();
		assert typeRestrictionFunction.isFunction();
		final MessageSplitter splitter = new MessageSplitter(methodName.name());
		final int numArgs = splitter.numberOfArguments();
		if (typeRestrictionFunction.code().numArgs() != numArgs)
		{
			throw new SignatureException(E_INCORRECT_NUMBER_OF_ARGUMENTS);
		}
		methodName.makeImmutable();
		typeRestrictionFunction.makeImmutable();
		runtime.addTypeRestriction(methodName, typeRestrictionFunction);
		module.addTypeRestriction(methodName, typeRestrictionFunction);
		module.filteredBundleTree().includeBundleNamed(methodName);
	}

	/**
	 * Add a seal to the method associated with the given method name.
	 *
	 * @param methodName
	 *        The method name, an {@linkplain AtomDescriptor atom}.
	 * @param seal
	 *        The signature at which to seal the method.
	 * @throws SignatureException
	 *         If the signature is invalid.
	 */
	public void addSeal (
			final AvailObject methodName,
			final AvailObject seal)
		throws SignatureException
	{
		assert methodName.isAtom();
		assert seal.isTuple();
		final MessageSplitter splitter = new MessageSplitter(methodName.name());
		if (seal.tupleSize() != splitter.numberOfArguments())
		{
			throw new SignatureException(E_INCORRECT_NUMBER_OF_ARGUMENTS);
		}
		methodName.makeImmutable();
		seal.makeImmutable();
		runtime.addSeal(methodName, seal);
		module.addSeal(methodName, seal);
	}

	/**
	 * The modularity scheme should prevent all intermodular method conflicts.
	 * Precedence is specified as an array of message sets that are not allowed
	 * to be messages generating the arguments of this message.  For example,
	 * &lt;&#123;'_+_'&#125; , &#123;'_+_' , '_*_'&#125;&gt; for the '_*_'
	 * operator makes * bind tighter than + and also groups multiple *'s
	 * left-to-right.
	 *
	 * @param methodName
	 *            An {@linkplain AtomDescriptor atom} that names a method.
	 * @param illegalArgMsgs
	 *            The {@linkplain TupleDescriptor tuple} of {@linkplain
	 *            SetDescriptor sets} of {@linkplain AtomDescriptor atoms} that
	 *            name methods.
	 * @throws SignatureException
	 *            If one of the specified names is inappropriate as a method
	 *            name.
	 */
	public void atDisallowArgumentMessages (
		final AvailObject methodName,
		final AvailObject illegalArgMsgs)
	throws SignatureException
	{
		assert methodName.isAtom();
		// Make these things safe for the VM to hold.
		methodName.makeImmutable();
		illegalArgMsgs.makeImmutable();
		final MessageSplitter splitter = new MessageSplitter(methodName.name());
		final int numArgs = splitter.numberOfUnderscores();
		assert numArgs == illegalArgMsgs.tupleSize()
			: "Wrong number of entries in restriction tuple.";
		// Fix precedence.
		final AvailObject bundle =
			module.filteredBundleTree().includeBundleNamed(methodName);
		module.filteredBundleTree().removeBundleNamed(methodName);
		bundle.addGrammaticalRestrictions(illegalArgMsgs);
		module.addGrammaticalRestrictions(methodName, illegalArgMsgs);
		module.filteredBundleTree().includeBundle(bundle);
	}

	/**
	 * Attempt to add the declaration to the compiler scope information within
	 * the client data stored in this interpreter's current fiber.
	 *
	 * @param declaration A {@link DeclarationNodeDescriptor declaration}.
	 * @return {@code Null} if successful, otherwise an {@link AvailErrorCode}
	 *         indicating the problem.
	 */
	public final @Nullable AvailErrorCode addDeclaration (
		final AvailObject declaration)
	{
		final AvailObject clientDataGlobalKey =
			AtomDescriptor.clientDataGlobalKey();
		final AvailObject compilerScopeMapKey =
			AtomDescriptor.compilerScopeMapKey();
		AvailObject fiberGlobals = fiber.fiberGlobals();
		AvailObject clientData = fiberGlobals.mapAt(clientDataGlobalKey);
		AvailObject bindings = clientData.mapAt(compilerScopeMapKey);
		final AvailObject declarationName = declaration.token().string();
		if (bindings.hasKey(declarationName))
		{
			return E_LOCAL_DECLARATION_SHADOWS_ANOTHER;
		}
		bindings = bindings.mapAtPuttingCanDestroy(
			declarationName,
			declaration,
			true);
		clientData = clientData.mapAtPuttingCanDestroy(
			compilerScopeMapKey,
			bindings,
			true);
		fiberGlobals = fiberGlobals.mapAtPuttingCanDestroy(
			clientDataGlobalKey,
			clientData,
			true);
		fiberGlobals.makeImmutable();
		fiber.fiberGlobals(fiberGlobals);
		return null;
	}

	/**
	 * Create a new atom with the given name.  The name does not have to be
	 * unique, as it is only used as a visual hint about the purpose of an atom.
	 *
	 * @param nameString
	 *        A {@linkplain StringDescriptor string} describing the atom.
	 * @param withProperties
	 *        {@code true} if the atom definitely requires properties, {@code
	 *        false} otherwise.
	 * @return A new atom.
	 */
	public AvailObject createAtom (
		final AvailObject nameString,
		final boolean withProperties)
	{
		if (withProperties)
		{
			return AtomWithPropertiesDescriptor.create(nameString, module);
		}
		return AtomDescriptor.create(nameString, module);
	}

	/**
	 * Answer the Avail {@linkplain SetDescriptor set} of outstanding unresolved
	 * {@linkplain ForwardDefinitionDescriptor forward declarations} within the
	 * current module.
	 *
	 * @return The set of unresolved forward declarations.
	 */
	public AvailObject unresolvedForwards ()
	{
		return pendingForwards;
	}

	/**
	 * Answer the current module's filtered bundle tree used for parsing.  It
	 * only includes bundles visible in the current module.
	 *
	 * @return The filtered root bundle tree.
	 */
	public AvailObject rootBundleTree ()
	{
		return module.filteredBundleTree();
	}

	/**
	 * Look up the given {@linkplain TupleDescriptor string} in the current
	 * {@linkplain ModuleDescriptor module}'s namespace. Answer the
	 * {@linkplain AtomDescriptor true name} associated with the string,
	 * creating the true name if necessary. A local true name always hides other
	 * true names.
	 *
	 * @param stringName
	 *            An Avail {@linkplain TupleDescriptor string}.
	 * @return
	 *            A {@linkplain AtomDescriptor true name}.
	 * @throws AmbiguousNameException
	 *            If the string could represent several different true names.
	 */
	public AvailObject lookupName (
			final AvailObject stringName)
		throws AmbiguousNameException
	{
		assert stringName.isString();
		//  Check if it's already defined somewhere...
		final AvailObject who = module.trueNamesForStringName(stringName);
		AvailObject trueName;
		if (who.setSize() == 0)
		{
			trueName = AtomDescriptor.create(stringName, module);
			trueName.makeImmutable();
			module.atPrivateNameAdd(stringName, trueName);
			return trueName;
		}
		if (who.setSize() == 1)
		{
			return who.asTuple().tupleAt(1);
		}
		throw new AmbiguousNameException();
	}

	/**
	 * Return the current {@linkplain FiberDescriptor fiber}.
	 *
	 * @return The current executing fiber.
	 */
	public AvailObject fiber ()
	{
		return fiber;
	}

	/**
	 * The given forward is in the fiber of being resolved. A real
	 * definition is about to be added to the method tables, so remove the
	 * forward now.
	 *
	 * @param aForward A forward declaration.
	 * @param methodName A {@linkplain AtomDescriptor method name}.
	 */
	public void resolvedForwardWithName (
		final AvailObject aForward,
		final AvailObject methodName)
	{
		assert methodName.isAtom();

<<<<<<< HEAD
		assert runtime.hasMethodAt(methodName);
		final AvailObject method = runtime.methodAt(methodName);
		assert !method.equalsNull();
=======
		if (!runtime.hasMethodsAt(methodName))
		{
			error("Inconsistent forward declaration handling code");
			return;
		}
		final AvailObject method = runtime.methodsAt(methodName);
		assert !method.equalsNil();
>>>>>>> a7088eff
		if (!pendingForwards.hasElement(aForward))
		{
			error("Inconsistent forward declaration handling code");
			return;
		}
		if (!method.includesDefinition(aForward))
		{
			error("Inconsistent forward declaration handling code");
			return;
		}
		pendingForwards = pendingForwards.setWithoutElementCanDestroy(
			aForward, true);
		method.removeDefinition(aForward);
		module.resolvedForwardWithName(aForward, methodName);
	}

	/**
	 * Unbind the specified definition from the system.
	 *
	 * @param definition
	 *            A {@linkplain DefinitionDescriptor definition}.
	 */
	public void removeDefinition (
		final AvailObject definition)
	{
		if (definition.isForwardDefinition())
		{
			pendingForwards = pendingForwards.setWithoutElementCanDestroy(
				definition,
				true);
		}
		runtime.removeDefinition(definition);
	}


	/**
	 * Does the {@linkplain Interpreter interpreter} provide a {@linkplain
	 * Primitive primitive} with the specified primitive number?
	 *
	 * @param primitiveNumber
	 *            The primitive number.
	 * @return
	 *            {@code true} if there is a {@linkplain Primitive primitive}
	 *            with the specified primitive number, {@code false} otherwise.
	 */
	public boolean supportsPrimitive (final int primitiveNumber)
	{
		final Primitive primitive = Primitive.byPrimitiveNumberOrNull(
			primitiveNumber);
		return primitive != null && !primitive.hasFlag(Flag.Private);
	}

	/**
	 * Set the resulting value of a primitive invocation. Answer primitive
	 * {@linkplain Result#SUCCESS success}.
	 *
	 * @param result
	 *        The result of performing a {@linkplain Primitive primitive}.
	 * @return Primitive {@linkplain Result#SUCCESS success}.
	 */
	public Result primitiveSuccess (final AvailObject result)
	{
		assert result != null;
		primitiveResult = result;
		return SUCCESS;
	}

	/**
	 * Set the resulting value of a primitive invocation to the {@linkplain
	 * AvailErrorCode#numericCode() numeric code} of the specified {@link
	 * AvailErrorCode}. Answer primitive {@linkplain Result#FAILURE failure}.
	 *
	 * @param code
	 *        An {@link AvailErrorCode}.
	 * @return Primitive {@linkplain Result#FAILURE failure}.
	 */
	public Result primitiveFailure (final AvailErrorCode code)
	{
		primitiveResult = code.numericCode();
		return FAILURE;
	}

	/**
	 * Set the resulting value of a primitive invocation to the {@linkplain
	 * AvailErrorCode#numericCode() numeric code} of the {@link AvailErrorCode}
	 * embedded within the specified {@linkplain AvailException exception}.
	 * Answer primitive {@linkplain Result#FAILURE failure}.
	 *
	 * @param exception
	 *        An {@linkplain AvailException exception}.
	 * @return Primitive {@linkplain Result#FAILURE failure}.
	 */
	public Result primitiveFailure (
		final AvailException exception)
	{
		primitiveResult = exception.numericCode();
		return FAILURE;
	}

	/**
	 * Set the resulting value of a primitive invocation to the {@linkplain
	 * AvailErrorCode#numericCode() numeric code} of the {@link AvailErrorCode}
	 * embedded within the specified {@linkplain AvailRuntimeException
	 * runtime exception}.  Answer primitive {@linkplain Result#FAILURE
	 * failure}.
	 *
	 * @param exception
	 *        A {@linkplain AvailRuntimeException runtime exception}.
	 * @return Primitive {@linkplain Result#FAILURE failure}.
	 */
	public Result primitiveFailure (
		final AvailRuntimeException exception)
	{
		primitiveResult = exception.numericCode();
		return FAILURE;
	}

	/**
	 * Set the resulting value of a primitive invocation. Answer primitive
	 * {@linkplain Result#FAILURE failure}.
	 *
	 * @param result
	 *        The result of performing a {@linkplain Primitive primitive}.
	 * @return Primitive {@linkplain Result#FAILURE failure}.
	 */
	public Result primitiveFailure (final AvailObject result)
	{
		primitiveResult = result;
		return FAILURE;
	}

	/**
	 * Answer the result that a primitive invocation has produced.
	 *
	 * @return The result that was {@link #primitiveSuccess(AvailObject)
	 * recorded} during primitive execution.
	 */
	public AvailObject primitiveResult ()
	{
		return primitiveResult;
	}

	/**
	 * Invoke an Avail primitive.  The primitive number and arguments are
	 * passed.  If the primitive fails, use {@link
	 * Interpreter#primitiveSuccess(AvailObject)} to set the primitiveResult to
	 * some object indicating what the problem was, and return primitiveFailed
	 * immediately.  If the primitive causes the continuation to change (e.g.,
	 * through block invocation, continuation restart, exception throwing, etc),
	 * answer continuationChanged.  Otherwise the primitive succeeded, and we
	 * simply capture the resulting value with {@link
	 * Interpreter#primitiveSuccess(AvailObject)} and return {@link
	 * Result#SUCCESS}.
	 *
	 * @param primitiveNumber The number of the primitive to invoke.
	 * @param compiledCode The compiled code whose primitive is being attempted.
	 * @param args The list of arguments to supply to the primitive.
	 * @return The resulting status of the primitive attempt.
	 */
	public final Result attemptPrimitive (
		final int primitiveNumber,
		final @Nullable AvailObject compiledCode,
		final List<AvailObject> args)
	{
		final Primitive primitive =
			Primitive.byPrimitiveNumberOrFail(primitiveNumber);
		if (logger.isLoggable(Level.FINER))
		{
			logger.finer(String.format(
				"attempting primitive %d (%s) ...",
				primitiveNumber,
				primitive));
		}

		primitiveResult = null;
		primitiveCompiledCodeBeingAttempted = compiledCode;
		final Result success = primitive.attempt(args, this);
		assert success != FAILURE || !primitive.hasFlag(Flag.CannotFail);
		primitiveCompiledCodeBeingAttempted = null;
		if (logger.isLoggable(Level.FINER))
		{
			final String failPart = success == FAILURE
				? " (" + AvailErrorCode.byNumericCode(
					primitiveResult.extractInt())
					+ ")"
				: "";
			logger.finer(String.format(
				"... completed primitive (%s) => %s%s",
				primitive,
				success.name(),
				failPart));
		}
		return success;
	}

	/**
	 * Start execution of the given {@linkplain FunctionDescriptor function}
	 * with the given {@link List} of arguments.
	 *
	 * @param aFunction
	 *            The function to begin executing.
	 * @param args
	 *            The arguments to pass to the function.
	 * @return
	 *            The success state indicating if the function was a primitive
	 *            that succeeded or failed or replaced the current continuation.
	 *            If the function was not a primitive, always indicate that the
	 *            current continuation was replaced.
	 */
	public abstract Result invokeFunctionArguments (
		AvailObject aFunction,
		List<AvailObject> args);

	/**
	 * Resume execution of the passed {@linkplain ContinuationDescriptor
	 * continuation}.
	 *
	 * @param continuation The continuation to resume.
	 */
	public abstract void prepareToResumeContinuation (
		AvailObject continuation);

	/**
	 * Deal with the possibility that the current continuation may have just
	 * been invalidated by invoking a primitive.
	 */
	public abstract void fixupForPotentiallyInvalidCurrentChunk ();

	/**
	 * Prepare to restart the given continuation.  Its new arguments, if any,
	 * have already been supplied, and all other data has been wiped.  Do not
	 * tally this as an invocation of the method.
	 *
	 * @param continuationToRestart
	 */
	public abstract void prepareToRestartContinuation (
		final AvailObject continuationToRestart);

	/**
	 * Raise an exception. Scan the stack of continuations until one is found
	 * for a function whose code specifies {@linkplain P_200_CatchException}.
	 * Get that continuation's second argument (a handler block of one
	 * argument), and check if that handler block will accept the
	 * exceptionValue. If not, keep looking. If it will accept it, unwind the
	 * stack so that the primitive 200 method is the top entry, and invoke the
	 * handler block with exceptionValue. If there is no suitable handler block,
	 * fail the primitive.
	 *
	 * @param exceptionValue The exception object being raised.
	 * @return An indication of success of the raising of the exception.
	 */
	public abstract Result searchForExceptionHandler (
		AvailObject exceptionValue);

	/**
	 * Scan the stack of continuations until one is found for a function whose
	 * code specifies {@linkplain P_200_CatchException}. Write the specified
	 * marker into its primitive failure variable to indicate the current
	 * exception handling state.
	 *
	 * @param marker An exception handling state marker.
	 * @return An indication of success.
	 */
	public abstract Result markNearestGuard (AvailObject marker);

	/**
	 * Prepare the interpreter to deal with executing the given function, using
	 * the given arguments.  <em>Do not</em> set up the new function's locals.
	 * In the case of level one code simulated in level two, a preamble level
	 * two instruction will set them up.  In the case of level two, the code to
	 * initialize them is a sequence of variable creation instructions that can
	 * be interleaved, hoisted or even elided, just like any other instructions.
	 *
	 * <p>
	 * Assume the current context has already been reified.  If the function is
	 * a primitive, then it was already attempted and must have failed, so the
	 * failure value must be in {@link #primitiveResult}.  Move it somewhere
	 * more appropriate for the specialization of {@link Interpreter}, but not
	 * into the primitive failure variable (since that local has not been
	 * created yet).
	 *
	 * @param aFunction The function to invoke.
	 * @param args The arguments to pass to the function.
	 * @param caller The calling continuation.
	 */
	public abstract void invokeWithoutPrimitiveFunctionArguments (
		AvailObject aFunction,
		List<AvailObject> args,
		final AvailObject caller);

	/**
	 * Run the given function with the provided arguments as a top-level action.
	 * Run until the entire fiber completes, then return the result.
	 *
	 * @param aFunction A {@linkplain FunctionDescriptor function} to run.
	 * @param arguments The arguments for the function.
	 * @return The result of running the specified function to completion.
	 */
	public abstract AvailObject runFunctionArguments (
		AvailObject aFunction,
		List<AvailObject> arguments);

	@Override
	public String toString ()
	{
		final StringBuilder builder = new StringBuilder();
		try
		{
			builder.append(
				String.format(
					"%s [%s]",
					getClass().getSimpleName(),
					fiber().name()));
			final List<String> stack = dumpStack();
			for (final String frame : stack)
			{
				builder.append(
					String.format(
						"%n\t-- %s",
						frame));
			}
		}
		catch (final Throwable e)
		{
			builder.append(
				"\n*** JAVA ERROR WHILE DESCRIBING AVAIL INTERPRETER STATE:\n");
			for (final StackTraceElement element : e.getStackTrace())
			{
				builder.append(element);
				builder.append("\n");
			}
		}
		builder.append("\n\n");
		return builder.toString();
	}

	/**
	 * Create a list of descriptions of the current stack frames ({@linkplain
	 * ContinuationDescriptor continuations}).
	 *
	 * @return A list of {@link String}s, starting with the newest frame.
	 */
	public abstract List<String> dumpStack ();
}<|MERGE_RESOLUTION|>--- conflicted
+++ resolved
@@ -187,21 +187,7 @@
 	{
 		this.runtime = runtime;
 		// Also initialize the fiber field.
-<<<<<<< HEAD
 		fiber = FiberDescriptor.create(ExecutionState.RUNNING);
-=======
-		fiber = FiberDescriptor.mutable.create();
-		fiber.name(StringDescriptor.from(String.format(
-			"unnamed, creation time = %d, hash = %d",
-			System.currentTimeMillis(),
-			fiber.hash())));
-		fiber.priority(IntegerDescriptor.fromUnsignedByte((short)50));
-		fiber.continuation(NilDescriptor.nil());
-		fiber.executionState(ExecutionState.RUNNING);
-		fiber.clearInterruptRequestFlags();
-		fiber.breakpointBlock(NilDescriptor.nil());
-		fiber.fiberGlobals(MapDescriptor.empty());
->>>>>>> a7088eff
 	}
 
 	/**
@@ -508,9 +494,9 @@
 		assert macroBody.code().numArgs() == numArgs
 			: "Wrong number of arguments in macro definition";
 		// Make it so we can safely hold onto these things in the VM
-		methodName.makeImmutable();
-		prefixFunctions.makeImmutable();
-		macroBody.makeImmutable();
+		methodName.makeShared();
+		prefixFunctions.makeShared();
+		macroBody.makeShared();
 		// Add the macro definition.
 		final AvailObject macroDefinition = MacroDefinitionDescriptor.create(
 			method,
@@ -621,7 +607,7 @@
 	 *
 	 * @param methodName
 	 *            An {@linkplain AtomDescriptor atom} that names a method.
-	 * @param illegalArgMsgs
+	 * @param excluded
 	 *            The {@linkplain TupleDescriptor tuple} of {@linkplain
 	 *            SetDescriptor sets} of {@linkplain AtomDescriptor atoms} that
 	 *            name methods.
@@ -631,23 +617,23 @@
 	 */
 	public void atDisallowArgumentMessages (
 		final AvailObject methodName,
-		final AvailObject illegalArgMsgs)
+		final AvailObject excluded)
 	throws SignatureException
 	{
 		assert methodName.isAtom();
 		// Make these things safe for the VM to hold.
-		methodName.makeImmutable();
-		illegalArgMsgs.makeImmutable();
+		methodName.makeShared();
+		excluded.makeShared();
 		final MessageSplitter splitter = new MessageSplitter(methodName.name());
 		final int numArgs = splitter.numberOfUnderscores();
-		assert numArgs == illegalArgMsgs.tupleSize()
+		assert numArgs == excluded.tupleSize()
 			: "Wrong number of entries in restriction tuple.";
 		// Fix precedence.
 		final AvailObject bundle =
 			module.filteredBundleTree().includeBundleNamed(methodName);
 		module.filteredBundleTree().removeBundleNamed(methodName);
-		bundle.addGrammaticalRestrictions(illegalArgMsgs);
-		module.addGrammaticalRestrictions(methodName, illegalArgMsgs);
+		bundle.addGrammaticalRestrictions(excluded);
+		module.addGrammaticalRestrictions(methodName, excluded);
 		module.filteredBundleTree().includeBundle(bundle);
 	}
 
@@ -796,19 +782,9 @@
 	{
 		assert methodName.isAtom();
 
-<<<<<<< HEAD
 		assert runtime.hasMethodAt(methodName);
 		final AvailObject method = runtime.methodAt(methodName);
-		assert !method.equalsNull();
-=======
-		if (!runtime.hasMethodsAt(methodName))
-		{
-			error("Inconsistent forward declaration handling code");
-			return;
-		}
-		final AvailObject method = runtime.methodsAt(methodName);
 		assert !method.equalsNil();
->>>>>>> a7088eff
 		if (!pendingForwards.hasElement(aForward))
 		{
 			error("Inconsistent forward declaration handling code");
