--- conflicted
+++ resolved
@@ -746,13 +746,10 @@
 						@Override
 						public void value ()
 						{
-<<<<<<< HEAD
-=======
 							// Restore the permit. Resume the fiber if it was
 							// parked.
 							joiner.getAndSetSynchronizationFlag(
 								PERMIT_UNAVAILABLE, false);
->>>>>>> 8202f9ca
 							if (joiner.executionState() == PARKED)
 							{
 								// Wake it up.
@@ -762,12 +759,6 @@
 									joiner,
 									NilDescriptor.nil(),
 									true);
-							}
-							else
-							{
-								// Give it a permit for later.
-								joiner.getAndSetSynchronizationFlag(
-									PERMIT_UNAVAILABLE, false);
 							}
 						}
 					});
