/*
 * Infallible Primitives.avail
 * Copyright © 1993-2013, Mark van Gulik and Todd L Smith.
 * All rights reserved.
 *
 * Redistribution and use in source and binary forms, with or without
 * modification, are permitted provided that the following conditions are met:
 *
 * * Redistributions of source code must retain the above copyright notice, this
 *   list of conditions and the following disclaimer.
 *
 * * Redistributions in binary form must reproduce the above copyright notice,
 *   this list of conditions and the following disclaimer in the documentation
 *   and/or other materials provided with the distribution.
 *
 * * Neither the name of the copyright holder nor the names of the contributors
 *   may be used to endorse or promote products derived from this software
 *   without specific prior written permission.
 *
 * THIS SOFTWARE IS PROVIDED BY THE COPYRIGHT HOLDERS AND CONTRIBUTORS "AS IS"
 * AND ANY EXPRESS OR IMPLIED WARRANTIES, INCLUDING, BUT NOT LIMITED TO, THE
 * IMPLIED WARRANTIES OF MERCHANTABILITY AND FITNESS FOR A PARTICULAR PURPOSE
 * ARE DISCLAIMED. IN NO EVENT SHALL THE COPYRIGHT HOLDER OR CONTRIBUTORS BE
 * LIABLE FOR ANY DIRECT, INDIRECT, INCIDENTAL, SPECIAL, EXEMPLARY, OR
 * CONSEQUENTIAL DAMAGES (INCLUDING, BUT NOT LIMITED TO, PROCUREMENT OF
 * SUBSTITUTE GOODS OR SERVICES; LOSS OF USE, DATA, OR PROFITS; OR BUSINESS
 * INTERRUPTION) HOWEVER CAUSED AND ON ANY THEORY OF LIABILITY, WHETHER IN
 * CONTRACT, STRICT LIABILITY, OR TORT (INCLUDING NEGLIGENCE OR OTHERWISE)
 * ARISING IN ANY WAY OUT OF THE USE OF THIS SOFTWARE, EVEN IF ADVISED OF THE
 * POSSIBILITY OF SUCH DAMAGE.
 */

/*
 * GENERATED FILE
 * * Generator: com.avail.tools.bootstrap.BootstrapGenerator
 * * Last Versioned As: $$Revision$$
 *
 * DO NOT MODIFY MANUALLY. ALL MANUAL CHANGES WILL BE LOST.
 */

System Module "Infallible Primitives"
Versions
	"dev"
Extends
Uses
	"Origin",
	"Special Objects",
	"Primitives" =
	(
		"$_",
		"$_@pc=_stack=_[_]caller=_",
		"<_,_`…`|_>",
		"Assert:_(_)",
		"Breakpoint",
		"Clear_",
		"Crash:_",
		"Error:_",
		"If_then_",
		"If|if_then_else_",
		"Park current fiber",
		"Print:_",
		"Reject parse,expected:_",
<<<<<<< HEAD
=======
		"Request termination of_",
		"Sleep for_millisecond|milliseconds",
		"Terminate current fiber",
		"Unpark_",
		"Yield current fiber",
>>>>>>> 66402a29
		"[`…]→_",
		"_'s⁇arguments",
		"_'s⁇arity",
		"_'s⁇atom",
		"_'s⁇bindings",
		"_'s⁇caller",
		"_'s⁇code point",
		"_'s⁇declaration",
		"_'s⁇declared exceptions",
		"_'s⁇declared type",
		"_'s⁇default type",
		"_'s⁇element|member type",
		"_'s⁇expressions",
		"_'s⁇function",
		"_'s⁇function type",
		"_'s⁇genuine lower bound",
		"_'s⁇genuine upper bound",
		"_'s⁇implementation",
		"_'s⁇key type",
		"_'s⁇keys",
		"_'s⁇leading types",
		"_'s⁇lexeme",
		"_'s⁇line number",
		"_'s⁇literals",
		"_'s⁇maximum stack depth",
		"_'s⁇method",
		"_'s⁇name",
		"_'s⁇name:=_",
		"_'s⁇names",
		"_'s⁇nybblecodes",
		"_'s⁇outer variables",
		"_'s⁇parameters'type",
		"_'s⁇primitive number",
<<<<<<< HEAD
=======
		"_'s⁇priority",
		"_'s⁇priority:=_",
>>>>>>> 66402a29
		"_'s⁇program counter",
		"_'s⁇public names",
		"_'s⁇read type",
		"_'s⁇referent",
		"_'s⁇return type",
		"_'s⁇seals",
		"_'s⁇semantic type",
		"_'s⁇stack",
		"_'s⁇stack pointer",
		"_'s⁇starting position",
		"_'s⁇statements",
		"_'s⁇target",
		"_'s⁇token",
		"_'s⁇type",
		"_'s⁇value",
		"_'s⁇value type",
		"_'s⁇values",
		"_'s⁇write type",
		"_++_",
		"_+_",
		"_+_→_",
		"_-_",
		"_<<_",
		"_<<_keeping_bits",
		"_<_",
		"_=_",
		"_[_]",
		"_\\_",
		"_^_",
		"_bit∧_",
		"_bit∨_",
		"_bit⊕_",
		"_has result",
		"_has terminated",
		"_is a primitive",
		"_is unassigned",
		"_→character",
		"_→double",
		"_→extended integer",
		"_→float",
		"_→list phrase",
		"_→map",
		"_→object",
		"_→object type",
		"_→set",
		"_→tuple",
		"_⇒_",
		"_∈_",
		"_∩_",
		"_∪_",
		"_≤_",
		"_⊆_",
		"_⨉_^_",
		"``_``(_)",
		"`|_'s⁇local variables`|",
		"`|_'s⁇outer variables`|",
		"`|_'s⁇parameters`|",
		"`|_`|",
		"`|`|_`|`|",
		"`«$_:_`»",
		"`«_::=_`»",
		"`«_:_:=_`»",
		"`«_:_`»",
		"`«↓_`»(_)",
		"arg`«_:_`»",
		"concatenate_",
<<<<<<< HEAD
=======
		"current fiber",
		"current fiber is applying a semantic restriction",
>>>>>>> 66402a29
		"enumeration of_",
		"function accepting_and returning_",
		"integer range from_(inclusive=_)to_(inclusive=_)",
		"literal token⇒_",
		"ln_",
		"method exists named_",
<<<<<<< HEAD
		"new atom_",
=======
		"milliseconds since the Epoch",
		"new atom named_",
>>>>>>> 66402a29
		"new_[_]",
		"new_applying_",
		"new⁇heritable«fiber-local»⁇atom named_",
		"new↑_",
		"primfail`«_:_`»",
		"primitive description of_",
		"semantic restrictions for_given_",
		"special atoms",
		"termination requested",
		"{_`|_}",
		"{_→_`|_}",
		"‘_’",
		"↑_",
		"↓_`?=_'s⁇initialization",
		"∪_",
		"⎡_⎤",
		"⎣_⎦"
	)
Names
Body

/**
 * Is the first argument strictly less than the second argument?
 *
 * Parameters:
 *    arg1 - A number.
 *    arg2 - A number.
 * Returns:
 *    `true` if the first argument is strictly less than the second argument,
 *    `false` otherwise.
 */
Primitive "_<_" is
[
	arg1 : number,
	arg2 : number
|
	Primitive 5;
] : boolean;

/**
 * Is the first argument less than or equal to the second argument?
 *
 * Parameters:
 *    arg1 - A number.
 *    arg2 - A number.
 * Returns:
 *    `true` if the first argument is less than or equal to the second
 *    argument, `false` otherwise.
 */
Primitive "_≤_" is
[
	arg1 : number,
	arg2 : number
|
	Primitive 6;
] : boolean;

/**
 * Construct and answer an integral range type whose lower bound is `lowerBound`
 * and whose upper bound is `upperBound`.
 *
 * Parameters:
 *    lowerBound - The lower bound.
 *    lowerBoundInclusive -
 *       `true` if the lower bound should be adjudged inclusive, `false`
 *       otherwise.
 *    upperBound - The upper bound.
 *    upperBoundInclusive -
 *       `true` if the upper bound should be adjudged inclusive, `false`
 *       otherwise.
 * Returns:
 *    The requested integral range type.
 */
Primitive "integer range from_(inclusive=_)to_(inclusive=_)" is
[
	lowerBound : extended integer,
	lowerBoundInclusive : boolean,
	upperBound : extended integer,
	upperBoundInclusive : boolean
|
	Primitive 7;
] : extended integer meta;

/**
 * Answer the lower bound of the specified integral range type.
 *
 * Parameters:
 *    range - An integral range type.
 * Returns:
 *    The lower bound of the argument.
 */
Primitive "_'s⁇genuine lower bound" is
[
	range : extended integer meta
|
	Primitive 8;
] : extended integer;

/**
 * Answer the upper bound of the specified integral range type.
 *
 * Parameters:
 *    range - An integral range type.
 * Returns:
 *    The upper  bound of the argument.
 */
Primitive "_'s⁇genuine upper bound" is
[
	range : extended integer meta
|
	Primitive 9;
] : extended integer;

/**
 * Clear the specified variable. This resets it to the unassigned state.
 *
 * Parameters:
 *    var - A variable.
 */
Primitive "Clear_" is
[
	var : variable
|
	Primitive 12;
] : ⊤;

/**
 * Construct and answer a variable type with the specified containment type.
 *
 * Parameters:
 *    containmentType - The containment type.
 * Returns:
 *    The requested variable type.
 */
Primitive "↑_" is
[
	containmentType : any meta
|
	Primitive 13;
] : variable meta;

/**
 * Answer the read type of the specified variable type. All values read from
 * instances of the variable type are at least as specific as the answer.
 *
 * Parameters:
 *    varType - A variable type.
 * Returns:
 *    The most general type that describes values that can be read from
 *    instances of `varType`.
 */
Primitive "_'s⁇read type" is
[
	varType : variable meta
|
	Primitive 14;
] : type;

/**
 * Construct and answer a new variable with the specified containment type.
 *
 * Parameters:
 *    containmentType - The containment type.
 * Returns:
 *    A new variable capable of retrieving and storing values of the specified
 *    containment type.
 */
Primitive "new↑_" is
[
	containmentType : any meta
|
	Primitive 16;
] : variable;

/**
 * Is the specified variable unassigned?
 *
 * Parameters:
 *    var - A variable.
 * Returns:
 *    `true` if the variable does not contain a value (i.e. because it has
 *    never previously been assigned), `false` otherwise.
 */
Primitive "_is unassigned" is
[
	var : variable
|
	Primitive 17;
] : boolean;

/**
 * Answer the write type of the specified variable type. All values written to
 * instances of the variable type are at least as specific as the answer.
 *
 * Parameters:
 *    varType - A variable type.
 * Returns:
 *    The most general type that describes values that can be written to
 *    instances of `varType`.
 */
Primitive "_'s⁇write type" is
[
	varType : variable meta
|
	Primitive 19;
] : type;

/**
<<<<<<< HEAD
=======
 * Answer the number of milliseconds which have elapsed since midnight
 * Coordinated Universal Time (UTC) of Thursday, January 1, 1970 (i.e. the Unix
 * Epoch).
 *
 * Returns:
 *    The current time as the number of milliseconds which have elapsed since
 *    the Unix Epoch.
 */
Primitive "milliseconds since the Epoch" is
[
	Primitive 26;
] : whole number;

/**
>>>>>>> 66402a29
 * Answer the number of instances of the specified type. This is `∞` for all
 * types except for enumerations.
 *
 * Parameters:
 *    aType - A type.
 * Returns:
 *    The cardinality of the membership of the type.
 */
Primitive "`|_`|" is
[
	aType : type
|
	Primitive 28;
] : nonnegative extended integer;

/**
 * Answer the precise instance type of the supplied value. This is the most
 * specific possible type that describes the value.
 *
 * Parameters:
 *    value - An arbitrary value.
 * Returns:
 *    The precise instance type of the supplied value.
 */
Primitive "_'s⁇type" is
[
	value : any
|
	Primitive 30;
] : type;

/**
 * Compute and answer the type union of the two types. This is the most
 * specific type that is a supertype of both types.
 *
 * Parameters:
 *    arg1 - A type.
 *    arg2 - A type.
 * Returns:
 *    The type union of the arguments.
 */
Primitive "_∪_" is
[
	arg1 : type,
	arg2 : type
|
	Primitive 31;
] : type;

/**
 * Compute and answer the type intersection of the two types. This is the most
 * general type that is a subtype of both types.
 *
 * Parameters:
 *    arg1 - A type.
 *    arg2 - A type.
 * Returns:
 *    The type intersection of the arguments.
 */
Primitive "_∩_" is
[
	arg1 : type,
	arg2 : type
|
	Primitive 32;
] : type;

/**
 * Is the first argument a subtype of the second argument? This does not
 * implement the proper subtype relation, so the first argument is considered
 * a subtype of the second argument also if it is equal to the second argument.
 *
 * Parameters:
 *    arg1 - A type.
 *    arg2 - A type.
 * Returns:
 *    `true` if the first argument is a subtype of, or the same type as, the
 *    second argument, `false` otherwise.
 */
Primitive "_⊆_" is
[
	arg1 : type,
	arg2 : type
|
	Primitive 33;
] : boolean;

/**
 * Construct and answer a function type with the specified parameter types and
 * return type.
 *
 * Parameters:
 *    parameterTypes - The parameter types.
 *    returnType - The return type.
 * Returns:
 *    The requested function type. Instances of this type accept arguments
 *    whose types conform to the parameter types and whose return value
 *    conforms to the return type.
 */
Primitive "function accepting_and returning_" is
[
	parameterTypes : tuple of any meta,
	returnType : type
|
	Primitive 34;
] : function meta;

/**
 * Answer a tuple type that describes the parameter types of the specified
 * function type.
 *
 * Parameters:
 *    functionType - A function type.
 * Returns:
 *    A fixed-size tuple type whose element types correspond to the parameter
 *    types of the argument.
 */
Primitive "_'s⁇parameters'type" is
[
	functionType : function meta
|
	Primitive 35;
] : tuple meta;

/**
 * Answer the return type of the specified function type.
 *
 * Parameters:
 *    functionType - A function type.
 * Returns:
 *    The return type of the argument.
 */
Primitive "_'s⁇return type" is
[
	functionType : function meta
|
	Primitive 37;
] : type;

/**
 * Compute and answer the type union of the elements of the given tuple of
 * types.
 *
 * Parameters:
 *    tupleOfTypes - A tuple of types.
 * Returns:
 *    The type union of the elements of the argument.
 */
Primitive "∪_" is
[
	tupleOfTypes : tuple of type
|
	Primitive 38;
] : type;

/**
 * Construct and answer a function type with the specified return type.
 * Instances of this type include any function that returns a value of the
 * specified return type, irrespective of the number or types of its parameters.
 *
 * Parameters:
 *    returnType - A type.
 * Returns:
 *    The requested function type. Instances of this type answer values of the
 *    specified return type.
 */
Primitive "[`…]→_" is
[
	returnType : type
|
	Primitive 39;
] : function meta;

/**
 * Given a predicate value and two functions, invoke one of them and answer its
 * result.
 *
 * Parameters:
 *    predicate - A predicate value.
 *    trueFunction - The function to invoke if `predicate` is `true`.
 *    falseFunction - The function to invoke if `trueFunction` is `false`.
 * Returns:
 *    If `predicate` is `true`, then the value produced by invoking
 *    `trueFunction`; otherwise, the value produced by invoking `falseFunction`.
 */
Primitive "If|if_then_else_" is
[
	predicate : boolean,
	trueFunction : nullary procedure,
	falseFunction : nullary procedure
|
	Primitive 43;
] : ⊤;

/**
 * Given a predicate value and a function, conditionally invoke the specified
 * function.
 *
 * Parameters:
 *    predicate - A predicate value.
 *    trueBlock - The function to invoke if `predicate` is `true`.
 */
Primitive "If_then_" is
[
	predicate : boolean,
	trueBlock : nullary procedure
|
	Primitive 44;
] : ⊤;

/**
 * Construct and answer a continuation whose current function, Level One
 * program counter, local stack, local stack pointer, and calling continuation
 * are specified by the arguments.
 *
 * Parameters:
 *    aFunction - The new continuation's current function.
 *    programCounter - `aFunction`'s program counter. This is the index of the
 *       next Level One instruction to execute when the new continuation is
 *       resumed.
 *    stack - `aFunction`'s stack. This tuple contains the arguments, local
 *       variables, and temporaries.
 *    stackPointer - `aFunction`'s stack pointer. This is the index of the
 *       top of the stack.
 *    caller - A variable holding the new continuation's calling continuation.
 *       If the variable is unassigned, then create a root continuation (i.e.
 *       one without a caller).
 * Returns:
 *    The requested continuation.
 */
Primitive "$_@pc=_stack=_[_]caller=_" is
[
	aFunction : function,
	programCounter : natural number,
	stack : tuple,
	stackPointer : natural number,
	caller : continuation variable
|
	Primitive 49;
] : continuation;

/**
 * Answer the type of the function represented by the specified continuation.
 *
 * Parameters:
 *    aContinuation - A continuation.
 * Returns:
 *    The argument's current function's type.
 */
Primitive "_'s⁇function type" is
[
	aContinuation : continuation meta
|
	Primitive 50;
] : function meta;

/**
 * Compute and answer a continuation type capable of representing a current
 * function of the specified type.
 *
 * Parameters:
 *    functionType - A function type.
 * Returns:
 *    The requested continuation type.
 */
Primitive "$_" is
[
	functionType : function meta
|
	Primitive 51;
] : continuation meta;

/**
 * Construct and answer a variable that holds the caller of the specified
 * continuation. This variable will be unassigned if the continuation has no
 * caller.
 *
 * Parameters:
 *    aContinuation - A continuation.
 * Returns:
 *    A variable that, if assigned, holds the argument's caller. If unassigned,
 *    then the argument has no caller.
 */
Primitive "_'s⁇caller" is
[
	aContinuation : continuation
|
	Primitive 52;
] : continuation variable;

/**
 * Answer the current function of the specified continuation.
 *
 * Parameters:
 *    aContinuation - A continuation.
 * Returns:
 *    The argument's current function. This is the function whose execution
 *    will be resumed if the continuation is resumed.
 */
Primitive "_'s⁇function" is
[
	aContinuation : continuation
|
	Primitive 53;
] : function;

/**
 * Answer the program counter of the specified continuation. Using the current
 * function's tuple of Level One nybblecodes, this is the index of the next
 * instruction to be performed (if the continuation is resumed).
 *
 * Parameters:
 *    aContinuation - A continuation.
 * Returns:
 *    The argument's Level One program counter.
 */
Primitive "_'s⁇program counter" is
[
	aContinuation : continuation
|
	Primitive 54;
] : natural number;

/**
 * Answer the stack pointer of the specified continuation. This is the index of
 * the top of the local stack. For an empty stack, this value equals the size of
 * the stack plus one. The stack grows downward.
 *
 * Parameters:
 *    aContinuation - A continuation.
 * Returns:
 *    The argument's stack pointer.
 */
Primitive "_'s⁇stack pointer" is
[
	aContinuation : continuation
|
	Primitive 55;
] : natural number;

/**
 * Answer the stack of the specified continuation. This tuple contains the
 * arguments, local variables, and temporaries. Any null values, forbidden to
 * leak through into observable Avail macrostate, are replaced with an
 * unassigned variable whose containment type is ⊥. Note that such a variable
 * cannot be constructed either syntactically nor through a variable
 * construction primitive.
 *
 * Parameters:
 *    aContinuation - A continuation.
 * Returns:
 *    The argument's stack.
 */
Primitive "_'s⁇stack" is
[
	aContinuation : continuation
|
	Primitive 59;
] : tuple;

/**
 * Are the arguments equal?
 *
 * Parameters:
 *    arg1 - A value.
 *    arg2 - A value.
 * Returns:
 *    `true` if the arguments are equal, `false` otherwise.
 */
Primitive "_=_" is
[
	arg1 : any,
	arg2 : any
|
	Primitive 60;
] : boolean;

/**
 * Construct and answer an object based on the supplied map.
 *
 * Parameters:
 *    fieldsToValues - A map whose keys are the fields of the new object and
 *       whose values are the corresponding field values.
 * Returns:
 *    The requested object.
 */
Primitive "_→object" is
[
	fieldsToValues : field map
|
	Primitive 61;
] : object;

/**
 * Construct and answer a map based on the supplied object.
 *
 * Parameters:
 *    anObject - An object whose fields should be the keys of the new map and
 *       whose values are the corresponding values.
 * Returns:
 *    The requested map.
 */
Primitive "_→map" is
[
	anObject : object
|
	Primitive 62;
] : field map;

/**
 * Construct and answer an object type based on the supplied map.
 *
 * Parameters:
 *    fieldsToTypes - A map whose keys are the fields of the new object and
 *       whose values are the corresponding field types.
 * Returns:
 *    The requested object type.
 */
Primitive "_→object type" is
[
	fieldsToTypes : field type map
|
	Primitive 63;
] : object meta;

/**
 * Construct and answer a map based on the supplied object type.
 *
 * Parameters:
 *    anObjectType - An object type whose fields should be the keys of the new
 *       map and whose values are the corresponding values.
 * Returns:
 *    The requested map.
 */
Primitive "_→map" is
[
	anObjectType : object meta
|
	Primitive 64;
] : field type map;

/**
 * Construct and answer an enumeration whose instances are fully determined by
 * the membership of the specified set.
 *
 * Parameters:
 *    instances - The complete set of instances of the enumeration.
 * Returns:
 *    The requested enumeration.
 */
Primitive "enumeration of_" is
[
	instances : set
|
	Primitive 65;
] : type;

/**
 * For the purpose of debugging, bind a name to an object type. This name will
 * be used for subtypes that do not bind a more specific name to describe their
 * own subtypes.
 *
 * Parameters:
 *    anObjectType - An object type.
 *    name - The name that should be bound to the object type. This will replace
 *       a previously bound name.
 */
Primitive "_'s⁇name:=_" is
[
	anObjectType : object meta,
	name : string
|
	Primitive 68;
] : ⊤;

/**
 * Answer the set of locally most-specific names bound to the specified object
 * type.
 *
 * Parameters:
 *    anObjectType - An object type.
 * Returns:
 *    The set of locally most-specific names bound to the specified object
 *    type.
 */
Primitive "_'s⁇names" is
[
	anObjectType : object meta
|
	Primitive 69;
] : set of string;

/**
 * Construct and answer a function that is an instance of `aFunctionType`
 * and applies `functionToApply` when itself applied with the appropriate
 * number and types of arguments. The new function answers whatever
 * `functionToApply` answers.
 *
 * Parameters:
 *    aFunctionType - The desired function type.
 *    functionToApply - The function that the new function will apply when
 *       itself applied with the correct number and types of arguments.
 * Returns:
 *    The requested function.
 */
Primitive "new_applying_" is
[
	aFunctionType : function meta,
	functionToApply : function
|
	Primitive 71;
] : function;

/**
 * Answer the implementation of the specified function. A function's
 * implementation comprises its nybblecodes, its literals, its primitive
 * linkage (if any), its function type, and various statistics.
 *
 * Parameters:
 *    aFunction - A function.
 * Returns:
 *    The argument's implementation.
 */
Primitive "_'s⁇implementation" is
[
	aFunction : function
|
	Primitive 72;
] : function implementation;

/**
 * Answer all variables captured by the specified function. For functions
 * compiled directly from source code (i.e. the vast majority of them), these
 * variables are lexically captured.
 *
 * Parameters:
 *    aFunction - A function.
 * Returns:
 *    The argument's outer variables.
 */
Primitive "_'s⁇outer variables" is
[
	aFunction : function
|
	Primitive 73;
] : tuple;

/**
 * Answer the cardinality of the specified map.
 *
 * Parameters:
 *    aMap - A map.
 * Returns:
 *    The argument's cardinality.
 */
Primitive "`|_`|" is
[
	aMap : map
|
	Primitive 80;
] : whole number;

/**
 * Is `key` a member of the set of keys of `aMap`?
 *
 * Parameters:
 *    key - The key whose membership should be queried.
 *    aMap - A map.
 * Returns:
 *    `true` if `key` if a key of `aMap`, `false` otherwise.
 */
Primitive "_∈_" is
[
	key : any,
	aMap : map
|
	Primitive 81;
] : boolean;

/**
 * Construct and answer a map that is based on the supplied map. The answer
 * (potentially) differs from the argument in that it contains a binding from
 * `key` to `value`; any value previously bound to `key` is "forgotten" in the
 * new map.
 *
 * Parameters:
 *    aMap - A map.
 *    key - A key.
 *    value - The new value for the key.
 * Returns:
 *    The requested map.
 */
Primitive "_+_→_" is
[
	aMap : map,
	key : any,
	value : any
|
	Primitive 83;
] : non-empty map;

/**
 * Construct and answer a map that is based on the supplied map. The answer
 * (potentially) differs from the argument in that it does not contain a
 * binding for `key`; any such previous binding is "forgotten" in the new map.
 *
 * Parameters:
 *    aMap - A map.
 *    key - A key whose binding should be omitted.
 * Returns:
 *    The requested map.
 */
Primitive "_-_" is
[
	aMap : map,
	key : any
|
	Primitive 84;
] : map;

/**
 * Construct and answer a map from the supplied tuple of bindings.
 *
 * Parameters:
 *    bindings - A tuple of bindings. Each element of the argument is a
 *       2-tuple that represents a binding. The first element of each 2-tuple is
 *       a key, the second element is the value that should be bound to that key
 *       in the resultant map.
 * Returns:
 *    The requested map.
 */
Primitive "_→map" is
[
	bindings : key-value tuple
|
	Primitive 85;
] : map;

/**
 * Answer the set of keys of the specified map.
 *
 * Parameters:
 *    aMap - A map.
 * Returns:
 *    The argument's keys.
 */
Primitive "_'s⁇keys" is
[
	aMap : map
|
	Primitive 86;
] : set;

/**
 * Construct and answer a map type with the specified key type, value type, and
 * range of cardinalities.
 *
 * Parameters:
 *    keyType - A type to which all keys of instances must conform.
 *    valueType - A type to which all values of instances must conform.
 *    cardinalityType - The range of cardinalities to which all instances must
 *       conform.
 * Returns:
 *    The requested map type.
 */
Primitive "{_→_`|_}" is
[
	keyType : any meta,
	valueType : any meta,
	cardinalityType : whole number meta
|
	Primitive 87;
] : map meta;

/**
 * Answer the acceptable range of cardinalities for instances of the specified
 * map type.
 *
 * Parameters:
 *    aMapType - A map type.
 * Returns:
 *    The argument's cardinality requirement.
 */
Primitive "`|`|_`|`|" is
[
	aMapType : map meta
|
	Primitive 88;
] : whole number meta;

/**
 * Answer the most specific type to which the keys of all instances must
 * conform.
 *
 * Parameters:
 *    aMapType - A map type.
 * Returns:
 *    The argument's key type.
 */
Primitive "_'s⁇key type" is
[
	aMapType : map meta
|
	Primitive 89;
] : any meta;

/**
 * Answer the most specific type to which the values of all instances must
 * conform.
 *
 * Parameters:
 *    aMapType - A map type.
 * Returns:
 *    The argument's value type.
 */
Primitive "_'s⁇value type" is
[
	aMapType : map meta
|
	Primitive 90;
] : any meta;

/**
 * Answer a tuple containing the values of the specified map. The values are
 * arranged in no particular order.
 *
 * Parameters:
 *    aMapType - A map.
 * Returns:
 *    The argument's values.
 */
Primitive "_'s⁇values" is
[
	aMapType : map
|
	Primitive 91;
] : tuple;

/**
 * Answer a tuple containing the bindings of the specified map. A binding is a
 * 2-tuple of key and value.
 *
 * Parameters:
 *    aMapType - A map.
 * Returns:
 *    The argument's bindings.
 */
Primitive "_'s⁇bindings" is
[
	aMapType : map
|
	Primitive 92;
] : key-value tuple;

/**
 * Given any integer B and a shift factor S, shift B to the left S bits.  If S
 * is negative then treat it as a right shift of the corresponding positive
 * amount.
 *
 * Parameters:
 *    baseInteger - An integer to shift.
 *    shiftFactor - How many bits to shift left (or right if negative).
 * Returns:
 *    ⎣baseInteger × 2<sup>shiftFactor</sup>⎦
 */
Primitive "_<<_" is
[
	baseInteger : integer,
	shiftFactor : integer
|
	Primitive 95;
] : integer;

/**
 * Given a positive integer B, a shift factor S, and a truncation bit count T,
 * shift B to the left by S bits (treating a negative factor as a right shift),
 * then truncate the result to the bottom T bits by zeroing the rest.
 *
 * Parameters:
 *    baseInteger - A non-negative integer to shift and mask.
 *    shiftFactor - How many bit positions to shift left by (negative for a
 *       right shift).
 *    truncationBits - The number of low-order bits to preserve after the shift
 *       (must be ≥ 0).
 * Returns:
 *    ⎣baseInteger × 2<sup>shiftFactor</sup>⎦ mod 2<sup>truncationBits</sup>
 */
Primitive "_<<_keeping_bits" is
[
	baseInteger : whole number,
	shiftFactor : integer,
	truncationBits : whole number
|
	Primitive 96;
] : whole number;

/**
 * Compute and answer the bitwise AND of the arguments.
 *
 * Parameters:
 *    arg1 - An integer.
 *    arg2 - An integer.
 * Returns:
 *    The bitwise AND of `arg1` and `arg2`.
 */
Primitive "_bit∧_" is
[
	arg1 : integer,
	arg2 : integer
|
	Primitive 97;
] : integer;

/**
 * Compute and answer the bitwise OR of the arguments.
 *
 * Parameters:
 *    arg1 - An integer.
 *    arg2 - An integer.
 * Returns:
 *    The bitwise OR of `arg1` and `arg2`.
 */
Primitive "_bit∨_" is
[
	arg1 : integer,
	arg2 : integer
|
	Primitive 98;
] : integer;

/**
 * Compute and answer the bitwise XOR of the arguments.
 *
 * Parameters:
 *    arg1  An integer.
 *    arg2 -An integer.
 * Returns:
 *    The bitwise XOR of `arg1` and `arg2`.
 */
Primitive "_bit⊕_" is
[
	arg1 : integer,
	arg2 : integer
|
	Primitive 99;
] : integer;

/**
 * Answer the cardinality of the specified set.
 *
 * Parameters:
 *    aSet - A set.
 * Returns:
 *    The argument's cardinality.
 */
Primitive "`|_`|" is
[
	aSet : set
|
	Primitive 100;
] : whole number;

/**
 * Is `element` an element of `aSet`?
 *
 * Parameters:
 *    element - An arbitrary value.
 *    aSet - A set.
 * Returns:
 *    `true` if `element` is an element of `aSet`, `false` otherwise.
 */
Primitive "_∈_" is
[
	element : any,
	aSet : set
|
	Primitive 101;
] : boolean;

/**
 * Compute and answer the set union of the arguments. This is a set that
 * contains the elements of both sets.
 *
 * Parameters:
 *    arg1 - A set.
 *    arg2 - A set.
 * Returns:
 *    The set union of the arguments.
 */
Primitive "_∪_" is
[
	arg1 : set,
	arg2 : set
|
	Primitive 102;
] : set;

/**
 * Compute and answer the set intersection of the arguments. This is a set that
 * contains only those elements present in each set.
 *
 * Parameters:
 *    arg1 - A set.
 *    arg2 - A set.
 * Returns:
 *    The set intersection of the arguments.
 */
Primitive "_∩_" is
[
	arg1 : set,
	arg2 : set
|
	Primitive 103;
] : set;

/**
 * Compute and answer the asymmetric set difference of `minuend` and
 * `subtrahend` (also the relative complement of `subtrahend` in `minuend`).
 * This is a set that contains only those elements present in `minuend`
 * but not in `subtrahend`.
 *
 * Parameters:
 *    minuend - The minuend.
 *    subtrahend - The subtrahend.
 * Returns:
 *    The asymmetric set difference of `minuend` and `subtrahend`.
 */
Primitive "_\\_" is
[
	minuend : set,
	subtrahend : set
|
	Primitive 104;
] : set;

/**
 * Compute and answer the set union of the specified set and a set containing
 * the supplied element.
 *
 * Parameters:
 *    aSet - A set.
 *    newElement - The element that must be present in the resultant set.
 * Returns:
 *    A set that contains the same elements as `aSet` but also contains
 *    `newElement`.
 */
Primitive "_+_" is
[
	aSet : set,
	newElement : any
|
	Primitive 105;
] : non-empty set;

/**
 * Compute and answer the asymmetric set difference of the specified set and a
 * set containing the supplied element.
 *
 * Parameters:
 *    aSet - A set.
 *    oldElement - The element that must not be present in the resultant set.
 * Returns:
 *    A set that contains the same elements as `aSet` except that it does
 *    not contain `oldElement`.
 */
Primitive "_-_" is
[
	aSet : set,
	oldElement : any
|
	Primitive 106;
] : set;

/**
 * Is `arg1` a subset of or equal to `arg2`?
 *
 * Parameters:
 *    arg1 - A set.
 *    arg2 - A set.
 * Returns:
 *    `true` if `arg1` is a subset of or equal to `arg2`, `false` otherwise.
 */
Primitive "_⊆_" is
[
	arg1 : set,
	arg2 : set
|
	Primitive 107;
] : boolean;

/**
 * Construct and answer a set that uniquely (by definition) contains the same
 * elements as the specified tuple.
 *
 * Parameters:
 *    aTuple - A tuple.
 * Returns:
 *    The requested set.
 */
Primitive "_→set" is
[
	aTuple : tuple
|
	Primitive 109;
] : set;

/**
 * Construct and answer a tuple that arbitrarily orders the elements of the
 * specified set. The conversion is unstable, and thus different calls given
 * the same argument may produce different orderings.
 *
 * Parameters:
 *    aSet - A set.
 * Returns:
 *    The requested tuple.
 */
Primitive "_→tuple" is
[
	aSet : set
|
	Primitive 110;
] : tuple;

/**
 * Construct and answer a set type with the specified element type and range of
 * cardinalities.
 *
 * Parameters:
 *    elementType - The element type.
 *    cardinalityType - The range of allowed cardinalities.
 * Returns:
 *    The requested set type. Instances have elements that conform to
 *    `elementType` and cardinalities that conform to `cardinalityType`.
 */
Primitive "{_`|_}" is
[
	elementType : any meta,
	cardinalityType : whole number meta
|
	Primitive 111;
] : set meta;

/**
 * Answer the acceptable range of cardinalities for instances of the specified
 * set type.
 *
 * Parameters:
 *    aSetType - A set type.
 * Returns:
 *    The argument's cardinality requirement.
 */
Primitive "`|`|_`|`|" is
[
	aSetType : set meta
|
	Primitive 112;
] : whole number meta;

/**
 * Answer the element type of the specified set type. This is the most specific
 * type to which all elements of instances must conform.
 *
 * Parameters:
 *    aSetType - A set type.
 * Returns:
 *    The argument's element type.
 */
Primitive "_'s⁇element|member type" is
[
	aSetType : set meta
|
	Primitive 113;
] : any meta;

/**
 * Construct and answer a new atom. Associate with the atom the supplied string,
 * which should be a name used for debugging purposes only. Atoms have identity
 * and all atoms are distinct, regardless of whether their debug names are
 * equal.
 *
 * Parameters:
 *    debugName - A name to associate with the atom for debugging purposes.
 *       This name does not participate in atom comparison.
 * Returns:
 *    A new atom, distinct from every other atom answered by a different
 *    invocation of this primitive.
 */
Primitive "new atom named_" is
[
	debugName : string
|
	Primitive 120;
] : atom;

/**
 * Answer the debug name of the specified atom.
 *
 * Parameters:
 *    anAtom - An atom.
 * Returns:
 *    The argument's debug name.
 */
Primitive "_'s⁇name" is
[
	anAtom : atom
|
	Primitive 121;
] : string;

/**
 * Answer a set containing all atoms well-known to the Avail virtual machine.
 * These atoms cannot serve as properties, nor have properties added, queried,
 * modified, or removed.
 *
 * Returns:
 *    The special atoms.
 */
Primitive "special atoms" is
[
	Primitive 126;
] : set of atom;

/**
 * Answer the cardinality of the specified tuple.
 *
 * Parameters:
 *    aTuple - A tuple.
 * Returns:
 *    The argument's cardinality.
 */
Primitive "`|_`|" is
[
	aTuple : tuple
|
	Primitive 130;
] : whole number;

/**
 * Construct and answer a tuple that is the left-to-right concatenation of all
 * elements (i.e. tuples) of the specified tuple.
 *
 * Parameters:
 *    tupleOfTuples - A tuple of tuples.
 * Returns:
 *    The requested tuple.
 */
Primitive "concatenate_" is
[
	tupleOfTuples : tuple of tuple
|
	Primitive 136;
] : tuple;

/**
 * Construct and answer a tuple type with the specified leading element types,
 * default element type, and range of cardinalities.
 *
 * Parameters:
 *    leadingTypes - The leading types.
 *    defaultType - The default type.
 *    cardinalityType - The range of allowed cardinalities.
 * Returns:
 *    The requested tuple type.
 */
Primitive "<_,_`…`|_>" is
[
	leadingTypes : tuple of any meta,
	defaultType : any meta,
	cardinalityType : whole number meta
|
	Primitive 137;
] : tuple meta;

/**
 * Answer the range of allowed cardinalities of instances of the specified type.
 *
 * Parameters:
 *    aTupleType - A tuple type.
 * Returns:
 *    The argument's cardinality requirement.
 */
Primitive "`|`|_`|`|" is
[
	aTupleType : tuple meta
|
	Primitive 138;
] : whole number meta;

/**
 * Answer a tuple containing the leading element types of instances of the
 * specified type.
 *
 * Parameters:
 *    aTupleType - A tuple type.
 * Returns:
 *    The argument's leading element types.
 */
Primitive "_'s⁇leading types" is
[
	aTupleType : tuple meta
|
	Primitive 139;
] : tuple of any meta;

/**
 * Answer the default element type of instances of the specified type.
 *
 * Parameters:
 *    aTupleType - A tuple type.
 * Returns:
 *    The argument's default element type.
 */
Primitive "_'s⁇default type" is
[
	aTupleType : tuple meta
|
	Primitive 140;
] : any meta;

/**
 * Answer the element type of the `index`-th element of instances of the
 * specified type. If `index` is out of bounds, then answer ⊥.
 *
 * Parameters:
 *    aTupleType - A tuple type.
 *    index - The index of the desired element type.
 * Returns:
 *    The requested element type, or ⊥ if `index` is out of bounds.
 */
Primitive "_[_]" is
[
	aTupleType : tuple meta,
	index : natural number
|
	Primitive 141;
] : any meta;

/**
 * Compute and answer the concatenation of the specified tuple types. This is
 * the most specific type that encompasses all possible concatenations of the
 * instances of the two types.
 *
 * Parameters:
 *    arg1 - A tuple type.
 *    arg2 - A tuple type.
 * Returns:
 *    The requested tuple type.
 */
Primitive "_++_" is
[
	arg1 : tuple meta,
	arg2 : tuple meta
|
	Primitive 144;
] : tuple meta;

/**
 * Construct and answer an object type based on the supplied tuple.
 *
 * Parameters:
 *    fieldDefinitions - A tuple whose elements are 2-tuples. Each 2-tuple's
 *       first element is an atom (i.e., the field identifier) and its second
 *       element is the value type permitted by the field.
 * Returns:
 *    The requested object type.
 */
Primitive "_→object type" is
[
	fieldDefinitions : field type tuple
|
	Primitive 150;
] : object meta;

/**
 * Construct and answer a tuple based on the supplied object type.
 *
 * Parameters:
 *    anObjectType - An object type.
 * Returns:
 *    A tuple that represents the composition of the object type. Its elements
 *    are 2-tuples. Each 2-tuple's first element is an atom (i.e., the field
 *    identifier) and its second element is the value type permitted by the
 *    field.
 */
Primitive "_→tuple" is
[
	anObjectType : object meta
|
	Primitive 151;
] : field type tuple;

/**
 * Construct and answer an object based on the supplied tuple.
 *
 * Parameters:
 *    fieldAssignments - A tuple whose elements are 2-tuples. Each 2-tuple's
 *       first element is an atom (i.e., the field identifier) and its second
 *       element is associated value.
 * Returns:
 *    The requested object.
 */
Primitive "_→object" is
[
	fieldAssignments : field tuple
|
	Primitive 152;
] : object;

/**
 * Construct and answer a tuple based on the supplied object.
 *
 * Parameters:
 *    anObject - An object.
 * Returns:
 *    A tuple that represents the composition of the object. Its elements are
 *    2-tuples. Each 2-tuple's first element is an atom (i.e., the field
 *    identifier) and its second element is associated value.
 */
Primitive "_→tuple" is
[
	anObject : object
|
	Primitive 153;
] : field tuple;

/**
 * Answer the arity of a function implementation. This is the number of
 * parameters accepted by the function implementation.
 *
 * Parameters:
 *    aFunctionImplementation - A function implementation.
 * Returns:
 *    The argument's arity.
 */
Primitive "_'s⁇arity" is
[
	aFunctionImplementation : function implementation
|
	Primitive 180;
] : whole number;

/**
 * Answer the number of local variables used by a function implementation.
 *
 * Parameters:
 *    aFunctionImplementation - A function implementation.
 * Returns:
 *    The number of locals used by the argument.
 */
Primitive "`|_'s⁇local variables`|" is
[
	aFunctionImplementation : function implementation
|
	Primitive 181;
] : whole number;

/**
 * Answer the number of outer variables used by a function implementation.
 *
 * Parameters:
 *    aFunctionImplementation - A function implementation.
 * Returns:
 *    The number of outers used by the argument.
 */
Primitive "`|_'s⁇outer variables`|" is
[
	aFunctionImplementation : function implementation
|
	Primitive 182;
] : whole number;

/**
 * Answer the maximum stack depth of a function implementation. This does not
 * account for arguments and local variables (which occupy the "bottom" stack
 * slots).
 *
 * Parameters:
 *    aFunctionImplementation - A function implementation.
 * Returns:
 *    The argument's maximum stack depth.
 */
Primitive "_'s⁇maximum stack depth" is
[
	aFunctionImplementation : function implementation
|
	Primitive 183;
] : whole number;

/**
 * Answer the Level One instructions that describe a function implementation's
 * algorithm as a tuple of nybblecodes.
 *
 * Parameters:
 *    aFunctionImplementation - A function implementation.
 * Returns:
 *    The argument's nybblecodes.
 */
Primitive "_'s⁇nybblecodes" is
[
	aFunctionImplementation : function implementation
|
	Primitive 184;
] : tuple of nybble;

/**
 * Answer the function type of any function that could close the specified
 * function implementation.
 *
 * Parameters:
 *    aFunctionImplementation - A function implementation.
 * Returns:
 *    The argument's function type.
 */
Primitive "_'s⁇function type" is
[
	aFunctionImplementation : function implementation
|
	Primitive 185;
] : function meta;

/**
 * Answer the primitive number of the primitive linked to the specified
 * function implementation. If the function implementation does not have
 * primitive linkage, then answer `0`.
 *
 * Parameters:
 *    aFunctionImplementation - A function implementation.
 * Returns:
 *    The argument's primitive number, or `0` if the argument does not have
 *    primitive linkage.
 */
Primitive "_'s⁇primitive number" is
[
	aFunctionImplementation : function implementation
|
	Primitive 186;
] : unsigned short;

/**
 * Answer the literals that support a function implementation's algorithm.
 *
 * Parameters:
 *    aFunctionImplementation - A function implementation.
 * Returns:
 *    A tuple containing the argument's supporting literals.
 */
Primitive "_'s⁇literals" is
[
	aFunctionImplementation : function implementation
|
	Primitive 187;
] : tuple;

/**
 * Answer the specified definition's function type.
 *
 * Parameters:
 *    aDefinition - Any definition (method, macro, abstract, forward).
 * Returns:
 *    The requested function type.
 */
Primitive "_'s⁇function type" is
[
	aDefinition : definition
|
	Primitive 216;
] : function meta;

/**
 * Answer the specified method definition's function.
 *
 * Parameters:
 *    aDefinition - A method definition.
 * Returns:
 *    The requested function.
 */
Primitive "_'s⁇function" is
[
	aDefinition : method definition
|
	Primitive 217;
] : function;

/**
 * Answer the atom that uniquely describes the specified method.
 *
 * Parameters:
 *    aMethod - A method.
 * Returns:
 *    The requested atom.
 */
Primitive "_'s⁇atom" is
[
	aMethod : method
|
	Primitive 221;
] : atom;

/**
 * Answer the number of parameters required by the specified method.
 *
 * Parameters:
 *    aMethod - A method.
 * Returns:
 *    The number of parameters required by the specified method.
 */
Primitive "`|_'s⁇parameters`|" is
[
	aMethod : method
|
	Primitive 223;
] : whole number;

/**
 * Is there a method bound to the specified name?
 *
 * Parameters:
 *    trueName - An atom.
 * Returns:
 *    `true` if `trueName` names a method, `false` otherwise.
 */
Primitive "method exists named_" is
[
	trueName : atom
|
	Primitive 230;
] : boolean;

/**
 * Answer all seals applied to the specified method.
 *
 * Parameters:
 *    aMethod - A method.
 * Returns:
 *    A tuple comprising the seals applied to `aMethod`.
 */
Primitive "_'s⁇seals" is
[
	aMethod : method
|
	Primitive 239;
] : tuple of tuple of any meta;

/**
 * Answer the public names introduced by the specified module.
 *
 * Parameters:
 *    aModule - A module.
 * Returns:
 *    A set containing the public names introduced by `aModule`.
 */
Primitive "_'s⁇public names" is
[
	aModule : module
|
	Primitive 242;
] : set of string;

/**
 * Answer the fully qualified name of the specified module.
 *
 * Parameters:
 *    aModule - A module.
 * Returns:
 *    The fully qualified name of `aModule`.
 */
Primitive "_'s⁇name" is
[
	aModule : module
|
	Primitive 243;
] : string;

/**
 * Compute and answer the semantic restrictions that would run at a call site
 * of `aMethod` applied with the specified tuple of arguments.
 *
 * Parameters:
 *    aMethod - A method.
 *    arguments - The tuple of arguments that should be used to filter the
 *       semantic restrictions.
 * Returns:
 *    The requested semantic restrictions.
 */
Primitive "semantic restrictions for_given_" is
[
	aMethod : method,
	arguments : tuple of any meta
|
	Primitive 247;
] : tuple of semantic restriction function;

/**
 * Does the argument denote a valid primitive?
 *
 * Parameters:
 *    primitiveNumber - A potential primitive number.
 * Returns:
 *    `true` if the argument denotes a valid primitive, `false` otherwise.
 */
Primitive "_is a primitive" is
[
	primitiveNumber : unsigned short
|
	Primitive 250;
] : boolean;

/**
 * Crash the current fiber. Use the specified value to provide contextual
 * debugging information.
 *
 * This method must not leak beyond the bootstrap package. Termination of
 * fibers is dangerous because it avoids cleaning up active continuations and
 * ergo promotes deadlock (by failing to relinquish held locks). Only
 * cooperative termination, e.g. interrupt queues, is supported in ordinary
 * system or application code. This method is provided only for early detection
 * of serious failures in bootstrap code. Real failures in system code outside
 * of the bootstrap package use Avail's usual exception handling machinery.
 *
 * Parameters:
 *    value - A value, provided to establish context for debugging.
 */
Primitive "Crash:_" is
[
	value : any
|
	Primitive 256;
] : ⊥;

/**
 * Cause the Avail virtual machine to raise an
 * `org.availlang.exceptions.AvailBreakpointException` that a Java debugger
 * can trap upon raise.
 * 
 * This method exists to facilitate debugging of the Avail virtual machine, and
 * will be withdrawn once the implementation is considered sufficiently stable.
 */
Primitive "Breakpoint" is
[
	Primitive 257;
] : ⊤;

/**
 * Print the argument to the application's standard output stream.
 *
 * Parameters:
 *    text - A string.
 */
Primitive "Print:_" is
[
	text : string
|
	Primitive 258;
] : ⊤;

/**
 * Produce a primitive description of the argument. This description is
 * mechanically constructed by the Avail virtual machine. It may not contain
 * appropriately localized text, and is intended to provide
 * implementation-specific information that serves only to assist the
 * Avail virtual machine developers in debugging the implementation.
 *
 * Parameters:
 *    value - A value.
 * Returns:
 *    A mechanically constructed, possibly non-localized,
 *    implementation-specific description of the argument.
 */
Primitive "primitive description of_" is
[
	value : any
|
	Primitive 259;
] : string;

/**
 * Early assertion mechanism. This is obsolete once exceptions are available.
 * Raise a special exception in the virtual machine that may be trapped to
 * facilitate debugging. This exception will provided access to `message`.
 *
 * Parameters:
 *    predicate - A boolean, usually derived from a more complex predicate
 *       expression.
 *    message - Text describing the assertion failure, ignored unless
 *       `predicate` is `false`.
 */
Primitive "Assert:_(_)" is
[
	predicate : boolean,
	message : string
|
	Primitive 260;
] : ⊤;

/**
 * Print the argument to the application's standard error stream.
 *
 * Parameters:
 *    text - A string.
 */
Primitive "Error:_" is
[
	text : string
|
	Primitive 265;
] : ⊤;

/**
 * Compute and answer the numeric argument as a single-precision floating point
 * number.
 *
 * Parameters:
 *    aNumber - A number.
 * Returns:
 *    A `float` whose value approximates the argument.
 */
Primitive "_→float" is
[
	aNumber : number
|
	Primitive 280;
] : float;

/**
 * Compute and answer the numeric argument as a double-precision floating point
 * number.
 *
 * Parameters:
 *    aNumeric - A number.
 * Returns:
 *    A `double` whose value approximates the argument.
 */
Primitive "_→double" is
[
	aNumeric : number
|
	Primitive 281;
] : double;

/**
 * Compute and answer an approximation of the natural logarithm of the argument,
 * i.e., ln `x`.
 *
 * Parameters:
 *    x - A single-precision floating point number.
 * Returns:
 *    An approximation of ln `x`.
 */
Primitive "ln_" is
[
	x : float
|
	Primitive 286;
] : float;

/**
 * Compute and answer an approximation of the natural exponential function for
 * the given exponent, i.e., e^`x`.
 *
 * Parameters:
 *    eulerNumber - Euler's number.
 *    x - The exponent.
 * Returns:
 *    An approximation of e^`x`.
 */
Primitive "_^_" is
[
	eulerNumber : type of Euler number,
	x : float
|
	Primitive 287;
] : float;

/**
 * Compute and answer an `extended integer` by rounding the argument toward
 * zero (`0`).
 *
 * Parameters:
 *    aFloat - A single-precision floating point number.
 * Returns:
 *    The requested value.
 */
Primitive "_→extended integer" is
[
	aFloat : float
|
	Primitive 289;
] : extended integer;

/**
 * Compute and answer `a`⨉(2^`two`) without loss of precision or
 * intermediate overflow. This scales `a` by a power of two (`2`).
 *
 * Parameters:
 *    a - A single-precision floating point number.
 *    two - The number two (`2`).
 *    b - The scaling factor.
 * Returns:
 *    The requested value.
 */
Primitive "_⨉_^_" is
[
	a : float,
	two : type of two,
	b : integer
|
	Primitive 291;
] : float;

/**
 * Compute and answer the largest integral single-precision floating point
 * number less than or equal to the argument, i.e., the floor of `x`.
 *
 * Parameters:
 *    x - A single-precision floating point number.
 * Returns:
 *    If the `0` is ±∞ or not-a-number, then `x`, otherwise the floor of
 *    `x`.
 */
Primitive "⎣_⎦" is
[
	x : float
|
	Primitive 292;
] : float;

/**
 * Compute and answer the smallest integral single-precision floating point
 * number greater than or equal to the argument, i.e., the ceiling of `x`.
 *
 * Parameters:
 *    x - A single-precision floating point number.
 * Returns:
 *    If the `0` is ±∞ or not-a-number, then `x`, otherwise the ceiling of
 *    `x`.
 */
Primitive "⎡_⎤" is
[
	x : float
|
	Primitive 293;
] : float;

/**
 * Compute and answer an approximation of the natural logarithm of the argument,
 * i.e., ln `x`.
 *
 * Parameters:
 *    x - A double-precision floating point number.
 * Returns:
 *    An approximation of ln `x`.
 */
Primitive "ln_" is
[
	x : double
|
	Primitive 316;
] : double;

/**
 * Compute and answer an approximation of the natural exponential function for
 * the given exponent, i.e., e^`x`.
 *
 * Parameters:
 *    eulerNumber - Euler's number.
 *    x - The exponent.
 * Returns:
 *    An approximation of e^`x`.
 */
Primitive "_^_" is
[
	eulerNumber : type of Euler number,
	x : double
|
	Primitive 317;
] : double;

/**
 * Compute and answer an `extended integer` by rounding the argument toward
 * zero (`0`).
 *
 * Parameters:
 *    aDouble - A double-precision floating point number.
 * Returns:
 *    The requested value.
 */
Primitive "_→extended integer" is
[
	aDouble : double
|
	Primitive 319;
] : extended integer;

/**
 * Compute and answer `a`⨉(2^`two`) without loss of precision or
 * intermediate overflow. This scales `a` by a power of two (`2`).
 *
 * Parameters:
 *    a - A single-precision floating point number.
 *    two - The number two (`2`).
 *    b - The scaling factor.
 * Returns:
 *    The requested value.
 */
Primitive "_⨉_^_" is
[
	a : double,
	two : type of two,
	b : integer
|
	Primitive 321;
] : double;

/**
 * Compute and answer the largest integral double-precision floating point
 * number less than or equal to the argument, i.e., the floor of `x`.
 *
 * Parameters:
 *    x - A double-precision floating point number.
 * Returns:
 *    If the `0` is ±∞ or not-a-number, then `x`, otherwise the floor of
 *    `x`.
 */
Primitive "⎣_⎦" is
[
	x : double
|
	Primitive 322;
] : double;

/**
 * Compute and answer the smallest integral double-precision floating point
 * number greater than or equal to the argument, i.e., the ceiling of `x`.
 *
 * Parameters:
 *    x - A double-precision floating point number.
 * Returns:
 *    If the `0` is ±∞ or not-a-number, then `x`, otherwise the ceiling of
 *    `x`.
 */
Primitive "⎡_⎤" is
[
	x : double
|
	Primitive 323;
] : double;

/**
 * Answer the argument's Unicode code point.
 *
 * Parameters:
 *    aCharacter - A character.
 * Returns:
 *    The Unicode code point that encodes the argument.
 */
Primitive "_'s⁇code point" is
[
	aCharacter : character
|
	Primitive 330;
] : code point;

/**
 * Answer the argument as a character.
 *
 * Parameters:
 *    codePoint - A Unicode code point.
 * Returns:
 *    The character encoded by the argument.
 */
Primitive "_→character" is
[
	codePoint : code point
|
	Primitive 331;
] : character;

/**
 * Answer the semantic type of the specified phrase type.
 *
 * Parameters:
 *    phraseType - A phrase type.
 * Returns:
 *    The requested semantic type.
 */
Primitive "_'s⁇semantic type" is
[
	phraseType : phrase meta
|
	Primitive 349;
] : type;

/**
 * Answer the semantic type of the specified phrase. This is the type of value
 * produced when the content of the phrase is evaluated (by the compiler and/or
 * runtime).
 *
 * Parameters:
 *    node - A phrase.
 * Returns:
 *    A type that describes all values producible by evaluations of the
 *    argument.
 */
Primitive "_'s⁇semantic type" is
[
	node : phrase
|
	Primitive 351;
] : type;

/**
 * Reject the current parse. This causes the compiler to reject the
 * interpretation of the program text that resulted in execution of the code
 * that invoked this method. The argument is a description of the parse
 * rejection, but in positive terms that primarily assert what the caller was
 * expecting (on the compiler's behalf). It is, of course, also useful to state
 * what was actually discovered.
 *
 * Note that the Avail compiler attempts, in parallel, many different parses of
 * a statement. If the only parses syntactically accepted by the compiler are
 * semantically rejected by callers of this method, then and only then is the
 * statement deemed invalid and the arguments of such calls emitted by the
 * compiler as error messages to assist the programmer in correcting the
 * rejected statement.
 *
 * This method may only be invoked from the body of a macro function or a
 * semantic restriction function: it should only be invoked by the Avail
 * compiler, never by a semantically valid Avail program.
 *
 * Parameters:
 *    expected - A description of the cause of rejection, worded to sound good
 *       after "Expected...".
 */
Primitive "Reject parse,expected:_" is
[
	expected : string
|
	Primitive 352;
] : ⊥;

/**
 * Construct and answer a phrase type with the specified semantic type.
 *
 * Parameters:
 *    aPhrase - A phrase type.
 *    semanticType - The semantic type of values producible by phrases that
 *       are instances of the answer.
 * Returns:
 *    The requested phrase type.
 */
Primitive "_⇒_" is
[
	aPhrase : phrase meta,
	semanticType : type
|
	Primitive 355;
] : phrase meta;

/**
 * Answer the lexeme of the specified token. This is the source text that
 * produced the token.
 *
 * Parameters:
 *    aToken - A token.
 * Returns:
 *    The source text of `aToken`.
 */
Primitive "_'s⁇lexeme" is
[
	aToken : token
|
	Primitive 356;
] : string;

/**
 * Answer the zero-based starting position of the specified token within the
 * module that supplied it.
 *
 * Parameters:
 *    aToken - A token.
 * Returns:
 *    The zero-based starting position of `aToken`.
 */
Primitive "_'s⁇starting position" is
[
	aToken : token
|
	Primitive 357;
] : natural number;

/**
 * Answer the one-based line number of the specified token within the module
 * that supplied it.
 *
 * Parameters:
 *    aToken - A token.
 * Returns:
 *    The one-based line number of `aToken`.
 */
Primitive "_'s⁇line number" is
[
	aToken : token
|
	Primitive 358;
] : natural number;

/**
 * Answer the literal value associated with the specified token.
 *
 * Parameters:
 *    aLiteralToken - A literal token.
 * Returns:
 *    The literal value produced by `aLiteralToken`.
 */
Primitive "_'s⁇value" is
[
	aLiteralToken : literal token
|
	Primitive 359;
] : any;

/**
 * Construct and answer a (synthetic) literal token.
 *
 * Parameters:
 *    value - The value of the literal.
 *    fakeText - The "source" text of the literal.
 * Returns:
 *    The requested literal token.
 */
Primitive "``_``(_)" is
[
	value : any,
	fakeText : string
|
	Primitive 360;
] : literal token;

/**
 * Answer the arguments of the specified block.
 *
 * Parameters:
 *    aBlock - A block.
 * Returns:
 *    A tuple of argument declarations.
 */
Primitive "_'s⁇arguments" is
[
	aBlock : block phrase
|
	Primitive 363;
] : argument tuple;

/**
 * Answer the primitive linkage number of the specified block.
 *
 * Parameters:
 *    aBlock - A block.
 * Returns:
 *    The block's primitive linkage number, or 0 if the block has no primitive
 *    linkage.
 */
Primitive "_'s⁇primitive number" is
[
	aBlock : block phrase
|
	Primitive 364;
] : whole number;

/**
 * Answer the statements of the specified block.
 *
 * Parameters:
 *    aBlock - A block.
 * Returns:
 *    A tuple of statements. These are either assignments, declarations, labels,
 *    sequences, or ⊤-valued sends.
 */
Primitive "_'s⁇statements" is
[
	aBlock : block phrase
|
	Primitive 365;
] : phrase tuple;

/**
 * Answer the return type of the specified block.
 *
 * Parameters:
 *    aBlock - A block.
 * Returns:
 *    The block's return type.
 */
Primitive "_'s⁇return type" is
[
	aBlock : block phrase
|
	Primitive 366;
] : type;

/**
 * Answer the declared exceptions of the specified block.
 *
 * Parameters:
 *    aBlock - A block.
 * Returns:
 *    The block's set of declared exceptions.
 */
Primitive "_'s⁇declared exceptions" is
[
	aBlock : block phrase
|
	Primitive 367;
] : set;

/**
 * Answer the specified block's outer variables.
 *
 * Parameters:
 *    aBlock - A block.
 * Returns:
 *    A tuple of declarations of outer variables required to complete the
 *    meaning of the block.
 */
Primitive "_'s⁇outer variables" is
[
	aBlock : block phrase
|
	Primitive 368;
] : declaration tuple;

/**
 * Answer the specified assignment's target variable.
 *
 * Parameters:
 *    anAssignment - An assignment.
 * Returns:
 *    The assignment's target variable.
 */
Primitive "_'s⁇target" is
[
	anAssignment : assignment phrase
|
	Primitive 369;
] : variable use phrase;

/**
 * Answer the specified assignment's value expression.
 *
 * Parameters:
 *    anAssignment - An assignment.
 * Returns:
 *    The assignment's value expression.
 */
Primitive "_'s⁇value" is
[
	anAssignment : assignment phrase
|
	Primitive 370;
] : expression yielding any;

/**
 * Answer the specified variable reference's referent.
 *
 * Parameters:
 *    aReference - A variable reference.
 * Returns:
 *    The variable use referenced by the argument.
 */
Primitive "_'s⁇referent" is
[
	aReference : variable reference phrase
|
	Primitive 371;
] : variable use phrase;

/**
 * Construct and answer an argument declaration.
 *
 * Parameters:
 *    name - The name of the new constant.
 *    declaredType - The declared type of the named constant.
 * Returns:
 *    The requested argument declaration.
 */
Primitive "arg`«_:_`»" is
[
	name : token,
	declaredType : any meta
|
	Primitive 372;
] : argument phrase;

/**
 * Construct and answer a label declaration.
 *
 * Parameters:
 *    name - The name of the new constant.
 *    declaredType - The declared type of the named constant.
 * Returns:
 *    The requested label declaration.
 */
Primitive "`«$_:_`»" is
[
	name : token,
	declaredType : continuation
|
	Primitive 373;
] : label phrase;

/**
 * Construct and answer a local constant declaration.
 *
 * Parameters:
 *    name - The name of the new constant.
 *    declaredType - The initialization expression for the new constant.
 * Returns:
 *    The requested local constant declaration.
 */
Primitive "`«_::=_`»" is
[
	name : token,
	declaredType : expression yielding any
|
	Primitive 374;
] : local constant phrase;

/**
 * Construct and answer a primitive failure local constant declaration.
 *
 * Parameters:
 *    name - The name of the new constant.
 *    declaredType - The declared type of the named constant.
 * Returns:
 *    The requested primitive failure local constant declaration.
 */
Primitive "primfail`«_:_`»" is
[
	name : token,
	declaredType : any meta
|
	Primitive 375;
] : primitive failure reason phrase;

/**
 * Construct and answer a local variable declaration.
 *
 * Parameters:
 *    name - The name of the new variable.
 *    declaredType - The declared type of the named variable.
 * Returns:
 *    The requested local variable declaration.
 */
Primitive "`«_:_`»" is
[
	name : token,
	declaredType : any meta
|
	Primitive 376;
] : local variable phrase;

/**
 * Construct and answer an initialized local variable declaration.
 *
 * Parameters:
 *    name - The name of the new variable.
 *    declaredType - The declared type of the named variable.
 *    initializer - The initialization expression.
 * Returns:
 *    The requested initialized local variable declaration.
 */
Primitive "`«_:_:=_`»" is
[
	name : token,
	declaredType : any meta,
	initializer : expression yielding any
|
	Primitive 377;
] : local variable phrase;

/**
 * Answer the token that names the entity introduced by the specified
 * declaration.
 *
 * Parameters:
 *    aDeclaration - A declaration.
 * Returns:
 *    The requested token.
 */
Primitive "_'s⁇token" is
[
	aDeclaration : declaration phrase
|
	Primitive 378;
] : token;

/**
 * Answer the declared type of the entity introduced by the specified
 * declaration.
 *
 * Parameters:
 *    aDeclaration - A declaration.
 * Returns:
 *    The requested type.
 */
Primitive "_'s⁇declared type" is
[
	aDeclaration : declaration phrase
|
	Primitive 379;
] : any meta;

/**
 * If the specified declaration has an initialization expression, then store it
 * into `var`.
 *
 * Parameters:
 *    var - A variable.
 *    aDeclaration - A declaration.
 * Returns:
 *    `true` if `aDeclaration` has an initialization expression and it was
 *    written into `var`, `false` otherwise.
 */
Primitive "↓_`?=_'s⁇initialization" is
[
	var : write-only expression variable,
	aDeclaration : declaration phrase
|
	Primitive 380;
] : boolean;

/**
 * Construct and answer a literal expression.
 *
 * Parameters:
 *    aLiteralToken - A literal token.
 * Returns:
 *    The requested literal expression.
 */
Primitive "‘_’" is
[
	aLiteralToken : literal token
|
	Primitive 381;
] : literal phrase;

/**
 * Answer the specified literal expression's defining token.
 *
 * Parameters:
 *    aLiteral - A literal expression.
 * Returns:
 *    The requested literal token.
 */
Primitive "_'s⁇token" is
[
	aLiteral : literal phrase
|
	Primitive 382;
] : literal token;

/**
 * Answer the target method of the specified message send.
 *
 * Parameters:
 *    aSend - A message send.
 * Returns:
 *    The requested method.
 */
Primitive "_'s⁇method" is
[
	aSend : send phrase
|
	Primitive 384;
] : method;

/**
 * Answer the specified message send's list of argument expressions.
 *
 * Parameters:
 *    aSend - A message send.
 * Returns:
 *    The requested list of argument expressions.
 */
Primitive "_'s⁇arguments" is
[
	aSend : send phrase
|
	Primitive 385;
] : list phrase;

/**
 * Answer the specified message send's expected return type.
 *
 * Parameters:
 *    aSend - A message send.
 * Returns:
 *    The requested type.
 */
Primitive "_'s⁇return type" is
[
	aSend : send phrase
|
	Primitive 386;
] : type;

/**
 * Answer the tuple of statements that constitute the specified sequence.
 *
 * Parameters:
 *    aSequence - A sequence.
 * Returns:
 *    The requested tuple of statements.
 */
Primitive "_'s⁇statements" is
[
	aSequence : sequence phrase
|
	Primitive 388;
] : phrase tuple;

/**
 * Construct and answer a list from the specified tuple of expressions.
 *
 * Parameters:
 *    aTuple - A tuple of expressions.
 * Returns:
 *    The requested list.
 */
Primitive "_→list phrase" is
[
	aTuple : tuple of expressions yielding any
|
	Primitive 392;
] : list phrase;

/**
 * Answer the tuple of expressions that constitute the specified list.
 *
 * Parameters:
 *    aList - A list.
 * Returns:
 *    The requested tuple of expressions.
 */
Primitive "_'s⁇expressions" is
[
	aList : list phrase
|
	Primitive 393;
] : tuple of expressions yielding any;

/**
 * Create a variable use expression from the specified token and declaration.
 *
 * Parameters:
 *    aDeclaration - The declaration that created the referenced entity.
 *    aToken - A token that names the entity at the point of use.
 * Returns:
 *    The requested variable use expression.
 */
Primitive "`«↓_`»(_)" is
[
	aDeclaration : declaration phrase,
	aToken : token
|
	Primitive 394;
] : variable use phrase;

/**
 * Answer the specified variable use expression's token.
 *
 * Parameters:
 *    use - A variable use expression.
 * Returns:
 *    The token that names the referenced entity at the point of use.
 */
Primitive "_'s⁇token" is
[
	use : variable use phrase
|
	Primitive 395;
] : token;

/**
 * Answer the declaration that introduced the entity referenced by the specified
 * variable use expression.
 *
 * Parameters:
 *    use - A variable use expression.
 * Returns:
 *    The requested declaration.
 */
Primitive "_'s⁇declaration" is
[
	use : variable use phrase
|
	Primitive 396;
] : declaration phrase;

/**
 * Construct a suitably parameterized literal token type.
 *
 * Parameters:
 *    literalValue - The literal value's type
 * Returns:
 *    A literal token type.
 */
Primitive "literal token⇒_" is
[
	literalValue : any meta
|
	Primitive 397;
] : literal token meta;

/**
 * Extract this literal token type's value type.  That's the type of value
 * that a conforming literal token can produce.
 *
 * Parameters:
 *    literalTokenType - The literal token type.
 * Returns:
 *    The type of value that such a literal token can produce.
 */
Primitive "_'s⁇value type" is
[
	literalTokenType : literal token meta
|
	Primitive 398;
] : any meta;

/**
 * Construct and answer a pojo array type whose element type is `elementType`
 * and whose cardinality requirement is `cardinalityRequirement`.
 *
 * Parameters:
 *    elementType - The type of the elements of instances.
 *    cardinalityRequirement - The range of sizes of instances.
 * Returns:
 *    The requested pojo array type.
 */
Primitive "_[_]" is
[
	elementType : any meta,
	cardinalityRequirement : whole number meta
|
	Primitive 501;
] : pojo array meta;

/**
 * Compute and answer a pojo array with the specified element type and length.
 *
 * Parameters:
 *    elementType - The element type.
 *    length - The number of elements.
 * Returns:
 *    A new pojo array that can store and answer `length` elements conforming
 *    to `elementType`.
 */
Primitive "new_[_]" is
[
	elementType : any meta,
	length : whole number
|
	Primitive 510;
] : pojo array;

/**
 * Answer the number of elements contained by the specified pojo array.
 *
 * Parameters:
 *    anArray - A pojo array.
 * Returns:
 *    The size of the argument.
 */
Primitive "`|_`|" is
[
	anArray : pojo array
|
	Primitive 511;
] : whole number;

/**
 * Answer the current fiber.
 *
 * Returns:
 *    The current fiber.
 */
Primitive "current fiber" is
[
	Primitive 600;
] : fiber;

/**
 * Extract the priority of a fiber. A fiber with higher priority may receive a
 * larger share of the available CPU time than one with a low priority.
 *
 * Parameters:
 *    aFiber - The fiber from which to extract the priority.
 * Returns:
 *    A whole number representing the priority of the fiber.
 */
Primitive "_'s⁇priority" is
[
	aFiber : fiber
|
	Primitive 601;
] : byte;

/**
 * Modify the priority of a fiber. A fiber with higher priority may receive a
 * larger share of the available CPU time than one with a low priority.
 *
 * Parameters:
 *    aFiber - The fiber to prioritize.
 *    priority - The new priority.
 */
Primitive "_'s⁇priority:=_" is
[
	aFiber : fiber,
	priority : byte
|
	Primitive 602;
] : ⊤;

/**
 * Has termination of the current fiber been requested? Answer the current value
 * of the appropriate interrupt request flag and simultaneously clear it.
 *
 * Returns:
 *    `true` if termination of the current fiber has been requested, `false`
 *    otherwise.
 */
Primitive "termination requested" is
[
	Primitive 607;
] : boolean;

/**
 * Request termination of the specified fiber, unparking the fiber at the same
 * time. Termination is consensual only; cooperation of the fiber is required to
 * affect actual termination.
 *
 * Parameters:
 *    victim - A fiber.
 */
Primitive "Request termination of_" is
[
	victim : fiber
|
	Primitive 608;
] : ⊤;

/**
 * Terminate the current fiber.
 */
Primitive "Terminate current fiber" is
[
	Primitive 609;
] : ⊥;

/**
 * Attempt to acquire the permit associated with the current fiber. If the
 * permit is available, then consume it and return immediately. If the permit is
 * not available, then park the current fiber. A fiber suspended in this fashion
 * may be resumed only by calling `Unpark_`. A newly unparked fiber should
 * always recheck the basis for its having parked, to see if it should park
 * again. Low-level synchronization mechanisms may require the ability to
 * spuriously unpark in order to ensure correctness.
 */
Primitive "Park current fiber" is
[
	Primitive 610;
] : ⊤;

/**
 * Unpark the specified fiber. If the permit associated with the fiber is
 * available, then simply continue. If the permit is not available, then restore
 * the permit and schedule resumption of the fiber. A newly unparked fiber
 * should always recheck the basis for its having parked, to see if it should
 * park again. Low-level synchronization mechanisms may require the ability to
 * spuriously unpark in order to ensure correctness.
 *
 * Parameters:
 *    aFiber - A fiber.
 */
Primitive "Unpark_" is
[
	aFiber : fiber
|
	Primitive 611;
] : ⊤;

/**
 * Yield the current fiber. That is, give up the fiber's time slice so that
 * other processes of higher or equal priority may run.
 */
Primitive "Yield current fiber" is
[
	Primitive 612;
] : ⊤;

/**
 * Answer the name of the specified fiber.
 *
 * Parameters:
 *    aFiber - A fiber.
 * Returns:
 *    The fiber's name.
 */
Primitive "_'s⁇name" is
[
	aFiber : fiber
|
	Primitive 613;
] : string;

/**
 * Set the name of the specified fiber.
 *
 * Parameters:
 *    aFiber - A fiber.
 *    name - The fiber's new name.
 */
Primitive "_'s⁇name:=_" is
[
	aFiber : fiber,
	name : string
|
	Primitive 614;
] : ⊤;

/**
 * Has the specified fiber terminated?
 *
 * Parameters:
 *    aFiber - A fiber.
 * Returns:
 *    `true` if the fiber has terminated, `false` otherwise.
 */
Primitive "_has terminated" is
[
	aFiber : fiber
|
	Primitive 618;
] : boolean;

/**
 * Does the specified fiber have a result ready?
 *
 * Parameters:
 *    aFiber - A fiber.
 * Returns:
 *    `true` if the fiber has terminated and produced a result, `false`
 *    otherwise.
 */
Primitive "_has result" is
[
	aFiber : fiber
|
	Primitive 619;
] : boolean;

/**
 * Cause the current fiber to sleep for the specified number of milliseconds.
 * The fiber will sleep for at least the specified amount of time, and a best
 * effort will be made to awaken the fiber as soon as the delay has expired.
 * No real-time guarantees are made.
 *
 * Parameters:
 *    delayMillis - The minimum number of milliseconds to sleep.
 */
Primitive "Sleep for_millisecond|milliseconds" is
[
	delayMillis : nonnegative extended integer
|
	Primitive 621;
] : ⊤;

/**
 * Construct and answer a new atom. Associate with the atom the supplied string,
 * which should be a name used for debugging purposes only. Atoms have identity
 * and all atoms are distinct, regardless of whether their debug names are
 * equal. When this atom occurs as a key within a fiber's environment, any new
 * fibers created by this fiber will also include this key and the associated
 * value at creation time.
 *
 * Parameters:
 *    debugName - A name to associate with the atom for debugging purposes.
 *       This name does not participate in atom comparison.
 * Returns:
 *    A new atom, distinct from every other atom answered by a different
 *    invocation of this primitive, that represents a heritable fiber-local
 *    variable.
 */
Primitive "new⁇heritable«fiber-local»⁇atom named_" is
[
	debugName : string
|
	Primitive 624;
] : atom;

/**
 * Ascertain whether the current fiber was forked (by the compiler) in order to
 * evaluate a semantic restriction.
 *
 * Returns:
 *    `true` if the current fiber is applying a semantic restriction, `false`
 *    otherwise.
 */
Primitive "current fiber is applying a semantic restriction" is
[
	Primitive 625;
] : boolean;
<|MERGE_RESOLUTION|>--- conflicted
+++ resolved
@@ -60,14 +60,11 @@
 		"Park current fiber",
 		"Print:_",
 		"Reject parse,expected:_",
-<<<<<<< HEAD
-=======
 		"Request termination of_",
 		"Sleep for_millisecond|milliseconds",
 		"Terminate current fiber",
 		"Unpark_",
 		"Yield current fiber",
->>>>>>> 66402a29
 		"[`…]→_",
 		"_'s⁇arguments",
 		"_'s⁇arity",
@@ -101,11 +98,8 @@
 		"_'s⁇outer variables",
 		"_'s⁇parameters'type",
 		"_'s⁇primitive number",
-<<<<<<< HEAD
-=======
 		"_'s⁇priority",
 		"_'s⁇priority:=_",
->>>>>>> 66402a29
 		"_'s⁇program counter",
 		"_'s⁇public names",
 		"_'s⁇read type",
@@ -172,23 +166,16 @@
 		"`«↓_`»(_)",
 		"arg`«_:_`»",
 		"concatenate_",
-<<<<<<< HEAD
-=======
 		"current fiber",
 		"current fiber is applying a semantic restriction",
->>>>>>> 66402a29
 		"enumeration of_",
 		"function accepting_and returning_",
 		"integer range from_(inclusive=_)to_(inclusive=_)",
 		"literal token⇒_",
 		"ln_",
 		"method exists named_",
-<<<<<<< HEAD
-		"new atom_",
-=======
 		"milliseconds since the Epoch",
 		"new atom named_",
->>>>>>> 66402a29
 		"new_[_]",
 		"new_applying_",
 		"new⁇heritable«fiber-local»⁇atom named_",
@@ -397,8 +384,6 @@
 ] : type;
 
 /**
-<<<<<<< HEAD
-=======
  * Answer the number of milliseconds which have elapsed since midnight
  * Coordinated Universal Time (UTC) of Thursday, January 1, 1970 (i.e. the Unix
  * Epoch).
@@ -413,7 +398,6 @@
 ] : whole number;
 
 /**
->>>>>>> 66402a29
  * Answer the number of instances of the specified type. This is `∞` for all
  * types except for enumerations.
  *
