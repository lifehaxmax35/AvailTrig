/*
 * Infallible Primitives.avail
 * Copyright © 1993-2014, The Avail Foundation, LLC.
 * All rights reserved.
 *
 * Redistribution and use in source and binary forms, with or without
 * modification, are permitted provided that the following conditions are met:
 *
 * * Redistributions of source code must retain the above copyright notice, this
 *   list of conditions and the following disclaimer.
 *
 * * Redistributions in binary form must reproduce the above copyright notice,
 *   this list of conditions and the following disclaimer in the documentation
 *   and/or other materials provided with the distribution.
 *
 * * Neither the name of the copyright holder nor the names of the contributors
 *   may be used to endorse or promote products derived from this software
 *   without specific prior written permission.
 *
 * THIS SOFTWARE IS PROVIDED BY THE COPYRIGHT HOLDERS AND CONTRIBUTORS "AS IS"
 * AND ANY EXPRESS OR IMPLIED WARRANTIES, INCLUDING, BUT NOT LIMITED TO, THE
 * IMPLIED WARRANTIES OF MERCHANTABILITY AND FITNESS FOR A PARTICULAR PURPOSE
 * ARE DISCLAIMED. IN NO EVENT SHALL THE COPYRIGHT HOLDER OR CONTRIBUTORS BE
 * LIABLE FOR ANY DIRECT, INDIRECT, INCIDENTAL, SPECIAL, EXEMPLARY, OR
 * CONSEQUENTIAL DAMAGES (INCLUDING, BUT NOT LIMITED TO, PROCUREMENT OF
 * SUBSTITUTE GOODS OR SERVICES; LOSS OF USE, DATA, OR PROFITS; OR BUSINESS
 * INTERRUPTION) HOWEVER CAUSED AND ON ANY THEORY OF LIABILITY, WHETHER IN
 * CONTRACT, STRICT LIABILITY, OR TORT (INCLUDING NEGLIGENCE OR OTHERWISE)
 * ARISING IN ANY WAY OUT OF THE USE OF THIS SOFTWARE, EVEN IF ADVISED OF THE
 * POSSIBILITY OF SUCH DAMAGE.
 */

/*
 * GENERATED FILE
 * * Generator: com.avail.tools.bootstrap.BootstrapGenerator
 * * Last Versioned As: $$Revision$$
 *
 * DO NOT MODIFY MANUALLY. ALL MANUAL CHANGES WILL BE LOST.
 */

Module "Infallible Primitives"
Versions
	"dev"
Extends
Uses
	"Origin",
	"Special Objects",
	"Primitives" =
	(
		"$_",
		"<_,_`…`|_>",
		"Assert:_(_)",
		"Breakpoint",
		"Crash:_",
		"Error:_",
		"If_then_",
		"If|if_then_else_",
		"Park current fiber",
		"Print:_",
		"Request termination of_",
		"Restart_",
		"Resume_",
		"Sleep for_millisecond|milliseconds",
		"Terminate current fiber",
		"Unpark_",
		"Yield current fiber",
		"[`…]→_",
		"_'s⁇arguments",
		"_'s⁇arity",
		"_'s⁇atom",
		"_'s⁇bindings",
		"_'s⁇caller",
		"_'s⁇code point",
		"_'s⁇declaration",
		"_'s⁇declared exceptions",
		"_'s⁇declared type",
		"_'s⁇default type",
		"_'s⁇element type",
		"_'s⁇element|member type",
		"_'s⁇expressions",
		"_'s⁇function",
		"_'s⁇function type",
		"_'s⁇genuine lower bound",
		"_'s⁇genuine upper bound",
		"_'s⁇implementation",
		"_'s⁇key type",
		"_'s⁇keys",
		"_'s⁇leading types",
		"_'s⁇leading whitespace",
		"_'s⁇lexeme",
		"_'s⁇line number",
		"_'s⁇literals",
		"_'s⁇maximum stack depth",
		"_'s⁇method",
		"_'s⁇name",
		"_'s⁇name:=_",
		"_'s⁇names",
		"_'s⁇nybblecodes",
		"_'s⁇outer variables",
		"_'s⁇parameters'type",
		"_'s⁇primitive number",
		"_'s⁇priority",
		"_'s⁇priority:=_",
		"_'s⁇program counter",
		"_'s⁇public names",
		"_'s⁇read type",
		"_'s⁇referent",
		"_'s⁇result type",
		"_'s⁇return type",
		"_'s⁇seals",
		"_'s⁇semantic type",
		"_'s⁇stack",
		"_'s⁇stack pointer",
		"_'s⁇starting position",
		"_'s⁇statements",
		"_'s⁇target",
		"_'s⁇token",
		"_'s⁇trailing whitespace",
		"_'s⁇type",
		"_'s⁇value",
		"_'s⁇value type",
		"_'s⁇values",
		"_'s⁇write type",
		"_++_",
		"_+_",
		"_+_→_",
		"_-_",
<<<<<<< HEAD
		"_<<_keeping_bits",
=======
>>>>>>> 091ed5e8
		"_<_",
		"_=_",
		"_[_]",
		"_\\_",
		"_^_",
		"_bit∧_",
		"_bit∨_",
		"_bit⊕_",
		"_has result",
		"_has terminated",
		"_is a primitive",
		"_is unassigned",
		"_mod_",
		"_reversed",
		"_→/→_",
		"_→block phrase",
		"_→character",
		"_→double",
		"_→float",
		"_→list phrase",
		"_→map",
		"_→object",
		"_→object type",
		"_→set",
		"_→tuple",
		"_⇒_",
		"_∈_",
		"_∩_",
		"_∪_",
		"_≤_",
		"_⊆_",
		"_⨉_^_",
		"``_``(_)",
		"`|_'s⁇local variables`|",
		"`|_'s⁇outer variables`|",
		"`|_'s⁇parameters`|",
		"`|_`|",
		"`|`|_`|`|",
		"`«$_:_`»",
		"`«_::=_`»",
		"`«_:_:=_`»",
		"`«_:_`»",
		"`«↓_`»(_)",
		"arg`«_:_`»",
		"concatenate_",
		"current fiber",
		"current fiber is applying a semantic restriction",
		"enumeration of_",
		"fiber→_",
		"function accepting_and returning_",
		"high-precision timer value",
		"integer range from_(inclusive=_)to_(inclusive=_)",
		"literal token⇒_",
		"ln_",
		"method exists named_",
		"milliseconds since the Epoch",
		"new atom named_",
		"new_[_]",
		"new_applying_",
		"new↑_",
		"primfail`«_:_`»",
		"primitive description of_",
		"semantic restrictions for_given_",
		"special atoms",
		"termination requested",
		"{_`|_}",
		"{_→_`|_}",
		"‘_’",
		"↑_",
		"↓_`?=_'s⁇initialization",
		"∪_",
		"∪_[_.._]",
		"⎡_⎤",
		"⎣_⎦"
	)
Names
Body

/**
 * Is the first argument strictly less than the second argument?
 *
 * @category "Primitives"
 * @method "_<_"
 * @param "arg1" "number"
 *        A number.
 * @param "arg2" "number"
 *        A number.
 * @returns "boolean"
 *    `true` if the first argument is strictly less than the second argument,
 *    `false` otherwise.
 */
Primitive "_<_" is
[
	arg1 : number,
	arg2 : number
|
	Primitive 5;
] : boolean;

/**
 * Is the first argument less than or equal to the second argument?
 *
 * @category "Primitives"
 * @method "_≤_"
 * @param "arg1" "number"
 *        A number.
 * @param "arg2" "number"
 *        A number.
 * @returns "boolean"
 *    `true` if the first argument is less than or equal to the second
 *    argument, `false` otherwise.
 */
Primitive "_≤_" is
[
	arg1 : number,
	arg2 : number
|
	Primitive 6;
] : boolean;

/**
 * Construct and answer an integral range type whose lower bound is {@param "lowerBound"}
 * and whose upper bound is {@param "upperBound"}.
 *
 * @category "Primitives"
 * @method "integer range from_(inclusive=_)to_(inclusive=_)"
 * @param "lowerBound" "extended integer"
 *        The lower bound.
 * @param "lowerBoundInclusive" "boolean"
 *        `true` if the lower bound should be adjudged inclusive, `false`
 *        otherwise.
 * @param "upperBound" "extended integer"
 *        The upper bound.
 * @param "upperBoundInclusive" "boolean"
 *        `true` if the upper bound should be adjudged inclusive, `false`
 *        otherwise.
 * @returns "([-∞..∞])'s type"
 *    The requested integral range type.
 */
Primitive "integer range from_(inclusive=_)to_(inclusive=_)" is
[
	lowerBound : extended integer,
	lowerBoundInclusive : boolean,
	upperBound : extended integer,
	upperBoundInclusive : boolean
|
	Primitive 7;
] : extended integer meta;

/**
 * Answer the lower bound of the specified integral range type.
 *
 * @category "Primitives"
 * @method "_'s⁇genuine lower bound"
 * @param "range" "extended integer meta"
 *        An integral range type.
 * @returns "[-∞..∞]"
 *    The lower bound of the argument.
 */
Primitive "_'s⁇genuine lower bound" is
[
	range : extended integer meta
|
	Primitive 8;
] : extended integer;

/**
 * Answer the upper bound of the specified integral range type.
 *
 * @category "Primitives"
 * @method "_'s⁇genuine upper bound"
 * @param "range" "extended integer meta"
 *        An integral range type.
 * @returns "[-∞..∞]"
 *    The upper bound of the argument.
 */
Primitive "_'s⁇genuine upper bound" is
[
	range : extended integer meta
|
	Primitive 9;
] : extended integer;

/**
 * Construct and answer a variable type with the specified containment type.
 *
 * @category "Primitives"
 * @method "↑_"
 * @param "containmentType" "any meta"
 *        The containment type.
 * @returns "(⊤→/→⊥)'s type"
 *    The requested variable type.
 */
Primitive "↑_" is
[
	containmentType : any meta
|
	Primitive 13;
] : variable meta;

/**
 * Answer the read type of the specified variable type. All values read from
 * instances of the variable type are at least as specific as the answer.
 *
 * @category "Primitives"
 * @method "_'s⁇read type"
 * @param "varType" "variable meta"
 *        A variable type.
 * @returns "(⊤)'s type"
 *    The most general type that describes values that can be read from
 *    instances of {@param "varType"}.
 */
Primitive "_'s⁇read type" is
[
	varType : variable meta
|
	Primitive 14;
] : type;

/**
 * Construct and answer a new variable with the specified containment type.
 *
 * @category "Primitives"
 * @method "new↑_"
 * @param "containmentType" "any meta"
 *        The containment type.
 * @returns "⊤→/→⊥"
 *    A new variable capable of retrieving and storing values of the specified
 *    containment type.
 */
Primitive "new↑_" is
[
	containmentType : any meta
|
	Primitive 16;
] : variable;

/**
 * Is the specified variable unassigned?
 *
 * @category "Primitives"
 * @method "_is unassigned"
 * @param "var" "variable"
 *        A variable.
 * @returns "boolean"
 *    `true` if the variable does not contain a value (i.e. because it has
 *    never previously been assigned), `false` otherwise.
 */
Primitive "_is unassigned" is
[
	var : variable
|
	Primitive 17;
] : boolean;

/**
 * Answer the write type of the specified variable type. All values written to
 * instances of the variable type are at least as specific as the answer.
 *
 * @category "Primitives"
 * @method "_'s⁇write type"
 * @param "varType" "variable meta"
 *        A variable type.
 * @returns "(⊤)'s type"
 *    The most general type that describes values that can be written to
 *    instances of {@param "varType"}.
 */
Primitive "_'s⁇write type" is
[
	varType : variable meta
|
	Primitive 19;
] : type;

/**
 * Answer the number of milliseconds which have elapsed since midnight
 * Coordinated Universal Time (UTC) of Thursday, January 1, 1970 (i.e. the Unix
 * Epoch).
 *
 * @returns "[0..∞)"
 *    The current time as the number of milliseconds which have elapsed since
 *    the Unix Epoch.
 */
Primitive "milliseconds since the Epoch" is
[
	Primitive 27;
] : whole number;

/**
 * Answer the number of instances of the specified type. This is `∞` for all
 * types except for enumerations.
 *
 * @category "Primitives"
 * @method "`|_`|"
 * @param "aType" "type"
 *        A type.
 * @returns "[0..∞]"
 *    The cardinality of the membership of the type.
 */
Primitive "`|_`|" is
[
	aType : type
|
	Primitive 28;
] : nonnegative extended integer;

/**
 * Answer the precise instance type of the supplied value. This is the most
 * specific possible type that describes the value.
 *
 * @category "Primitives"
 * @method "_'s⁇type"
 * @param "value" "any"
 *        An arbitrary value.
 * @returns "(⊤)'s type"
 *    The precise instance type of the supplied value.
 */
Primitive "_'s⁇type" is
[
	value : any
|
	Primitive 30;
] : type;

/**
 * Compute and answer the type union of the two types. This is the most
 * specific type that is a supertype of both types.
 *
 * @category "Primitives"
 * @method "_∪_"
 * @param "arg1" "type"
 *        A type.
 * @param "arg2" "type"
 *        A type.
 * @returns "(⊤)'s type"
 *    The type union of the arguments.
 */
Primitive "_∪_" is
[
	arg1 : type,
	arg2 : type
|
	Primitive 31;
] : type;

/**
 * Compute and answer the type intersection of the two types. This is the most
 * general type that is a subtype of both types.
 *
 * @category "Primitives"
 * @method "_∩_"
 * @param "arg1" "type"
 *        A type.
 * @param "arg2" "type"
 *        A type.
 * @returns "(⊤)'s type"
 *    The type intersection of the arguments.
 */
Primitive "_∩_" is
[
	arg1 : type,
	arg2 : type
|
	Primitive 32;
] : type;

/**
 * Is the first argument a subtype of the second argument? This does not
 * implement the proper subtype relation, so the first argument is considered
 * a subtype of the second argument also if it is equal to the second argument.
 *
 * @category "Primitives"
 * @method "_⊆_"
 * @param "arg1" "type"
 *        A type.
 * @param "arg2" "type"
 *        A type.
 * @returns "boolean"
 *    `true` if the first argument is a subtype of, or the same type as, the
 *    second argument, `false` otherwise.
 */
Primitive "_⊆_" is
[
	arg1 : type,
	arg2 : type
|
	Primitive 33;
] : boolean;

/**
 * Construct and answer a function type with the specified parameter types and
 * return type.
 *
 * @category "Primitives"
 * @method "function accepting_and returning_"
 * @param "parameterTypes" "tuple of any meta"
 *        The parameter types.
 * @param "returnType" "type"
 *        The return type.
 * @returns "([…]→⊤)'s type"
 *    The requested function type. Instances of this type accept arguments
 *    whose types conform to the parameter types and whose return value
 *    conforms to the return type.
 */
Primitive "function accepting_and returning_" is
[
	parameterTypes : tuple of any meta,
	returnType : type
|
	Primitive 34;
] : function meta;

/**
 * Answer a tuple type that describes the parameter types of the specified
 * function type.
 *
 * @category "Primitives"
 * @method "_'s⁇parameters'type"
 * @param "functionType" "function meta"
 *        A function type.
 * @returns "(tuple)'s type"
 *    A fixed-size tuple type whose element types correspond to the parameter
 *    types of the argument.
 */
Primitive "_'s⁇parameters'type" is
[
	functionType : function meta
|
	Primitive 35;
] : tuple meta;

/**
 * Answer the {@param "index"}-th parameter type of the specified function type.
 *
 * @category "Primitives"
 * @method "_[_]"
 * @param "functionType" "function meta"
 *        A function type.
 * @param "index" "natural number"
 *        The one-based index of the desired parameter type.
 * @returns "(any)'s type"
 *    The {@param "index"}-th parameter type of the argument.
 */
Primitive "_[_]" is
[
	functionType : function meta,
	index : natural number
|
	Primitive 36;
] : any meta;

/**
 * Answer the return type of the specified function type.
 *
 * @category "Primitives"
 * @method "_'s⁇return type"
 * @param "functionType" "function meta"
 *        A function type.
 * @returns "(⊤)'s type"
 *    The return type of the argument.
 */
Primitive "_'s⁇return type" is
[
	functionType : function meta
|
	Primitive 37;
] : type;

/**
 * Compute and answer the type union of the elements of the given tuple of
 * types.
 *
 * @category "Primitives"
 * @method "∪_"
 * @param "tupleOfTypes" "tuple of type"
 *        A tuple of types.
 * @returns "(⊤)'s type"
 *    The type union of the elements of the argument.
 */
Primitive "∪_" is
[
	tupleOfTypes : tuple of type
|
	Primitive 38;
] : type;

/**
 * Construct and answer a function type with the specified return type.
 * Instances of this type include any function that returns a value of the
 * specified return type, irrespective of the number or types of its parameters.
 *
 * @category "Primitives"
 * @method "[`…]→_"
 * @param "returnType" "type"
 *        A type.
 * @returns "([…]→⊤)'s type"
 *    The requested function type. Instances of this type answer values of the
 *    specified return type.
 */
Primitive "[`…]→_" is
[
	returnType : type
|
	Primitive 39;
] : function meta;

/**
 * Given a predicate value and two functions, invoke one of them and answer its
 * result.
 *
 * @category "Primitives"
 * @method "If|if_then_else_"
 * @param "predicate" "boolean"
 *        A predicate value.
 * @param "trueFunction" "nullary procedure"
 *        The function to invoke if {@param "predicate"} is `true`.
 * @param "falseFunction" "nullary procedure"
 *        The function to invoke if {@param "trueFunction"} is `false`.
 * @returns "⊤"
 *    If {@param "predicate"} is `true`, then the value produced by invoking
 *    {@param "trueFunction"}; otherwise, the value produced by invoking {@param "falseFunction"}.
 */
Primitive "If|if_then_else_" is
[
	predicate : boolean,
	trueFunction : nullary procedure,
	falseFunction : nullary procedure
|
	Primitive 43;
] : ⊤;

/**
 * Given a predicate value and a function, conditionally invoke the specified
 * function.
 *
 * @category "Primitives"
 * @method "If_then_"
 * @param "predicate" "boolean"
 *        A predicate value.
 * @param "trueBlock" "nullary procedure"
 *        The function to invoke if {@param "predicate"} is `true`.
 */
Primitive "If_then_" is
[
	predicate : boolean,
	trueBlock : nullary procedure
|
	Primitive 44;
] : ⊤;

/**
 * Answer the current value of the high-precision timer. The answer has
 * nanosecond precision, but not necessarily nanosecond resolution; the actual
 * resolution is implementation-dependent. The high-precision timer does not
 * have a fixed reference frame, so it should generally only be used to measure
 * the time elapsed between two invocations.
 *
 * @returns "[0..∞)"
 *    The current value of the high-precision timer, in nanoseconds.
 */
Primitive "high-precision timer value" is
[
	Primitive 46;
] : whole number;

/**
 * Construct and answer a variable type from the specified read and write types.
 *
 * @category "Primitives"
 * @method "_→/→_"
 * @param "readType" "type"
 *        The read type of the variable type.
 * @param "writeType" "type"
 *        The write type of the variable type.
 * @returns "⊤→/→⊥"
 *    The requested variable type.
 */
Primitive "_→/→_" is
[
	readType : type,
	writeType : type
|
	Primitive 47;
] : variable;

/**
 * Resume the specified continuation. The current continuation (in which this
 * primitive was invoked) is completely replaced by the resumed continuation.
 *
 * @category "Primitives"
 * @method "Resume_"
 * @param "aContinuation" "continuation"
 *        A continuation.
 * @returns "⊥"
 */
Primitive "Resume_" is
[
	aContinuation : continuation
|
	Primitive 48;
] : ⊥;

/**
 * Answer the type of the function represented by the specified continuation.
 *
 * @category "Primitives"
 * @method "_'s⁇function type"
 * @param "aContinuation" "continuation meta"
 *        A continuation.
 * @returns "([…]→⊤)'s type"
 *    The argument's current function's type.
 */
Primitive "_'s⁇function type" is
[
	aContinuation : continuation meta
|
	Primitive 50;
] : function meta;

/**
 * Compute and answer a continuation type capable of representing a current
 * function of the specified type.
 *
 * @category "Primitives"
 * @method "$_"
 * @param "functionType" "function meta"
 *        A function type.
 * @returns "($[…]→⊥)'s type"
 *    The requested continuation type.
 */
Primitive "$_" is
[
	functionType : function meta
|
	Primitive 51;
] : continuation meta;

/**
 * Construct and answer a variable that holds the caller of the specified
 * continuation. This variable will be unassigned if the continuation has no
 * caller.
 *
 * @category "Primitives"
 * @method "_'s⁇caller"
 * @param "aContinuation" "continuation"
 *        A continuation.
 * @returns "↑$[…]→⊥"
 *    A variable that, if assigned, holds the argument's caller. If unassigned,
 *    then the argument has no caller.
 */
Primitive "_'s⁇caller" is
[
	aContinuation : continuation
|
	Primitive 52;
] : continuation variable;

/**
 * Answer the current function of the specified continuation.
 *
 * @category "Primitives"
 * @method "_'s⁇function"
 * @param "aContinuation" "continuation"
 *        A continuation.
 * @returns "[…]→⊤"
 *    The argument's current function. This is the function whose execution
 *    will be resumed if the continuation is resumed.
 */
Primitive "_'s⁇function" is
[
	aContinuation : continuation
|
	Primitive 53;
] : function;

/**
 * Answer the program counter of the specified continuation. Using the current
 * function's tuple of Level One nybblecodes, this is the index of the next
 * instruction to be performed (if the continuation is resumed).
 *
 * @category "Primitives"
 * @method "_'s⁇program counter"
 * @param "aContinuation" "continuation"
 *        A continuation.
 * @returns "[1..∞)"
 *    The argument's Level One program counter.
 */
Primitive "_'s⁇program counter" is
[
	aContinuation : continuation
|
	Primitive 54;
] : natural number;

/**
 * Answer the stack pointer of the specified continuation. This is the index of
 * the top of the local stack. For an empty stack, this value equals the size of
 * the stack plus one. The stack grows downward.
 *
 * @category "Primitives"
 * @method "_'s⁇stack pointer"
 * @param "aContinuation" "continuation"
 *        A continuation.
 * @returns "[1..∞)"
 *    The argument's stack pointer.
 */
Primitive "_'s⁇stack pointer" is
[
	aContinuation : continuation
|
	Primitive 55;
] : natural number;

/**
 * Restart the continuation with its original arguments. Execution proceeds as
 * though the continuation's caller had just invoked the continuation's current
 * function with its original arguments. The current continuation (in which
 * this primitive was invoked) is completely replaced by the restarted
 * continuation.
 *
 * @category "Primitives"
 * @method "Restart_"
 * @param "aContinuation" "continuation"
 *        The continuation to restart.
 */
Primitive "Restart_" is
[
	aContinuation : continuation
|
	Primitive 58;
] : ⊥;

/**
 * Answer the stack of the specified continuation. This tuple contains the
 * arguments, local variables, and temporaries. Any null values, forbidden to
 * leak through into observable Avail macrostate, are replaced with an
 * unassigned variable whose containment type is ⊥. Note that such a variable
 * cannot be constructed either syntactically nor through a variable
 * construction primitive.
 *
 * @category "Primitives"
 * @method "_'s⁇stack"
 * @param "aContinuation" "continuation"
 *        A continuation.
 * @returns "tuple"
 *    The argument's stack.
 */
Primitive "_'s⁇stack" is
[
	aContinuation : continuation
|
	Primitive 59;
] : tuple;

/**
 * Are the arguments equal?
 *
 * @category "Primitives"
 * @method "_=_"
 * @param "arg1" "any"
 *        A value.
 * @param "arg2" "any"
 *        A value.
 * @returns "boolean"
 *    `true` if the arguments are equal, `false` otherwise.
 */
Primitive "_=_" is
[
	arg1 : any,
	arg2 : any
|
	Primitive 60;
] : boolean;

/**
 * Construct and answer an object based on the supplied map.
 *
 * @category "Primitives"
 * @method "_→object"
 * @param "fieldsToValues" "field map"
 *        A map whose keys are the fields of the new object and whose values are
 *        the corresponding field values.
 * @returns "Unnamed object type"
 *    The requested object.
 */
Primitive "_→object" is
[
	fieldsToValues : field map
|
	Primitive 61;
] : object;

/**
 * Construct and answer a map based on the supplied object.
 *
 * @category "Primitives"
 * @method "_→map"
 * @param "anObject" "object"
 *        An object whose fields should be the keys of the new map and whose
 *        values are the corresponding values.
 * @returns "{atom→any|}"
 *    The requested map.
 */
Primitive "_→map" is
[
	anObject : object
|
	Primitive 62;
] : field map;

/**
 * Construct and answer an object type based on the supplied map.
 *
 * @category "Primitives"
 * @method "_→object type"
 * @param "fieldsToTypes" "field type map"
 *        A map whose keys are the fields of the new object and whose values are
 *        the corresponding field types.
 * @returns "(Unnamed object type)'s type"
 *    The requested object type.
 */
Primitive "_→object type" is
[
	fieldsToTypes : field type map
|
	Primitive 63;
] : object meta;

/**
 * Construct and answer a map based on the supplied object type.
 *
 * @category "Primitives"
 * @method "_→map"
 * @param "anObjectType" "object meta"
 *        An object type whose fields should be the keys of the new map and
 *        whose values are the corresponding values.
 * @returns "{atom→(any)'s type|}"
 *    The requested map.
 */
Primitive "_→map" is
[
	anObjectType : object meta
|
	Primitive 64;
] : field type map;

/**
 * Construct and answer an enumeration whose instances are fully determined by
 * the membership of the specified set.
 *
 * @category "Primitives"
 * @method "enumeration of_"
 * @param "instances" "set"
 *        The complete set of instances of the enumeration.
 * @returns "(⊤)'s type"
 *    The requested enumeration.
 */
Primitive "enumeration of_" is
[
	instances : set
|
	Primitive 65;
] : type;

/**
 * For the purpose of debugging, bind a name to an object type. This name will
 * be used for subtypes that do not bind a more specific name to describe their
 * own subtypes.
 *
 * @category "Primitives"
 * @method "_'s⁇name:=_"
 * @param "anObjectType" "object meta"
 *        An object type.
 * @param "name" "string"
 *        The name that should be bound to the object type. This will replace
 *        a previously bound name.
 */
Primitive "_'s⁇name:=_" is
[
	anObjectType : object meta,
	name : string
|
	Primitive 68;
] : ⊤;

/**
 * Answer the set of locally most-specific names bound to the specified object
 * type.
 *
 * @category "Primitives"
 * @method "_'s⁇names"
 * @param "anObjectType" "object meta"
 *        An object type.
 * @returns "{string|}"
 *    The set of locally most-specific names bound to the specified object
 *    type.
 */
Primitive "_'s⁇names" is
[
	anObjectType : object meta
|
	Primitive 69;
] : set of string;

/**
 * Construct and answer a function that is an instance of {@param "aFunctionType"}
 * and applies {@param "functionToApply"} when itself applied with the appropriate
 * number and types of arguments. The new function answers whatever
 * {@param "functionToApply"} answers.
 *
 * @category "Primitives"
 * @method "new_applying_"
 * @param "aFunctionType" "function meta"
 *        The desired function type.
 * @param "functionToApply" "function"
 *        The function that the new function will apply when itself applied with
 *        the correct number and types of arguments.
 * @returns "[…]→⊤"
 *    The requested function.
 */
Primitive "new_applying_" is
[
	aFunctionType : function meta,
	functionToApply : function
|
	Primitive 71;
] : function;

/**
 * Answer the implementation of the specified function. A function's
 * implementation comprises its nybblecodes, its literals, its primitive
 * linkage (if any), its function type, and various statistics.
 *
 * @category "Primitives"
 * @method "_'s⁇implementation"
 * @param "aFunction" "function"
 *        A function.
 * @returns "¢[…]→⊤"
 *    The argument's implementation.
 */
Primitive "_'s⁇implementation" is
[
	aFunction : function
|
	Primitive 72;
] : function implementation;

/**
 * Answer all variables captured by the specified function. For functions
 * compiled directly from source code (i.e. the vast majority of them), these
 * variables are lexically captured.
 *
 * @category "Primitives"
 * @method "_'s⁇outer variables"
 * @param "aFunction" "function"
 *        A function.
 * @returns "tuple"
 *    The argument's outer variables.
 */
Primitive "_'s⁇outer variables" is
[
	aFunction : function
|
	Primitive 73;
] : tuple;

/**
 * Answer the cardinality of the specified map.
 *
 * @category "Primitives"
 * @method "`|_`|"
 * @param "aMap" "map"
 *        A map.
 * @returns "[0..∞)"
 *    The argument's cardinality.
 */
Primitive "`|_`|" is
[
	aMap : map
|
	Primitive 80;
] : whole number;

/**
 * Is {@param "key"} a member of the set of keys of {@param "aMap"}?
 *
 * @category "Primitives"
 * @method "_∈_"
 * @param "key" "any"
 *        The key whose membership should be queried.
 * @param "aMap" "map"
 *        A map.
 * @returns "boolean"
 *    `true` if {@param "key"} if a key of {@param "aMap"}, `false`
 *    otherwise.
 */
Primitive "_∈_" is
[
	key : any,
	aMap : map
|
	Primitive 81;
] : boolean;

/**
 * Construct and answer a map that is based on the supplied map. The answer
 * (potentially) differs from the argument in that it contains a binding from
 * {@param "key"} to {@param "value"}; any value previously bound to {@param "key"} is "forgotten" in the
 * new map.
 *
 * @category "Primitives"
 * @method "_+_→_"
 * @param "aMap" "map"
 *        A map.
 * @param "key" "any"
 *        A key.
 * @param "value" "any"
 *        The new value for the key.
 * @returns "{any→any|1..∞}"
 *    The requested map.
 */
Primitive "_+_→_" is
[
	aMap : map,
	key : any,
	value : any
|
	Primitive 83;
] : non-empty map;

/**
 * Construct and answer a map that is based on the supplied map. The answer
 * (potentially) differs from the argument in that it does not contain a
 * binding for {@param "key"}; any such previous binding is "forgotten" in the new map.
 *
 * @category "Primitives"
 * @method "_-_"
 * @param "aMap" "map"
 *        A map.
 * @param "key" "any"
 *        A key whose binding should be omitted.
 * @returns "map"
 *    The requested map.
 */
Primitive "_-_" is
[
	aMap : map,
	key : any
|
	Primitive 84;
] : map;

/**
 * Construct and answer a map from the supplied tuple of bindings.
 *
 * @category "Primitives"
 * @method "_→map"
 * @param "bindings" "key-value tuple"
 *        A tuple of bindings. Each element of the argument is a
 *       2-tuple that represents a binding. The first element of each 2-tuple is
 *       a key, the second element is the value that should be bound to that key
 *       in the resultant map.
 * @returns "map"
 *    The requested map.
 */
Primitive "_→map" is
[
	bindings : key-value tuple
|
	Primitive 85;
] : map;

/**
 * Answer the set of keys of the specified map.
 *
 * @category "Primitives"
 * @method "_'s⁇keys"
 * @param "aMap" "map"
 *        A map.
 * @returns "set"
 *    The argument's keys.
 */
Primitive "_'s⁇keys" is
[
	aMap : map
|
	Primitive 86;
] : set;

/**
 * Construct and answer a map type with the specified key type, value type, and
 * range of cardinalities.
 *
 * @category "Primitives"
 * @method "{_→_`|_}"
 * @param "keyType" "any meta"
 *        A type to which all keys of instances must conform.
 * @param "valueType" "any meta"
 *        A type to which all values of instances must conform.
 * @param "cardinalityType" "whole number meta"
 *        The range of cardinalities to which all instances must
 *       conform.
 * @returns "(map)'s type"
 *    The requested map type.
 */
Primitive "{_→_`|_}" is
[
	keyType : any meta,
	valueType : any meta,
	cardinalityType : whole number meta
|
	Primitive 87;
] : map meta;

/**
 * Answer the acceptable range of cardinalities for instances of the specified
 * map type.
 *
 * @category "Primitives"
 * @method "`|`|_`|`|"
 * @param "aMapType" "map meta"
 *        A map type.
 * @returns "([0..∞))'s type"
 *    The argument's cardinality requirement.
 */
Primitive "`|`|_`|`|" is
[
	aMapType : map meta
|
	Primitive 88;
] : whole number meta;

/**
 * Answer the most specific type to which the keys of all instances must
 * conform.
 *
 * @category "Primitives"
 * @method "_'s⁇key type"
 * @param "aMapType" "map meta"
 *        A map type.
 * @returns "(any)'s type"
 *    The argument's key type.
 */
Primitive "_'s⁇key type" is
[
	aMapType : map meta
|
	Primitive 89;
] : any meta;

/**
 * Answer the most specific type to which the values of all instances must
 * conform.
 *
 * @category "Primitives"
 * @method "_'s⁇value type"
 * @param "aMapType" "map meta"
 *        A map type.
 * @returns "(any)'s type"
 *    The argument's value type.
 */
Primitive "_'s⁇value type" is
[
	aMapType : map meta
|
	Primitive 90;
] : any meta;

/**
 * Answer a tuple containing the values of the specified map. The values are
 * arranged in no particular order.
 *
 * @category "Primitives"
 * @method "_'s⁇values"
 * @param "aMapType" "map"
 *        A map.
 * @returns "tuple"
 *    The argument's values.
 */
Primitive "_'s⁇values" is
[
	aMapType : map
|
	Primitive 91;
] : tuple;

/**
 * Answer a tuple containing the bindings of the specified map. A binding is a
 * 2-tuple of key and value.
 *
 * @category "Primitives"
 * @method "_'s⁇bindings"
 * @param "aMapType" "map"
 *        A map.
 * @returns "<<any…|2>…|>"
 *    The argument's bindings.
 */
Primitive "_'s⁇bindings" is
[
	aMapType : map
|
	Primitive 92;
] : key-value tuple;

/**
<<<<<<< HEAD
 * Given a positive integer B, a shift factor S, and a truncation bit count T,
 * shift B to the left by S bits (treating a negative factor as a right shift),
 * then truncate the result to the bottom T bits by zeroing the rest.
 *
 * Parameters:
 *    baseInteger - A non-negative integer to shift and mask.
 *    shiftFactor - How many bit positions to shift left by (negative for a
 *       right shift).
 *    truncationBits - The number of low-order bits to preserve after the shift
 *       (must be ≥ 0).
 * Returns:
 *    ⎣baseInteger × 2<sup>shiftFactor</sup>⎦ mod 2<sup>truncationBits</sup>
 */
Primitive "_<<_keeping_bits" is
[
	baseInteger : whole number,
	shiftFactor : integer,
	truncationBits : whole number
|
	Primitive 96;
] : whole number;

/**
=======
>>>>>>> 091ed5e8
 * Compute and answer the bitwise AND of the arguments.
 *
 * @category "Primitives"
 * @method "_bit∧_"
 * @param "arg1" "integer"
 *        An integer.
 * @param "arg2" "integer"
 *        An integer.
 * @returns "(-∞..∞)"
 *    The bitwise AND of {@param "arg1"} and {@param "arg2"}.
 */
Primitive "_bit∧_" is
[
	arg1 : integer,
	arg2 : integer
|
	Primitive 97;
] : integer;

/**
 * Compute and answer the bitwise OR of the arguments.
 *
 * @category "Primitives"
 * @method "_bit∨_"
 * @param "arg1" "integer"
 *        An integer.
 * @param "arg2" "integer"
 *        An integer.
 * @returns "(-∞..∞)"
 *    The bitwise OR of {@param "arg1"} and {@param "arg2"}.
 */
Primitive "_bit∨_" is
[
	arg1 : integer,
	arg2 : integer
|
	Primitive 98;
] : integer;

/**
 * Compute and answer the bitwise XOR of the arguments.
 *
 * @category "Primitives"
 * @method "_bit⊕_"
 * @param "arg1" "integer"
 *        An integer.
 * @param "arg2" "integer"
 *        An integer.
 * @returns "(-∞..∞)"
 *    The bitwise XOR of {@param "arg1"} and {@param "arg2"}.
 */
Primitive "_bit⊕_" is
[
	arg1 : integer,
	arg2 : integer
|
	Primitive 99;
] : integer;

/**
 * Answer the cardinality of the specified set.
 *
 * @category "Primitives"
 * @method "`|_`|"
 * @param "aSet" "set"
 *        A set.
 * @returns "[0..∞)"
 *    The argument's cardinality.
 */
Primitive "`|_`|" is
[
	aSet : set
|
	Primitive 100;
] : whole number;

/**
 * Is {@param "element"} an element of {@param "aSet"}?
 *
 * @category "Primitives"
 * @method "_∈_"
 * @param "element" "any"
 *        An arbitrary value.
 * @param "aSet" "set"
 *        A set.
 * @returns "boolean"
 *    `true` if {@param "element"} is an element of {@param "aSet"}, `false`
 *    otherwise.
 */
Primitive "_∈_" is
[
	element : any,
	aSet : set
|
	Primitive 101;
] : boolean;

/**
 * Compute and answer the set union of the arguments. This is a set that
 * contains the elements of both sets.
 *
 * @category "Primitives"
 * @method "_∪_"
 * @param "arg1" "set"
 *        A set.
 * @param "arg2" "set"
 *        A set.
 * @returns "set"
 *    The set union of the arguments.
 */
Primitive "_∪_" is
[
	arg1 : set,
	arg2 : set
|
	Primitive 102;
] : set;

/**
 * Compute and answer the set intersection of the arguments. This is a set that
 * contains only those elements present in each set.
 *
 * @category "Primitives"
 * @method "_∩_"
 * @param "arg1" "set"
 *        A set.
 * @param "arg2" "set"
 *        A set.
 * @returns "set"
 *    The set intersection of the arguments.
 */
Primitive "_∩_" is
[
	arg1 : set,
	arg2 : set
|
	Primitive 103;
] : set;

/**
 * Compute and answer the asymmetric set difference of {@param "minuend"} and
 * {@param "subtrahend"} (also the relative complement of {@param "subtrahend"} in {@param "minuend"}).
 * This is a set that contains only those elements present in {@param "minuend"}
 * but not in {@param "subtrahend"}.
 *
 * @category "Primitives"
 * @method "_\\_"
 * @param "minuend" "set"
 *        The minuend.
 * @param "subtrahend" "set"
 *        The subtrahend.
 * @returns "set"
 *    The asymmetric set difference of {@param "minuend"} and {@param "subtrahend"}.
 */
Primitive "_\\_" is
[
	minuend : set,
	subtrahend : set
|
	Primitive 104;
] : set;

/**
 * Compute and answer the set union of the specified set and a set containing
 * the supplied element.
 *
 * @category "Primitives"
 * @method "_+_"
 * @param "aSet" "set"
 *        A set.
 * @param "newElement" "any"
 *        The element that must be present in the resultant set.
 * @returns "{any|1..∞}"
 *    A set that contains the same elements as {@param "aSet"} but also
 *    contains {@param "newElement"}.
 */
Primitive "_+_" is
[
	aSet : set,
	newElement : any
|
	Primitive 105;
] : non-empty set;

/**
 * Compute and answer the asymmetric set difference of the specified set and a
 * set containing the supplied element.
 *
 * @category "Primitives"
 * @method "_-_"
 * @param "aSet" "set"
 *        A set.
 * @param "oldElement" "any"
 *        The element that must not be present in the resultant set.
 * @returns "set"
 *    A set that contains the same elements as {@param "aSet"} except that
 *    it does not contain {@param "oldElement"}.
 */
Primitive "_-_" is
[
	aSet : set,
	oldElement : any
|
	Primitive 106;
] : set;

/**
 * Is {@param "arg1"} a subset of or equal to {@param "arg2"}?
 *
 * @category "Primitives"
 * @method "_⊆_"
 * @param "arg1" "set"
 *        A set.
 * @param "arg2" "set"
 *        A set.
 * @returns "boolean"
 *    `true` if {@param "arg1"} is a subset of or equal to {@param "arg2"},
 *    `false` otherwise.
 */
Primitive "_⊆_" is
[
	arg1 : set,
	arg2 : set
|
	Primitive 107;
] : boolean;

/**
 * Construct and answer a set that uniquely (by definition) contains the same
 * elements as the specified tuple.
 *
 * @category "Primitives"
 * @method "_→set"
 * @param "aTuple" "tuple"
 *        A tuple.
 * @returns "set"
 *    The requested set.
 */
Primitive "_→set" is
[
	aTuple : tuple
|
	Primitive 109;
] : set;

/**
 * Construct and answer a tuple that arbitrarily orders the elements of the
 * specified set. The conversion is unstable, and thus different calls given
 * the same argument may produce different orderings.
 *
 * @category "Primitives"
 * @method "_→tuple"
 * @param "aSet" "set"
 *        A set.
 * @returns "tuple"
 *    The requested tuple.
 */
Primitive "_→tuple" is
[
	aSet : set
|
	Primitive 110;
] : tuple;

/**
 * Construct and answer a set type with the specified element type and range of
 * cardinalities.
 *
 * @category "Primitives"
 * @method "{_`|_}"
 * @param "elementType" "any meta"
 *        The element type.
 * @param "cardinalityType" "whole number meta"
 *        The range of allowed cardinalities.
 * @returns "(set)'s type"
 *    The requested set type. Instances have elements that conform to
 *    {@param "elementType"} and cardinalities that conform to {@param
 *    "cardinalityType"}.
 */
Primitive "{_`|_}" is
[
	elementType : any meta,
	cardinalityType : whole number meta
|
	Primitive 111;
] : set meta;

/**
 * Answer the acceptable range of cardinalities for instances of the specified
 * set type.
 *
 * @category "Primitives"
 * @method "`|`|_`|`|"
 * @param "aSetType" "set meta"
 *        A set type.
 * @returns "([0..∞))'s type"
 *    The argument's cardinality requirement.
 */
Primitive "`|`|_`|`|" is
[
	aSetType : set meta
|
	Primitive 112;
] : whole number meta;

/**
 * Answer the element type of the specified set type. This is the most specific
 * type to which all elements of instances must conform.
 *
 * @category "Primitives"
 * @method "_'s⁇element|member type"
 * @param "aSetType" "set meta"
 *        A set type.
 * @returns "(any)'s type"
 *    The argument's element type.
 */
Primitive "_'s⁇element|member type" is
[
	aSetType : set meta
|
	Primitive 113;
] : any meta;

/**
 * Construct and answer a new atom. Associate with the atom the supplied string,
 * which should be a name used for debugging purposes only. Atoms have identity
 * and all atoms are distinct, regardless of whether their debug names are
 * equal.
 *
 * @category "Primitives"
 * @method "new atom named_"
 * @param "debugName" "string"
 *        A name to associate with the atom for debugging purposes. This name
 *        does not participate in atom comparison.
 * @returns "atom"
 *    A new atom, distinct from every other atom answered by a different
 *    invocation of this primitive.
 */
Primitive "new atom named_" is
[
	debugName : string
|
	Primitive 120;
] : atom;

/**
 * Answer the debug name of the specified atom.
 *
 * @category "Primitives"
 * @method "_'s⁇name"
 * @param "anAtom" "atom"
 *        An atom.
 * @returns "string"
 *    The argument's debug name.
 */
Primitive "_'s⁇name" is
[
	anAtom : atom
|
	Primitive 121;
] : string;

/**
 * Answer a set containing all atoms well-known to the Avail virtual machine.
 * These atoms cannot serve as properties, nor have properties added, queried,
 * modified, or removed.
 *
 * @returns "{atom|}"
 *    The special atoms.
 */
Primitive "special atoms" is
[
	Primitive 126;
] : set of atom;

/**
 * Answer the cardinality of the specified tuple.
 *
 * @category "Primitives"
 * @method "`|_`|"
 * @param "aTuple" "tuple"
 *        A tuple.
 * @returns "[0..∞)"
 *    The argument's cardinality.
 */
Primitive "`|_`|" is
[
	aTuple : tuple
|
	Primitive 130;
] : whole number;

/**
 * Construct and answer a tuple that is the left-to-right concatenation of all
 * elements (i.e. tuples) of the specified tuple.
 *
 * @category "Primitives"
 * @method "concatenate_"
 * @param "tupleOfTuples" "tuple of tuple"
 *        A tuple of tuples.
 * @returns "tuple"
 *    The requested tuple.
 */
Primitive "concatenate_" is
[
	tupleOfTuples : tuple of tuple
|
	Primitive 136;
] : tuple;

/**
 * Construct and answer a tuple type with the specified leading element types,
 * default element type, and range of cardinalities.
 *
 * @category "Primitives"
 * @method "<_,_`…`|_>"
 * @param "leadingTypes" "tuple of any meta"
 *        The leading types.
 * @param "defaultType" "any meta"
 *        The default type.
 * @param "cardinalityType" "whole number meta"
 *        The range of allowed cardinalities.
 * @returns "(tuple)'s type"
 *    The requested tuple type.
 */
Primitive "<_,_`…`|_>" is
[
	leadingTypes : tuple of any meta,
	defaultType : any meta,
	cardinalityType : whole number meta
|
	Primitive 137;
] : tuple meta;

/**
 * Answer the range of allowed cardinalities of instances of the specified type.
 *
 * @category "Primitives"
 * @method "`|`|_`|`|"
 * @param "aTupleType" "tuple meta"
 *        A tuple type.
 * @returns "([0..∞))'s type"
 *    The argument's cardinality requirement.
 */
Primitive "`|`|_`|`|" is
[
	aTupleType : tuple meta
|
	Primitive 138;
] : whole number meta;

/**
 * Answer a tuple containing the leading element types of instances of the
 * specified type.
 *
 * @category "Primitives"
 * @method "_'s⁇leading types"
 * @param "aTupleType" "tuple meta"
 *        A tuple type.
 * @returns "<(any)'s type…|>"
 *    The argument's leading element types.
 */
Primitive "_'s⁇leading types" is
[
	aTupleType : tuple meta
|
	Primitive 139;
] : tuple of any meta;

/**
 * Answer the default element type of instances of the specified type.
 *
 * @category "Primitives"
 * @method "_'s⁇default type"
 * @param "aTupleType" "tuple meta"
 *        A tuple type.
 * @returns "(any)'s type"
 *    The argument's default element type.
 */
Primitive "_'s⁇default type" is
[
	aTupleType : tuple meta
|
	Primitive 140;
] : any meta;

/**
 * Answer the element type of the {@param "index"}-th element of instances of the
 * specified type. If {@param "index"} is out of bounds, then answer ⊥.
 *
 * @category "Primitives"
 * @method "_[_]"
 * @param "aTupleType" "tuple meta"
 *        A tuple type.
 * @param "index" "natural number"
 *        The index of the desired element type.
 * @returns "(any)'s type"
 *    The requested element type, or ⊥ if {@param "index"} is out of bounds.
 */
Primitive "_[_]" is
[
	aTupleType : tuple meta,
	index : natural number
|
	Primitive 141;
] : any meta;

/**
 * Compute and answer the type union of the indicated range of element types.
 *
 * @category "Primitives"
 * @method "∪_[_.._]"
 * @param "aTupleType" "tuple meta"
 *        A tuple type.
 * @param "startIndex" "natural number"
 *        The one-based index (inclusive) of the start of the range.
 * @param "endIndex" "nonnegative extended integer"
 *        The one-based index (inclusive) of the end of the range.
 * @returns "(any)'s type"
 *    The type union of all element types in the specified range.
 */
Primitive "∪_[_.._]" is
[
	aTupleType : tuple meta,
	startIndex : natural number,
	endIndex : nonnegative extended integer
|
	Primitive 143;
] : any meta;

/**
 * Compute and answer the concatenation of the specified tuple types. This is
 * the most specific type that encompasses all possible concatenations of the
 * instances of the two types.
 *
 * @category "Primitives"
 * @method "_++_"
 * @param "arg1" "tuple meta"
 *        A tuple type.
 * @param "arg2" "tuple meta"
 *        A tuple type.
 * @returns "(tuple)'s type"
 *    The requested tuple type.
 */
Primitive "_++_" is
[
	arg1 : tuple meta,
	arg2 : tuple meta
|
	Primitive 144;
] : tuple meta;

/**
 * Construct and answer an object type based on the supplied tuple.
 *
 * @category "Primitives"
 * @method "_→object type"
 * @param "fieldDefinitions" "field type tuple"
 *        A tuple whose elements are 2-tuples. Each 2-tuple's first element is
 *        an atom (i.e., the field identifier) and its second element is the
 *        value type permitted by the field.
 * @returns "(Unnamed object type)'s type"
 *    The requested object type.
 */
Primitive "_→object type" is
[
	fieldDefinitions : field type tuple
|
	Primitive 150;
] : object meta;

/**
 * Construct and answer a tuple based on the supplied object type.
 *
 * @category "Primitives"
 * @method "_→tuple"
 * @param "anObjectType" "object meta"
 *        An object type.
 * @returns "<<atom, (any)'s type…|2>…|>"
 *    A tuple that represents the composition of the object type. Its elements
 *    are 2-tuples. Each 2-tuple's first element is an atom (i.e., the field
 *    identifier) and its second element is the value type permitted by the
 *    field.
 */
Primitive "_→tuple" is
[
	anObjectType : object meta
|
	Primitive 151;
] : field type tuple;

/**
 * Construct and answer an object based on the supplied tuple.
 *
 * @category "Primitives"
 * @method "_→object"
 * @param "fieldAssignments" "field tuple"
 *        A tuple whose elements are 2-tuples. Each 2-tuple's first element is
 *        an atom (i.e., the field identifier) and its second element is
 *        associated value.
 * @returns "Unnamed object type"
 *    The requested object.
 */
Primitive "_→object" is
[
	fieldAssignments : field tuple
|
	Primitive 152;
] : object;

/**
 * Construct and answer a tuple based on the supplied object.
 *
 * @category "Primitives"
 * @method "_→tuple"
 * @param "anObject" "object"
 *        An object.
 * @returns "<<atom, any…|2>…|>"
 *    A tuple that represents the composition of the object. Its elements are
 *    2-tuples. Each 2-tuple's first element is an atom (i.e., the field
 *    identifier) and its second element is associated value.
 */
Primitive "_→tuple" is
[
	anObject : object
|
	Primitive 153;
] : field tuple;

/**
 * Answer the arity of a function implementation. This is the number of
 * parameters accepted by the function implementation.
 *
 * @category "Primitives"
 * @method "_'s⁇arity"
 * @param "aFunctionImplementation" "function implementation"
 *        A function implementation.
 * @returns "[0..∞)"
 *    The argument's arity.
 */
Primitive "_'s⁇arity" is
[
	aFunctionImplementation : function implementation
|
	Primitive 180;
] : whole number;

/**
 * Answer the number of local variables used by a function implementation.
 *
 * @category "Primitives"
 * @method "`|_'s⁇local variables`|"
 * @param "aFunctionImplementation" "function implementation"
 *        A function implementation.
 * @returns "[0..∞)"
 *    The number of locals used by the argument.
 */
Primitive "`|_'s⁇local variables`|" is
[
	aFunctionImplementation : function implementation
|
	Primitive 181;
] : whole number;

/**
 * Answer the number of outer variables used by a function implementation.
 *
 * @category "Primitives"
 * @method "`|_'s⁇outer variables`|"
 * @param "aFunctionImplementation" "function implementation"
 *        A function implementation.
 * @returns "[0..∞)"
 *    The number of outers used by the argument.
 */
Primitive "`|_'s⁇outer variables`|" is
[
	aFunctionImplementation : function implementation
|
	Primitive 182;
] : whole number;

/**
 * Answer the maximum stack depth of a function implementation. This does not
 * account for arguments and local variables (which occupy the "bottom" stack
 * slots).
 *
 * @category "Primitives"
 * @method "_'s⁇maximum stack depth"
 * @param "aFunctionImplementation" "function implementation"
 *        A function implementation.
 * @returns "[0..∞)"
 *    The argument's maximum stack depth.
 */
Primitive "_'s⁇maximum stack depth" is
[
	aFunctionImplementation : function implementation
|
	Primitive 183;
] : whole number;

/**
 * Answer the Level One instructions that describe a function implementation's
 * algorithm as a tuple of nybblecodes.
 *
 * @category "Primitives"
 * @method "_'s⁇nybblecodes"
 * @param "aFunctionImplementation" "function implementation"
 *        A function implementation.
 * @returns "<[0..15]…|>"
 *    The argument's nybblecodes.
 */
Primitive "_'s⁇nybblecodes" is
[
	aFunctionImplementation : function implementation
|
	Primitive 184;
] : tuple of nybble;

/**
 * Answer the function type of any function that could close the specified
 * function implementation.
 *
 * @category "Primitives"
 * @method "_'s⁇function type"
 * @param "aFunctionImplementation" "function implementation"
 *        A function implementation.
 * @returns "([…]→⊤)'s type"
 *    The argument's function type.
 */
Primitive "_'s⁇function type" is
[
	aFunctionImplementation : function implementation
|
	Primitive 185;
] : function meta;

/**
 * Answer the primitive number of the primitive linked to the specified
 * function implementation. If the function implementation does not have
 * primitive linkage, then answer `0`.
 *
 * @category "Primitives"
 * @method "_'s⁇primitive number"
 * @param "aFunctionImplementation" "function implementation"
 *        A function implementation.
 * @returns "[0..65535]"
 *    The argument's primitive number, or `0` if the argument does not have
 *    primitive linkage.
 */
Primitive "_'s⁇primitive number" is
[
	aFunctionImplementation : function implementation
|
	Primitive 186;
] : unsigned short;

/**
 * Answer the literals that support a function implementation's algorithm.
 *
 * @category "Primitives"
 * @method "_'s⁇literals"
 * @param "aFunctionImplementation" "function implementation"
 *        A function implementation.
 * @returns "tuple"
 *    A tuple containing the argument's supporting literals.
 */
Primitive "_'s⁇literals" is
[
	aFunctionImplementation : function implementation
|
	Primitive 187;
] : tuple;

/**
 * Answer the specified definition's function type.
 *
 * @category "Primitives"
 * @method "_'s⁇function type"
 * @param "aDefinition" "definition"
 *        Any definition (method, macro, abstract, forward).
 * @returns "([…]→⊤)'s type"
 *    The requested function type.
 */
Primitive "_'s⁇function type" is
[
	aDefinition : definition
|
	Primitive 216;
] : function meta;

/**
 * Answer the specified method definition's function.
 *
 * @category "Primitives"
 * @method "_'s⁇function"
 * @param "aDefinition" "method definition"
 *        A method definition.
 * @returns "[…]→⊤"
 *    The requested function.
 */
Primitive "_'s⁇function" is
[
	aDefinition : method definition
|
	Primitive 217;
] : function;

/**
 * Answer the atom that uniquely identifies the specified message bundle.
 *
 * @category "Primitives"
 * @method "_'s⁇atom"
 * @param "aMessageBundle" "message bundle"
 *        A message bundle for some method.
 * @returns "atom"
 *    The requested atom.
 */
Primitive "_'s⁇atom" is
[
	aMessageBundle : message bundle
|
	Primitive 221;
] : atom;

/**
 * Answer the number of parameters required by the specified method.
 *
 * @category "Primitives"
 * @method "`|_'s⁇parameters`|"
 * @param "aMessageBundle" "message bundle"
 *        A method.
 * @returns "[0..∞)"
 *    The number of parameters required by the specified method.
 */
Primitive "`|_'s⁇parameters`|" is
[
	aMessageBundle : message bundle
|
	Primitive 223;
] : whole number;

/**
 * Is there a method bound to the specified name?
 *
 * @category "Primitives"
 * @method "method exists named_"
 * @param "trueName" "atom"
 *        An atom.
 * @returns "boolean"
 *    `true` if {@param "trueName"} names a method, `false` otherwise.
 */
Primitive "method exists named_" is
[
	trueName : atom
|
	Primitive 230;
] : boolean;

/**
 * Answer all seals applied to the specified method.
 *
 * @category "Primitives"
 * @method "_'s⁇seals"
 * @param "aMethod" "method"
 *        A method.
 * @returns "<<(any)'s type…|>…|>"
 *    A tuple comprising the seals applied to {@param "aMethod"}.
 */
Primitive "_'s⁇seals" is
[
	aMethod : method
|
	Primitive 239;
] : tuple of tuple of any meta;

/**
 * Answer the public names introduced by the specified module.
 *
 * @category "Primitives"
 * @method "_'s⁇public names"
 * @param "aModule" "module"
 *        A module.
 * @returns "{string|}"
 *    A set containing the public names introduced by {@param "aModule"}.
 */
Primitive "_'s⁇public names" is
[
	aModule : module
|
	Primitive 242;
] : set of string;

/**
 * Answer the fully qualified name of the specified module.
 *
 * @category "Primitives"
 * @method "_'s⁇name"
 * @param "aModule" "module"
 *        A module.
 * @returns "string"
 *    The fully qualified name of {@param "aModule"}.
 */
Primitive "_'s⁇name" is
[
	aModule : module
|
	Primitive 243;
] : string;

/**
 * Compute and answer the semantic restrictions that would run at a call site
 * of {@param "aMethod"} applied with the specified tuple of arguments.
 *
 * @category "Primitives"
 * @method "semantic restrictions for_given_"
 * @param "aMethod" "method"
 *        A method.
 * @param "arguments" "tuple of any meta"
 *        The tuple of arguments that should be used to filter the semantic
 *        restrictions.
 * @returns "<[…]→(⊤)'s type…|>"
 *    The requested semantic restrictions.
 */
Primitive "semantic restrictions for_given_" is
[
	aMethod : method,
	arguments : tuple of any meta
|
	Primitive 247;
] : tuple of semantic restriction function;

/**
 * Does the argument denote a valid primitive?
 *
 * @category "Primitives"
 * @method "_is a primitive"
 * @param "primitiveNumber" "unsigned short"
 *        A potential primitive number.
 * @returns "boolean"
 *    `true` if the argument denotes a valid primitive, `false` otherwise.
 */
Primitive "_is a primitive" is
[
	primitiveNumber : unsigned short
|
	Primitive 250;
] : boolean;

/**
 * Crash the current fiber. Use the specified value to provide contextual
 * debugging information.
 *
 * This method must not leak beyond the bootstrap package. Termination of
 * fibers is dangerous because it avoids cleaning up active continuations and
 * ergo promotes deadlock (by failing to relinquish held locks). Only
 * cooperative termination, e.g. interrupt queues, is supported in ordinary
 * system or application code. This method is provided only for early detection
 * of serious failures in bootstrap code. Real failures in system code outside
 * of the bootstrap package use Avail's usual exception handling machinery.
 *
 * @category "Primitives"
 * @method "Crash:_"
 * @param "value" "any"
 *        A value, provided to establish context for debugging.
 */
Primitive "Crash:_" is
[
	value : any
|
	Primitive 256;
] : ⊥;

/**
 * Cause the Avail virtual machine to raise an
 * `org.availlang.exceptions.AvailBreakpointException` that a Java debugger
 * can trap upon raise.
 * 
 * This method exists to facilitate debugging of the Avail virtual machine, and
 * will be withdrawn once the implementation is considered sufficiently stable.
 */
Primitive "Breakpoint" is
[
	Primitive 257;
] : ⊤;

/**
 * Print the argument to the application's standard output stream.
 *
 * @category "Primitives"
 * @method "Print:_"
 * @param "text" "string"
 *        A string.
 */
Primitive "Print:_" is
[
	text : string
|
	Primitive 258;
] : ⊤;

/**
 * Produce a primitive description of the argument. This description is
 * mechanically constructed by the Avail virtual machine. It may not contain
 * appropriately localized text, and is intended to provide
 * implementation-specific information that serves only to assist the
 * Avail virtual machine developers in debugging the implementation.
 *
 * @category "Primitives"
 * @method "primitive description of_"
 * @param "value" "any"
 *        A value.
 * @returns "string"
 *    A mechanically constructed, possibly non-localized,
 *    implementation-specific description of the argument.
 */
Primitive "primitive description of_" is
[
	value : any
|
	Primitive 259;
] : string;

/**
 * Early assertion mechanism. This is obsolete once exceptions are available.
 * Raise a special exception in the virtual machine that may be trapped to
 * facilitate debugging. This exception will provided access to {@param "message"}.
 *
 * @category "Primitives"
 * @method "Assert:_(_)"
 * @param "predicate" "boolean"
 *        A boolean, usually derived from a more complex predicate expression.
 * @param "message" "string"
 *        Text describing the assertion failure, ignored unless {@param
 *        "predicate"} is `false`.
 */
Primitive "Assert:_(_)" is
[
	predicate : boolean,
	message : string
|
	Primitive 260;
] : ⊤;

/**
 * Print the argument to the application's standard error stream.
 *
 * @category "Primitives"
 * @method "Error:_"
 * @param "text" "string"
 *        A string.
 */
Primitive "Error:_" is
[
	text : string
|
	Primitive 265;
] : ⊤;

/**
 * Compute and answer the numeric argument as a single-precision floating point
 * number.
 *
 * @category "Primitives"
 * @method "_→float"
 * @param "aNumber" "number"
 *        A number.
 * @returns "float"
 *    A `float` whose value approximates the argument.
 */
Primitive "_→float" is
[
	aNumber : number
|
	Primitive 280;
] : float;

/**
 * Compute and answer the numeric argument as a double-precision floating point
 * number.
 *
 * @category "Primitives"
 * @method "_→double"
 * @param "aNumeric" "number"
 *        A number.
 * @returns "double"
 *    A `double` whose value approximates the argument.
 */
Primitive "_→double" is
[
	aNumeric : number
|
	Primitive 281;
] : double;

/**
 * Compute and answer an approximation of the natural logarithm of the argument,
 * i.e., ln {@param "x"}.
 *
 * @category "Primitives"
 * @method "ln_"
 * @param "x" "float"
 *        A single-precision floating point number.
 * @returns "float"
 *    An approximation of ln {@param "x"}.
 */
Primitive "ln_" is
[
	x : float
|
	Primitive 286;
] : float;

/**
 * Compute and answer an approximation of the natural exponential function for
 * the given exponent, i.e., e^{@param "x"}.
 *
 * @category "Primitives"
 * @method "_^_"
 * @param "eulerNumber" "type of Euler number"
 *        Euler's number.
 * @param "x" "float"
 *        The exponent.
 * @returns "float"
 *    An approximation of e^{@param "x"}.
 */
Primitive "_^_" is
[
	eulerNumber : type of Euler number,
	x : float
|
	Primitive 287;
] : float;

/**
 * Compute and answer an approximation of {@param "dividend"} modulo {@param "divisor"}, i.e. the
 * remainder produced by dividing the arguments.
 *
 * @category "Primitives"
 * @method "_mod_"
 * @param "dividend" "float"
 *        The dividend.
 * @param "divisor" "float"
 *        The divisor.
 * @returns "float"
 *    An approximation of {@param "dividend"} mod {@param "divisor"}.
 */
Primitive "_mod_" is
[
	dividend : float,
	divisor : float
|
	Primitive 288;
] : float;

/**
 * Compute and answer {@param "a"}⨉(2^{@param "two"}) without loss of precision or
 * intermediate overflow. This scales {@param "a"} by a power of two (`2`).
 *
 * @category "Primitives"
 * @method "_⨉_^_"
 * @param "a" "float"
 *        A single-precision floating point number.
 * @param "two" "type of two"
 *        The number two (`2`).
 * @param "b" "integer"
 *        The scaling factor.
 * @returns "float"
 *    The requested value.
 */
Primitive "_⨉_^_" is
[
	a : float,
	two : type of two,
	b : integer
|
	Primitive 291;
] : float;

/**
 * Compute and answer the largest integral single-precision floating point
 * number less than or equal to the argument, i.e., the floor of {@param "x"}.
 *
 * @category "Primitives"
 * @method "⎣_⎦"
 * @param "x" "float"
 *        A single-precision floating point number.
 * @returns "float"
 *    If the `0` is ±∞ or not-a-number, then {@param "x"}, otherwise the
 *    floor of {@param "x"}.
 */
Primitive "⎣_⎦" is
[
	x : float
|
	Primitive 292;
] : float;

/**
 * Compute and answer the smallest integral single-precision floating point
 * number greater than or equal to the argument, i.e., the ceiling of {@param "x"}.
 *
 * @category "Primitives"
 * @method "⎡_⎤"
 * @param "x" "float"
 *        A single-precision floating point number.
 * @returns "float"
 *    If the `0` is ±∞ or not-a-number, then {@param "x"}, otherwise the
 *    ceiling of {@param "x"}.
 */
Primitive "⎡_⎤" is
[
	x : float
|
	Primitive 293;
] : float;

/**
 * Compute and answer an approximation of the natural logarithm of the argument,
 * i.e., ln {@param "x"}.
 *
 * @category "Primitives"
 * @method "ln_"
 * @param "x" "double"
 *        A double-precision floating point number.
 * @returns "double"
 *    An approximation of ln {@param "x"}.
 */
Primitive "ln_" is
[
	x : double
|
	Primitive 316;
] : double;

/**
 * Compute and answer an approximation of the natural exponential function for
 * the given exponent, i.e., e^{@param "x"}.
 *
 * @category "Primitives"
 * @method "_^_"
 * @param "eulerNumber" "type of Euler number"
 *        Euler's number.
 * @param "x" "double"
 *        The exponent.
 * @returns "double"
 *    An approximation of e^{@param "x"}.
 */
Primitive "_^_" is
[
	eulerNumber : type of Euler number,
	x : double
|
	Primitive 317;
] : double;

/**
 * Compute and answer an approximation of {@param "dividend"} modulo {@param "divisor"}, i.e. the
 * remainder produced by dividing the arguments.
 *
 * @category "Primitives"
 * @method "_mod_"
 * @param "dividend" "double"
 *        The dividend.
 * @param "divisor" "double"
 *        The divisor.
 * @returns "double"
 *    An approximation of `0` mod {@param "divisor"}.
 */
Primitive "_mod_" is
[
	dividend : double,
	divisor : double
|
	Primitive 318;
] : double;

/**
 * Compute and answer {@param "a"}⨉(2^{@param "two"}) without loss of
 * precision or intermediate overflow. This scales {@param "a"} by a power
 * of two (`2`).
 *
 * @category "Primitives"
 * @method "_⨉_^_"
 * @param "a" "double"
 *        A single-precision floating point number.
 * @param "two" "type of two"
 *        The number two (`2`).
 * @param "b" "integer"
 *        The scaling factor.
 * @returns "double"
 *    The requested value.
 */
Primitive "_⨉_^_" is
[
	a : double,
	two : type of two,
	b : integer
|
	Primitive 321;
] : double;

/**
 * Compute and answer the largest integral double-precision floating point
 * number less than or equal to the argument, i.e., the floor of {@param
 * "x"}.
 *
 * @category "Primitives"
 * @method "⎣_⎦"
 * @param "x" "double"
 *        A double-precision floating point number.
 * @returns "double"
 *    If the `0` is ±∞ or not-a-number, then {@param "x"}, otherwise the
 *    floor of {@param "x"}.
 */
Primitive "⎣_⎦" is
[
	x : double
|
	Primitive 322;
] : double;

/**
 * Compute and answer the smallest integral double-precision floating point
 * number greater than or equal to the argument, i.e., the ceiling of {@param "x"}.
 *
 * @category "Primitives"
 * @method "⎡_⎤"
 * @param "x" "double"
 *        A double-precision floating point number.
 * @returns "double"
 *    If the `0` is ±∞ or not-a-number, then {@param "x"}, otherwise the ceiling of
 *    {@param "x"}.
 */
Primitive "⎡_⎤" is
[
	x : double
|
	Primitive 323;
] : double;

/**
 * Answer the argument's Unicode code point.
 *
 * @category "Primitives"
 * @method "_'s⁇code point"
 * @param "aCharacter" "character"
 *        A character.
 * @returns "[0..1114111]"
 *    The Unicode code point that encodes the argument.
 */
Primitive "_'s⁇code point" is
[
	aCharacter : character
|
	Primitive 330;
] : code point;

/**
 * Answer the argument as a character.
 *
 * @category "Primitives"
 * @method "_→character"
 * @param "codePoint" "code point"
 *        A Unicode code point.
 * @returns "character"
 *    The character encoded by the argument.
 */
Primitive "_→character" is
[
	codePoint : code point
|
	Primitive 331;
] : character;

/**
 * Answer the whitespace that appeared immediately before this token in the
 * source text. Comments are not reckoned as whitespace.
 *
 * @category "Primitives"
 * @method "_'s⁇leading whitespace"
 * @param "aToken" "token"
 *        A token.
 * @returns "string"
 *    The whitespace that appeared before this token in the source text.
 */
Primitive "_'s⁇leading whitespace" is
[
	aToken : token
|
	Primitive 347;
] : string;

/**
 * Answer the whitespace that appeared immediately after this token in the
 * source text. Comments are not reckoned as whitespace.
 *
 * @category "Primitives"
 * @method "_'s⁇trailing whitespace"
 * @param "aToken" "token"
 *        A token.
 * @returns "string"
 *    The whitespace that appeared after this token in the source text.
 */
Primitive "_'s⁇trailing whitespace" is
[
	aToken : token
|
	Primitive 348;
] : string;

/**
 * Answer the semantic type of the specified phrase type.
 *
 * @category "Primitives"
 * @method "_'s⁇semantic type"
 * @param "phraseType" "phrase meta"
 *        A phrase type.
 * @returns "(⊤)'s type"
 *    The requested semantic type.
 */
Primitive "_'s⁇semantic type" is
[
	phraseType : phrase meta
|
	Primitive 349;
] : type;

/**
 * Answer the semantic type of the specified phrase. This is the type of value
 * produced when the content of the phrase is evaluated (by the compiler and/or
 * runtime).
 *
 * @category "Primitives"
 * @method "_'s⁇semantic type"
 * @param "node" "phrase"
 *        A phrase.
 * @returns "(⊤)'s type"
 *    A type that describes all values producible by evaluations of the
 *    argument.
 */
Primitive "_'s⁇semantic type" is
[
	node : phrase
|
	Primitive 351;
] : type;

/**
 * Construct and answer a phrase type with the specified semantic type.
 *
 * @category "Primitives"
 * @method "_⇒_"
 * @param "aPhrase" "phrase meta"
 *        A phrase type.
 * @param "semanticType" "type"
 *        The semantic type of values producible by phrases that are instances
 *        of the answer.
 * @returns "(phrase⇒⊤)'s type"
 *    The requested phrase type.
 */
Primitive "_⇒_" is
[
	aPhrase : phrase meta,
	semanticType : type
|
	Primitive 355;
] : phrase meta;

/**
 * Answer the lexeme of the specified token. This is the source text that
 * produced the token.
 *
 * @category "Primitives"
 * @method "_'s⁇lexeme"
 * @param "aToken" "token"
 *        A token.
 * @returns "<character…|1..∞>"
 *    The source text of {@param "aToken"}.
 */
Primitive "_'s⁇lexeme" is
[
	aToken : token
|
	Primitive 356;
] : nonempty string;

/**
 * Answer the zero-based starting position of the specified token within the
 * module that supplied it.
 *
 * @category "Primitives"
 * @method "_'s⁇starting position"
 * @param "aToken" "token"
 *        A token.
 * @returns "[1..∞)"
 *    The zero-based starting position of {@param "aToken"}.
 */
Primitive "_'s⁇starting position" is
[
	aToken : token
|
	Primitive 357;
] : natural number;

/**
 * Answer the one-based line number of the specified token within the module
 * that supplied it.
 *
 * @category "Primitives"
 * @method "_'s⁇line number"
 * @param "aToken" "token"
 *        A token.
 * @returns "[1..∞)"
 *    The one-based line number of {@param "aToken"}.
 */
Primitive "_'s⁇line number" is
[
	aToken : token
|
	Primitive 358;
] : natural number;

/**
 * Answer the literal value associated with the specified token.
 *
 * @category "Primitives"
 * @method "_'s⁇value"
 * @param "aLiteralToken" "literal token"
 *        A literal token.
 * @returns "any"
 *    The literal value produced by {@param "aLiteralToken"}.
 */
Primitive "_'s⁇value" is
[
	aLiteralToken : literal token
|
	Primitive 359;
] : any;

/**
 * Construct and answer a (synthetic) literal token.
 *
 * @category "Primitives"
 * @method "``_``(_)"
 * @param "value" "any"
 *        The value of the literal.
 * @param "fakeText" "string"
 *        The "source" text of the literal.
 * @returns "literal token⇒any"
 *    The requested literal token.
 */
Primitive "``_``(_)" is
[
	value : any,
	fakeText : string
|
	Primitive 360;
] : literal token;

/**
 * Answer the arguments of the specified block.
 *
 * @category "Primitives"
 * @method "_'s⁇arguments"
 * @param "aBlock" "block phrase"
 *        A block.
 * @returns "<argument phrase⇒⊤…|>"
 *    A tuple of argument declarations.
 */
Primitive "_'s⁇arguments" is
[
	aBlock : block phrase
|
	Primitive 363;
] : argument tuple;

/**
 * Answer the primitive linkage number of the specified block.
 *
 * @category "Primitives"
 * @method "_'s⁇primitive number"
 * @param "aBlock" "block phrase"
 *        A block.
 * @returns "[0..∞)"
 *    The block's primitive linkage number, or {@code "0"} if the block has
 *    no primitive linkage.
 */
Primitive "_'s⁇primitive number" is
[
	aBlock : block phrase
|
	Primitive 364;
] : whole number;

/**
 * Answer the statements of the specified block.
 *
 * @category "Primitives"
 * @method "_'s⁇statements"
 * @param "aBlock" "block phrase"
 *        A block.
 * @returns "<phrase⇒⊤…|>"
 *    A tuple of statements. These are either assignments, declarations, labels,
 *    sequences, or ⊤-valued sends.
 */
Primitive "_'s⁇statements" is
[
	aBlock : block phrase
|
	Primitive 365;
] : phrase tuple;

/**
 * Answer the return type of the specified block.
 *
 * @category "Primitives"
 * @method "_'s⁇return type"
 * @param "aBlock" "block phrase"
 *        A block.
 * @returns "(⊤)'s type"
 *    The block's return type.
 */
Primitive "_'s⁇return type" is
[
	aBlock : block phrase
|
	Primitive 366;
] : type;

/**
 * Answer the declared exceptions of the specified block.
 *
 * @category "Primitives"
 * @method "_'s⁇declared exceptions"
 * @param "aBlock" "block phrase"
 *        A block.
 * @returns "set"
 *    The block's set of declared exceptions.
 */
Primitive "_'s⁇declared exceptions" is
[
	aBlock : block phrase
|
	Primitive 367;
] : set;

/**
 * Answer the specified block's outer variables.
 *
 * @category "Primitives"
 * @method "_'s⁇outer variables"
 * @param "aBlock" "block phrase"
 *        A block.
 * @returns "<declaration phrase⇒⊤…|>"
 *    A tuple of declarations of outer variables required to complete the
 *    meaning of the block.
 */
Primitive "_'s⁇outer variables" is
[
	aBlock : block phrase
|
	Primitive 368;
] : declaration tuple;

/**
 * Answer the specified assignment's target variable.
 *
 * @category "Primitives"
 * @method "_'s⁇target"
 * @param "anAssignment" "assignment phrase"
 *        An assignment.
 * @returns "variable use phrase⇒any"
 *    The assignment's target variable.
 */
Primitive "_'s⁇target" is
[
	anAssignment : assignment phrase
|
	Primitive 369;
] : variable use phrase;

/**
 * Answer the specified assignment's value expression.
 *
 * @category "Primitives"
 * @method "_'s⁇value"
 * @param "anAssignment" "assignment phrase"
 *        An assignment.
 * @returns "expression phrase⇒any"
 *    The assignment's value expression.
 */
Primitive "_'s⁇value" is
[
	anAssignment : assignment phrase
|
	Primitive 370;
] : expression yielding any;

/**
 * Answer the specified variable reference's referent.
 *
 * @category "Primitives"
 * @method "_'s⁇referent"
 * @param "aReference" "variable reference phrase"
 *        A variable reference.
 * @returns "variable use phrase⇒any"
 *    The variable use referenced by the argument.
 */
Primitive "_'s⁇referent" is
[
	aReference : variable reference phrase
|
	Primitive 371;
] : variable use phrase;

/**
 * Construct and answer an argument declaration.
 *
 * @category "Primitives"
 * @method "arg`«_:_`»"
 * @param "name" "token"
 *        The name of the new constant.
 * @param "declaredType" "any meta"
 *        The declared type of the named constant.
 * @returns "argument phrase⇒⊤"
 *    The requested argument declaration.
 */
Primitive "arg`«_:_`»" is
[
	name : token,
	declaredType : any meta
|
	Primitive 372;
] : argument phrase;

/**
 * Construct and answer a label declaration.
 *
 * @category "Primitives"
 * @method "`«$_:_`»"
 * @param "name" "token"
 *        The name of the new constant.
 * @param "declaredType" "continuation"
 *        The declared type of the named constant.
 * @returns "label phrase⇒⊤"
 *    The requested label declaration.
 */
Primitive "`«$_:_`»" is
[
	name : token,
	declaredType : continuation
|
	Primitive 373;
] : label phrase;

/**
 * Construct and answer a local constant declaration.
 *
 * @category "Primitives"
 * @method "`«_::=_`»"
 * @param "name" "token"
 *        The name of the new constant.
 * @param "declaredType" "expression yielding any"
 *        The initialization expression for the new constant.
 * @returns "local constant phrase⇒⊤"
 *    The requested local constant declaration.
 */
Primitive "`«_::=_`»" is
[
	name : token,
	declaredType : expression yielding any
|
	Primitive 374;
] : local constant phrase;

/**
 * Construct and answer a primitive failure local constant declaration.
 *
 * @category "Primitives"
 * @method "primfail`«_:_`»"
 * @param "name" "token"
 *        The name of the new constant.
 * @param "declaredType" "any meta"
 *        The declared type of the named constant.
 * @returns "primitive failure reason phrase⇒⊤"
 *    The requested primitive failure local constant declaration.
 */
Primitive "primfail`«_:_`»" is
[
	name : token,
	declaredType : any meta
|
	Primitive 375;
] : primitive failure reason phrase;

/**
 * Construct and answer a local variable declaration.
 *
 * @category "Primitives"
 * @method "`«_:_`»"
 * @param "name" "token"
 *        The name of the new variable.
 * @param "declaredType" "any meta"
 *        The declared type of the named variable.
 * @returns "local variable phrase⇒⊤"
 *    The requested local variable declaration.
 */
Primitive "`«_:_`»" is
[
	name : token,
	declaredType : any meta
|
	Primitive 376;
] : local variable phrase;

/**
 * Construct and answer an initialized local variable declaration.
 *
 * @category "Primitives"
 * @method "`«_:_:=_`»"
 * @param "name" "token"
 *        The name of the new variable.
 * @param "declaredType" "any meta"
 *        The declared type of the named variable.
 * @param "initializer" "expression yielding any"
 *        The initialization expression.
 * @returns "local variable phrase⇒⊤"
 *    The requested initialized local variable declaration.
 */
Primitive "`«_:_:=_`»" is
[
	name : token,
	declaredType : any meta,
	initializer : expression yielding any
|
	Primitive 377;
] : local variable phrase;

/**
 * Answer the token that names the entity introduced by the specified
 * declaration.
 *
 * @category "Primitives"
 * @method "_'s⁇token"
 * @param "aDeclaration" "declaration phrase"
 *        A declaration.
 * @returns "token"
 *    The requested token.
 */
Primitive "_'s⁇token" is
[
	aDeclaration : declaration phrase
|
	Primitive 378;
] : token;

/**
 * Answer the declared type of the entity introduced by the specified
 * declaration.
 *
 * @category "Primitives"
 * @method "_'s⁇declared type"
 * @param "aDeclaration" "declaration phrase"
 *        A declaration.
 * @returns "(any)'s type"
 *    The requested type.
 */
Primitive "_'s⁇declared type" is
[
	aDeclaration : declaration phrase
|
	Primitive 379;
] : any meta;

/**
 * If the specified declaration has an initialization expression, then store it
 * into {@param "var"}.
 *
 * @category "Primitives"
 * @method "↓_`?=_'s⁇initialization"
 * @param "var" "write-only expression variable"
 *        A variable.
 * @param "aDeclaration" "declaration phrase"
 *        A declaration.
 * @returns "boolean"
 *    `true` if {@param "aDeclaration"} has an initialization expression and it was
 *    written into {@param "var"}, `false` otherwise.
 */
Primitive "↓_`?=_'s⁇initialization" is
[
	var : write-only expression variable,
	aDeclaration : declaration phrase
|
	Primitive 380;
] : boolean;

/**
 * Construct and answer a literal expression.
 *
 * @category "Primitives"
 * @method "‘_’"
 * @param "aLiteralToken" "literal token"
 *        A literal token.
 * @returns "literal phrase⇒any"
 *    The requested literal expression.
 */
Primitive "‘_’" is
[
	aLiteralToken : literal token
|
	Primitive 381;
] : literal phrase;

/**
 * Answer the specified literal expression's defining token.
 *
 * @category "Primitives"
 * @method "_'s⁇token"
 * @param "aLiteral" "literal phrase"
 *        A literal expression.
 * @returns "literal token⇒any"
 *    The requested literal token.
 */
Primitive "_'s⁇token" is
[
	aLiteral : literal phrase
|
	Primitive 382;
] : literal token;

/**
 * Answer the target method of the specified message send.
 *
 * @category "Primitives"
 * @method "_'s⁇method"
 * @param "aSend" "send phrase"
 *        A message send.
 * @returns "method"
 *    The requested method.
 */
Primitive "_'s⁇method" is
[
	aSend : send phrase
|
	Primitive 384;
] : method;

/**
 * Answer the specified message send's list of argument expressions.
 *
 * @category "Primitives"
 * @method "_'s⁇arguments"
 * @param "aSend" "send phrase"
 *        A message send.
 * @returns "list phrase⇒tuple"
 *    The requested list of argument expressions.
 */
Primitive "_'s⁇arguments" is
[
	aSend : send phrase
|
	Primitive 385;
] : list phrase;

/**
 * Answer the specified message send's expected return type.
 *
 * @category "Primitives"
 * @method "_'s⁇return type"
 * @param "aSend" "send phrase"
 *        A message send.
 * @returns "(⊤)'s type"
 *    The requested type.
 */
Primitive "_'s⁇return type" is
[
	aSend : send phrase
|
	Primitive 386;
] : type;

/**
 * Answer the tuple of statements that constitute the specified sequence.
 *
 * @category "Primitives"
 * @method "_'s⁇statements"
 * @param "aSequence" "sequence phrase"
 *        A sequence.
 * @returns "<phrase⇒⊤…|>"
 *    The requested tuple of statements.
 */
Primitive "_'s⁇statements" is
[
	aSequence : sequence phrase
|
	Primitive 388;
] : phrase tuple;

/**
 * Construct and answer a list from the specified tuple of expressions.
 *
 * @category "Primitives"
 * @method "_→list phrase"
 * @param "aTuple" "tuple of expressions yielding any"
 *        A tuple of expressions.
 * @returns "list phrase⇒tuple"
 *    The requested list.
 */
Primitive "_→list phrase" is
[
	aTuple : tuple of expressions yielding any
|
	Primitive 392;
] : list phrase;

/**
 * Answer the tuple of expressions that constitute the specified list.
 *
 * @category "Primitives"
 * @method "_'s⁇expressions"
 * @param "aList" "list phrase"
 *        A list.
 * @returns "<expression phrase⇒any…|>"
 *    The requested tuple of expressions.
 */
Primitive "_'s⁇expressions" is
[
	aList : list phrase
|
	Primitive 393;
] : tuple of expressions yielding any;

/**
 * Create a variable use expression from the specified token and declaration.
 *
 * @category "Primitives"
 * @method "`«↓_`»(_)"
 * @param "aDeclaration" "declaration phrase"
 *        The declaration that created the referenced entity.
 * @param "aToken" "token"
 *        A token that names the entity at the point of use.
 * @returns "variable use phrase⇒any"
 *    The requested variable use expression.
 */
Primitive "`«↓_`»(_)" is
[
	aDeclaration : declaration phrase,
	aToken : token
|
	Primitive 394;
] : variable use phrase;

/**
 * Answer the specified variable use expression's token.
 *
 * @category "Primitives"
 * @method "_'s⁇token"
 * @param "use" "variable use phrase"
 *        A variable use expression.
 * @returns "token"
 *    The token that names the referenced entity at the point of use.
 */
Primitive "_'s⁇token" is
[
	use : variable use phrase
|
	Primitive 395;
] : token;

/**
 * Answer the declaration that introduced the entity referenced by the specified
 * variable use expression.
 *
 * @category "Primitives"
 * @method "_'s⁇declaration"
 * @param "use" "variable use phrase"
 *        A variable use expression.
 * @returns "declaration phrase⇒⊤"
 *    The requested declaration.
 */
Primitive "_'s⁇declaration" is
[
	use : variable use phrase
|
	Primitive 396;
] : declaration phrase;

/**
 * Construct a suitably parameterized literal token type.
 *
 * @category "Primitives"
 * @method "literal token⇒_"
 * @param "literalValue" "any meta"
 *        The literal value's type
 * @returns "(literal token⇒any)'s type"
 *    A literal token type.
 */
Primitive "literal token⇒_" is
[
	literalValue : any meta
|
	Primitive 397;
] : literal token meta;

/**
 * Extract this literal token type's value type. That's the type of value
 * that a conforming literal token can produce.
 *
 * @category "Primitives"
 * @method "_'s⁇value type"
 * @param "literalTokenType" "literal token meta"
 *        The literal token type.
 * @returns "(any)'s type"
 *    The type of value that such a literal token can produce.
 */
Primitive "_'s⁇value type" is
[
	literalTokenType : literal token meta
|
	Primitive 398;
] : any meta;

/**
 * Compute and answer a block phrase that represents the decompilation of the
 * specified function. Outer variables are treated as literals.
 *
 * @category "Primitives"
 * @method "_→block phrase"
 * @param "aFunction" "function"
 *        A function.
 * @returns "block phrase⇒[…]→⊤"
 *    A block phrase.
 */
Primitive "_→block phrase" is
[
	aFunction : function
|
	Primitive 399;
] : block phrase;

/**
 * Construct and answer a pojo array type whose element type is {@param "elementType"}
 * and whose cardinality requirement is {@param "cardinalityRequirement"}.
 *
 * @category "Primitives"
 * @method "_[_]"
 * @param "elementType" "any meta"
 *        The type of the elements of instances.
 * @param "cardinalityRequirement" "whole number meta"
 *        The range of sizes of instances.
 * @returns "(any[])'s type"
 *    The requested pojo array type.
 */
Primitive "_[_]" is
[
	elementType : any meta,
	cardinalityRequirement : whole number meta
|
	Primitive 501;
] : pojo array meta;

/**
 * Compute and answer a pojo array with the specified element type and length.
 *
 * @category "Primitives"
 * @method "new_[_]"
 * @param "elementType" "any meta"
 *        The element type.
 * @param "length" "whole number"
 *        The number of elements.
 * @returns "any[]"
 *    A new pojo array that can store and answer {@param "length"} elements conforming
 *    to {@param "elementType"}.
 */
Primitive "new_[_]" is
[
	elementType : any meta,
	length : whole number
|
	Primitive 510;
] : pojo array;

/**
 * Answer the number of elements contained by the specified pojo array.
 *
 * @category "Primitives"
 * @method "`|_`|"
 * @param "anArray" "pojo array"
 *        A pojo array.
 * @returns "[0..∞)"
 *    The size of the argument.
 */
Primitive "`|_`|" is
[
	anArray : pojo array
|
	Primitive 511;
] : whole number;

/**
 * Answer the cardinality restriction of the specified pojo array type.
 *
 * @category "Primitives"
 * @method "`|`|_`|`|"
 * @param "pojoArrayType" "pojo array meta"
 *        A pojo array type.
 * @returns "([0..∞))'s type"
 *    The cardinality restriction of {@param "pojoArrayType"}.
 */
Primitive "`|`|_`|`|" is
[
	pojoArrayType : pojo array meta
|
	Primitive 514;
] : whole number meta;

/**
 * Answer the element type of the specified pojo array type.
 *
 * @category "Primitives"
 * @method "_'s⁇element type"
 * @param "pojoArrayType" "pojo array meta"
 *        A pojo array type.
 * @returns "(any)'s type"
 *    The element type of {@param "pojoArrayType"}.
 */
Primitive "_'s⁇element type" is
[
	pojoArrayType : pojo array meta
|
	Primitive 515;
] : any meta;

/**
 * Construct and answer a tuple whose elements are sourced from the specified
 * pojo array.
 *
 * @category "Primitives"
 * @method "_→tuple"
 * @param "aPojoArray" "pojo array"
 *        A pojo array.
 * @returns "tuple"
 *    The requested tuple.
 */
Primitive "_→tuple" is
[
	aPojoArray : pojo array
|
	Primitive 516;
] : tuple;

/**
 * Answer the current fiber.
 *
 * @returns "fiber→⊤"
 *    The current fiber.
 */
Primitive "current fiber" is
[
	Primitive 600;
] : fiber;

/**
 * Extract the priority of a fiber. A fiber with higher priority may receive a
 * larger share of the available CPU time than one with a low priority.
 *
 * @category "Primitives"
 * @method "_'s⁇priority"
 * @param "aFiber" "fiber"
 *        The fiber from which to extract the priority.
 * @returns "[0..255]"
 *    A whole number representing the priority of the fiber.
 */
Primitive "_'s⁇priority" is
[
	aFiber : fiber
|
	Primitive 601;
] : byte;

/**
 * Modify the priority of a fiber. A fiber with higher priority may receive a
 * larger share of the available CPU time than one with a low priority.
 *
 * @category "Primitives"
 * @method "_'s⁇priority:=_"
 * @param "aFiber" "fiber"
 *        The fiber to prioritize.
 * @param "priority" "byte"
 *        The new priority.
 */
Primitive "_'s⁇priority:=_" is
[
	aFiber : fiber,
	priority : byte
|
	Primitive 602;
] : ⊤;

/**
 * Has termination of the current fiber been requested? Answer the current value
 * of the appropriate interrupt request flag and simultaneously clear it.
 *
 * @returns "boolean"
 *    `true` if termination of the current fiber has been requested, `false`
 *    otherwise.
 */
Primitive "termination requested" is
[
	Primitive 607;
] : boolean;

/**
 * Request termination of the specified fiber, unparking the fiber at the same
 * time. Termination is consensual only; cooperation of the fiber is required to
 * affect actual termination.
 *
 * @category "Primitives"
 * @method "Request termination of_"
 * @param "victim" "fiber"
 *        A fiber.
 */
Primitive "Request termination of_" is
[
	victim : fiber
|
	Primitive 608;
] : ⊤;

/**
 * Terminate the current fiber.
 */
Primitive "Terminate current fiber" is
[
	Primitive 609;
] : ⊥;

/**
 * Attempt to acquire the permit associated with the current fiber. If the
 * permit is available, then consume it and return immediately. If the permit is
 * not available, then park the current fiber. A fiber suspended in this fashion
 * may be resumed only by calling `Unpark_`. A newly unparked fiber should
 * always recheck the basis for its having parked, to see if it should park
 * again. Low-level synchronization mechanisms may require the ability to
 * spuriously unpark in order to ensure correctness.
 */
Primitive "Park current fiber" is
[
	Primitive 610;
] : ⊤;

/**
 * Unpark the specified fiber. If the permit associated with the fiber is
 * available, then simply continue. If the permit is not available, then restore
 * the permit and schedule resumption of the fiber. A newly unparked fiber
 * should always recheck the basis for its having parked, to see if it should
 * park again. Low-level synchronization mechanisms may require the ability to
 * spuriously unpark in order to ensure correctness.
 *
 * @category "Primitives"
 * @method "Unpark_"
 * @param "aFiber" "fiber"
 *        A fiber.
 */
Primitive "Unpark_" is
[
	aFiber : fiber
|
	Primitive 611;
] : ⊤;

/**
 * Yield the current fiber. That is, give up the fiber's time slice so that
 * other processes of higher or equal priority may run.
 */
Primitive "Yield current fiber" is
[
	Primitive 612;
] : ⊤;

/**
 * Answer the name of the specified fiber.
 *
 * @category "Primitives"
 * @method "_'s⁇name"
 * @param "aFiber" "fiber"
 *        A fiber.
 * @returns "string"
 *    The fiber's name.
 */
Primitive "_'s⁇name" is
[
	aFiber : fiber
|
	Primitive 613;
] : string;

/**
 * Set the name of the specified fiber.
 *
 * @category "Primitives"
 * @method "_'s⁇name:=_"
 * @param "aFiber" "fiber"
 *        A fiber.
 * @param "name" "string"
 *        The fiber's new name.
 */
Primitive "_'s⁇name:=_" is
[
	aFiber : fiber,
	name : string
|
	Primitive 614;
] : ⊤;

/**
 * Has the specified fiber terminated?
 *
 * @category "Primitives"
 * @method "_has terminated"
 * @param "aFiber" "fiber"
 *        A fiber.
 * @returns "boolean"
 *    `true` if the fiber has terminated, `false` otherwise.
 */
Primitive "_has terminated" is
[
	aFiber : fiber
|
	Primitive 618;
] : boolean;

/**
 * Does the specified fiber have a result ready?
 *
 * @category "Primitives"
 * @method "_has result"
 * @param "aFiber" "fiber"
 *        A fiber.
 * @returns "boolean"
 *    `true` if the fiber has terminated and produced a result, `false`
 *    otherwise.
 */
Primitive "_has result" is
[
	aFiber : fiber
|
	Primitive 619;
] : boolean;

/**
 * Cause the current fiber to sleep for the specified number of milliseconds.
 * The fiber will sleep for at least the specified amount of time, and a best
 * effort will be made to awaken the fiber as soon as the delay has expired.
 * No real-time guarantees are made.
 *
 * @category "Primitives"
 * @method "Sleep for_millisecond|milliseconds"
 * @param "delayMillis" "nonnegative extended integer"
 *        The minimum number of milliseconds to sleep.
 */
Primitive "Sleep for_millisecond|milliseconds" is
[
	delayMillis : nonnegative extended integer
|
	Primitive 621;
] : ⊤;

/**
 * Ascertain whether the current fiber was forked (by the compiler) in order to
 * evaluate a semantic restriction.
 *
 * @returns "boolean"
 *    `true` if the current fiber is applying a semantic restriction, `false`
 *    otherwise.
 */
Primitive "current fiber is applying a semantic restriction" is
[
	Primitive 625;
] : boolean;

/**
 * Construct and answer a fiber type whose result type is {@param "resultType"}.
 *
 * @category "Primitives"
 * @method "fiber→_"
 * @param "resultType" "type"
 *        A type.
 * @returns "(fiber→⊤)'s type"
 *    The requested fiber type.
 */
Primitive "fiber→_" is
[
	resultType : type
|
	Primitive 626;
] : fiber meta;

/**
 * Answer the result type of the specified fiber type.
 *
 * @category "Primitives"
 * @method "_'s⁇result type"
 * @param "fiberType" "fiber meta"
 *        A fiber type.
 * @returns "(⊤)'s type"
 *    The argument's result type.
 */
Primitive "_'s⁇result type" is
[
	fiberType : fiber meta
|
	Primitive 627;
] : type;

/**
 * Reverses the order of the given tuple.
 *
 * @category "Primitives"
 * @method "_reversed"
 * @param "aTuple" "tuple"
 *        A tuple.
 * @returns "tuple"
 *    A tuple that is the reverse of the original tuple
 */
Primitive "_reversed" is
[
	aTuple : tuple
|
	Primitive 702;
] : tuple;
<|MERGE_RESOLUTION|>--- conflicted
+++ resolved
@@ -125,10 +125,6 @@
 		"_+_",
 		"_+_→_",
 		"_-_",
-<<<<<<< HEAD
-		"_<<_keeping_bits",
-=======
->>>>>>> 091ed5e8
 		"_<_",
 		"_=_",
 		"_[_]",
@@ -1334,32 +1330,6 @@
 ] : key-value tuple;
 
 /**
-<<<<<<< HEAD
- * Given a positive integer B, a shift factor S, and a truncation bit count T,
- * shift B to the left by S bits (treating a negative factor as a right shift),
- * then truncate the result to the bottom T bits by zeroing the rest.
- *
- * Parameters:
- *    baseInteger - A non-negative integer to shift and mask.
- *    shiftFactor - How many bit positions to shift left by (negative for a
- *       right shift).
- *    truncationBits - The number of low-order bits to preserve after the shift
- *       (must be ≥ 0).
- * Returns:
- *    ⎣baseInteger × 2<sup>shiftFactor</sup>⎦ mod 2<sup>truncationBits</sup>
- */
-Primitive "_<<_keeping_bits" is
-[
-	baseInteger : whole number,
-	shiftFactor : integer,
-	truncationBits : whole number
-|
-	Primitive 96;
-] : whole number;
-
-/**
-=======
->>>>>>> 091ed5e8
  * Compute and answer the bitwise AND of the arguments.
  *
  * @category "Primitives"
