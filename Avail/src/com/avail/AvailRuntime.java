--- conflicted
+++ resolved
@@ -850,13 +850,12 @@
 		specials[129] = IntegerRangeTypeDescriptor.bytes();
 		specials[130] = TupleTypeDescriptor.zeroOrMoreOf(
 			TupleTypeDescriptor.zeroOrMoreOf(
-<<<<<<< HEAD
 				InstanceMetaDescriptor.anyMeta()));
 		specials[131] = VariableTypeDescriptor.fromReadAndWriteTypes(
 			IntegerRangeTypeDescriptor.extendedIntegers(),
 			BottomTypeDescriptor.bottom());
 		specials[132] = FiberTypeDescriptor.meta();
-		//133 is used by Todd as of 2013-03-13 21:10.
+		specials[133] = TupleTypeDescriptor.oneOrMoreOf(CHARACTER.o());
 
 		System.arraycopy(specials, 0, specialObjects, 0, specials.length);
 
@@ -885,36 +884,6 @@
 		atoms[17] = AtomDescriptor.messageBundleKey();
 
 		System.arraycopy(atoms, 0, specialAtoms, 0, atoms.length);
-=======
-				TupleTypeDescriptor.zeroOrMoreOf(
-					InstanceMetaDescriptor.anyMeta()));
-		specialObjects[131] =
-			VariableTypeDescriptor.fromReadAndWriteTypes(
-				IntegerRangeTypeDescriptor.extendedIntegers(),
-				BottomTypeDescriptor.bottom());
-		// 134
-		specialObjects[133] =
-			TupleTypeDescriptor.oneOrMoreOf(CHARACTER.o());
-
-		// Declare all special atoms
-		specialAtoms[0] = AtomDescriptor.trueObject();
-		specialAtoms[1] = AtomDescriptor.falseObject();
-		specialAtoms[2] = PojoTypeDescriptor.selfAtom();
-		specialAtoms[3] = ObjectTypeDescriptor.exceptionAtom();
-		specialAtoms[4] = MethodDescriptor.vmCrashAtom();
-		specialAtoms[5] = MethodDescriptor.vmFunctionApplyAtom();
-		specialAtoms[6] = MethodDescriptor.vmMethodDefinerAtom();
-		specialAtoms[7] = MethodDescriptor.vmMacroDefinerAtom();
-		specialAtoms[8] = MethodDescriptor.vmPublishAtomsAtom();
-		specialAtoms[9] = AtomDescriptor.moduleHeaderSectionAtom();
-		specialAtoms[10] = AtomDescriptor.moduleBodySectionAtom();
-		specialAtoms[11] = ObjectTypeDescriptor.stackDumpAtom();
-		specialAtoms[12] = AtomDescriptor.fileKey();
-		specialAtoms[13] = AtomDescriptor.fileModeReadKey();
-		specialAtoms[14] = AtomDescriptor.fileModeWriteKey();
-		specialAtoms[15] = CompiledCodeDescriptor.methodNameKeyAtom();
-		specialAtoms[16] = CompiledCodeDescriptor.lineNumberKeyAtom();
->>>>>>> db3aab4b
 
 		assert specialAtomsSet == null;
 		final Set<A_Atom> set = new HashSet<A_Atom>(specialAtomsList);
@@ -1379,13 +1348,6 @@
 	 */
 	public void destroy ()
 	{
-<<<<<<< HEAD
-=======
-		moduleNameResolver = null;
-		modules = null;
-		methods = null;
-		rootBundleTree = null;
->>>>>>> db3aab4b
 		timer.cancel();
 		executor.shutdownNow();
 		fileExecutor.shutdownNow();
@@ -1414,11 +1376,6 @@
 		{
 			// Ignore.
 		}
-<<<<<<< HEAD
-		//moduleNameResolver = null;
 		modules = NilDescriptor.nil();
-=======
-		clearWellKnownObjects();
->>>>>>> db3aab4b
 	}
 }