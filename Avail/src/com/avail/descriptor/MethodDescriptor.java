--- conflicted
+++ resolved
@@ -1036,11 +1036,12 @@
 			TupleDescriptor.toList(argumentTypeTuple);
 		synchronized (object)
 		{
-<<<<<<< HEAD
-			final LookupTree tree =
-				(LookupTree) (object.testingTree().javaObject());
-			final List<A_Definition> solutions =
-				tree.lookupByTypes(argumentTypesList);
+			LookupTree tree = (LookupTree) (object.testingTree().javaObject());
+			List<A_Definition> solutions;
+			while ((solutions = tree.solutionOrNull()) == null)
+			{
+				tree = tree.lookupStepByTypes(argumentTypesList);
+			}
 			if (solutions.size() != 1)
 			{
 				throw solutions.size() < 1
@@ -1048,17 +1049,6 @@
 					: MethodDefinitionException.ambiguousMethodDefinition();
 			}
 			return solutions.get(0);
-=======
-			LookupTree tree = (LookupTree) (object.testingTree().javaObject());
-			List<A_Definition> solutions;
-			while ((solutions = tree.solutionOrNull()) == null)
-			{
-				tree = tree.lookupStepByTypes(argumentTypesList);
-			}
-			return solutions.size() == 1
-				? solutions.get(0)
-				: NilDescriptor.nil();
->>>>>>> 90c837ab
 		}
 	}
 
