/**
 * FiberDescriptor.java
 * Copyright © 1993-2013, Mark van Gulik and Todd L Smith.
 * All rights reserved.
 *
 * Redistribution and use in source and binary forms, with or without
 * modification, are permitted provided that the following conditions are met:
 *
 * * Redistributions of source code must retain the above copyright notice, this
 *   list of conditions and the following disclaimer.
 *
 * * Redistributions in binary form must reproduce the above copyright notice,
 *   this list of conditions and the following disclaimer in the documentation
 *   and/or other materials provided with the distribution.
 *
 * * Neither the name of the copyright holder nor the names of the contributors
 *   may be used to endorse or promote products derived from this software
 *   without specific prior written permission.
 *
 * THIS SOFTWARE IS PROVIDED BY THE COPYRIGHT HOLDERS AND CONTRIBUTORS "AS IS"
 * AND ANY EXPRESS OR IMPLIED WARRANTIES, INCLUDING, BUT NOT LIMITED TO, THE
 * IMPLIED WARRANTIES OF MERCHANTABILITY AND FITNESS FOR A PARTICULAR PURPOSE
 * ARE DISCLAIMED. IN NO EVENT SHALL THE COPYRIGHT HOLDER OR CONTRIBUTORS BE
 * LIABLE FOR ANY DIRECT, INDIRECT, INCIDENTAL, SPECIAL, EXEMPLARY, OR
 * CONSEQUENTIAL DAMAGES (INCLUDING, BUT NOT LIMITED TO, PROCUREMENT OF
 * SUBSTITUTE GOODS OR SERVICES; LOSS OF USE, DATA, OR PROFITS; OR BUSINESS
 * INTERRUPTION) HOWEVER CAUSED AND ON ANY THEORY OF LIABILITY, WHETHER IN
 * CONTRACT, STRICT LIABILITY, OR TORT (INCLUDING NEGLIGENCE OR OTHERWISE)
 * ARISING IN ANY WAY OUT OF THE USE OF THIS SOFTWARE, EVEN IF ADVISED OF THE
 * POSSIBILITY OF SUCH DAMAGE.
 */

package com.avail.descriptor;

import static com.avail.descriptor.AvailObject.error;
import static com.avail.descriptor.FiberDescriptor.IntegerSlots.*;
import static com.avail.descriptor.FiberDescriptor.ObjectSlots.*;
import static com.avail.descriptor.FiberDescriptor.ExecutionState.*;
import java.util.*;
import java.util.concurrent.ThreadPoolExecutor;
import com.avail.*;
import com.avail.annotations.*;
import com.avail.descriptor.TypeDescriptor.Types;
import com.avail.interpreter.*;
import com.avail.utility.*;

/**
 * An Avail {@linkplain FiberDescriptor fiber} represents an independently
 * schedulable flow of control. Its primary feature is a continuation which is
 * repeatedly replaced with continuations representing successively more
 * advanced states, thereby effecting execution.
 *
 * <p>At the moment (2011.02.03), only one fiber can be executing at a time,
 * but the ultimate goal is to support very many Avail processes running on top
 * of a (smaller) {@link ThreadPoolExecutor}, each thread of which will be
 * executing an Avail fiber.</p>
 *
 * @author Todd L Smith &lt;todd@availlang.org&gt;
 */
public class FiberDescriptor
extends Descriptor
{
	/** The priority of compilation tasks. */
	public static final int compilerPriority = 50;

	/** The priority of loading tasks. */
	public static final int loaderPriority = 50;

	/**
	 * The advisory interrupt request flags. Bits [0..3] of a {@linkplain
	 * FiberDescriptor fiber}'s flags slot are reserved for interrupt request
	 * flags.
	 */
	public static enum InterruptRequestFlag
	{
		/**
		 * Termination of the target fiber has been requested.
		 */
		TERMINATION_REQUESTED (0);

		/** The {@linkplain BitField bit field}. */
		final BitField bitField;

		/**
		 * Construct a new {@link InterruptRequestFlag}.
		 *
		 * @param index
		 *        The bit index into the sub-slot containing the interrupt
		 *        request flags.
		 */
		private InterruptRequestFlag (final int index)
		{
			this.bitField = bitField(FLAGS, index, 1);
		}
	}

	/**
	 * The synchronization flags. Bits [4..7] of a {@linkplain FiberDescriptor
	 * fiber}'s flags slot are reserved for synchronization flags.
	 */
	public static enum SynchronizationFlag
	{
		/**
		 * The fiber is bound to an {@linkplain Interpreter interpreter}.
		 */
		BOUND (0),

		/**
		 * The fiber has been scheduled for resumption.
		 */
		SCHEDULED (1),

		/**
		 * The parking permit is unavailable.
		 */
		PERMIT_UNAVAILABLE (2);

		/** The {@linkplain BitField bit field}. */
		final BitField bitField;

		/**
		 * Construct a new {@link SynchronizationFlag}.
		 *
		 * @param index
		 *        The bit index into the sub-slot containing the synchronization
		 *        flags.
		 */
		private SynchronizationFlag (final int index)
		{
			this.bitField = bitField(FLAGS, index + 4, 1);
		}
	}

<<<<<<< HEAD
=======
	/**
	 * The general flags. Bits [8..31] of a {@linkplain FiberDescriptor fiber}'s
	 * flags slot are reserved for general flags.
	 */
	public static enum GeneralFlag
	{
		/**
		 * Was the fiber started to apply a semantic restriction?
		 */
		APPLYING_SEMANTIC_RESTRICTION (0);

		/** The {@linkplain BitField bit field}. */
		final BitField bitField;

		/**
		 * Construct a new {@link GeneralFlag}.
		 *
		 * @param index
		 *        The bit index into the sub-slot containing the synchronization
		 *        flags.
		 */
		private GeneralFlag (final int index)
		{
			this.bitField = bitField(FLAGS, index + 8, 1);
		}
	}

>>>>>>> 66402a29
	/**
	 * The layout of integer slots for my instances.
	 */
	public enum IntegerSlots
	implements IntegerSlotsEnum
	{
		/**
		 * The hash of this fiber, which is chosen randomly on the first demand.
		 */
		HASH_OR_ZERO,

		/**
		 * The {@linkplain ExecutionState execution state} of the fiber,
		 * indicating whether the fiber is {@linkplain ExecutionState#RUNNING
		 * running}, {@linkplain ExecutionState#SUSPENDED suspended} or
		 * {@linkplain ExecutionState#TERMINATED terminated}.
		 */
		@EnumField(describedBy=ExecutionState.class)
		EXECUTION_STATE,

		/**
		 * The priority of this fiber, where processes with larger values get
		 * at least as much opportunity to run as processes with lower values.
		 */
		PRIORITY,

		/**
		 * Flags for use by Avail code. Includes the advisory termination
		 * requested interrupt flag and the parking permit.
		 */
		FLAGS
	}

	/**
	 * The layout of object slots for my instances.
	 */
	public enum ObjectSlots
	implements ObjectSlotsEnum
	{
		/**
		 * The current {@linkplain ContinuationDescriptor state of execution} of
		 * the fiber.
		 */
		CONTINUATION,

		/**
		 * The client specified name of the {@linkplain FiberDescriptor
		 * fiber}.
		 */
		NAME,

		/**
		 * A map from {@linkplain AtomDescriptor atoms} to values. Each fiber
		 * has its own unique such map, which allows processes to record
		 * fiber-specific values. The atom identities ensure modularity and
		 * non-interference of these keys.
		 */
		FIBER_GLOBALS,

		/**
<<<<<<< HEAD
=======
		 * A map from {@linkplain AtomDescriptor atoms} to heritable values.
		 * When a fiber forks a new fiber, the new fiber inherits this map. The
		 * atom identities ensure modularity and non-interference of these keys.
		 */
		HERITABLE_FIBER_GLOBALS,

		/**
>>>>>>> 66402a29
		 * The result of running this {@linkplain FiberDescriptor fiber} to
		 * completion.
		 */
		RESULT,

		/**
		 * Not yet implemented. This will be a block that should be invoked
		 * after the fiber executes each nybblecode. Using {@linkplain
		 * NilDescriptor nil} here means run without this special
		 * single-stepping mode enabled.
		 */
		BREAKPOINT_BLOCK,

		/**
		 * A {@linkplain RawPojoDescriptor raw pojo} wrapping an {@linkplain
		 * AvailLoader Avail loader}. This pertains only to load-time fibers,
		 * and indicates which loader originated the fiber.
		 */
		LOADER,

		/**
		 * A {@linkplain RawPojoDescriptor raw pojo} wrapping the {@linkplain
		 * Continuation1 continuation} that should be called with the
		 * {@linkplain AvailObject result} of executing the fiber to its
		 * natural conclusion.
		 */
		RESULT_CONTINUATION,

		/**
		 * A {@linkplain RawPojoDescriptor raw pojo} wrapping the {@linkplain
		 * Continuation1 continuation} that should be called with the
		 * {@linkplain Throwable throwable} responsible for the untimely death
		 * of the fiber.
		 */
		FAILURE_CONTINUATION,

		/**
		 * A {@linkplain SetDescriptor set} of {@linkplain FiberDescriptor
<<<<<<< HEAD
		 * fibers} waiting to join the current fiber.
=======
		 * fibers} waiting to join the current fiber. Access to this field is
		 * synchronized by the {@linkplain Interpreter#joinLock global join
		 * lock}.
>>>>>>> 66402a29
		 */
		JOINING_FIBERS,

		/**
		 * The {@linkplain FiberDescriptor fiber} that this fiber is attempting
		 * to join, or {@linkplain NilDescriptor nil} if this fiber is not in
<<<<<<< HEAD
		 * the {@linkplain ExecutionState#JOINING state}.
=======
		 * the {@linkplain ExecutionState#JOINING state}. Access to this field
		 * is synchronized by the {@linkplain Interpreter#joinLock global join
		 * lock}.
>>>>>>> 66402a29
		 */
		JOINEE,

		/**
		 * A {@linkplain RawPojoDescriptor raw pojo} wrapping the {@linkplain
		 * TimerTask timer task} responsible for waking up the {@linkplain
		 * ExecutionState#ASLEEP sleeping} {@linkplain FiberDescriptor fiber}.
		 */
		WAKEUP_TASK
	}

	/**
	 * These are the possible execution states of a {@linkplain FiberDescriptor
	 * fiber}.
	 */
	public enum ExecutionState
	implements IntegerEnumSlotDescriptionEnum
	{
		/**
		 * The fiber has not been started.
		 */
		UNSTARTED
		{
			@Override
			public boolean indicatesSuspension ()
			{
				return true;
			}

			@Override
			protected void init ()
			{
<<<<<<< HEAD
				successors = EnumSet.<ExecutionState>of(RUNNING);
=======
				successors = EnumSet.of(RUNNING);
>>>>>>> 66402a29
			}
		},

		/**
		 * The fiber is running or waiting for another fiber to yield.
		 */
		RUNNING
		{
			@Override
			protected void init ()
			{
<<<<<<< HEAD
				successors = EnumSet.<ExecutionState>of(
=======
				successors = EnumSet.of(
>>>>>>> 66402a29
					SUSPENDED,
					INTERRUPTED,
					PARKED,
					JOINING,
					TERMINATED,
					ABORTED);
			}
		},

		/**
		 * The fiber has been suspended.
		 */
		SUSPENDED
		{
			@Override
			public boolean indicatesSuspension ()
			{
				return true;
			}

			@Override
			protected void init ()
			{
<<<<<<< HEAD
				successors = EnumSet.<ExecutionState>of(
=======
				successors = EnumSet.of(
>>>>>>> 66402a29
					RUNNING,
					ABORTED,
					ASLEEP);
			}
		},

		/**
		 * The fiber has been interrupted.
		 */
		INTERRUPTED
		{
			@Override
			public boolean indicatesSuspension ()
			{
				return true;
			}

			@Override
			protected void init ()
			{
<<<<<<< HEAD
				successors = EnumSet.<ExecutionState>of(RUNNING);
			}
		},

		/**
		 * The fiber has been parked.
		 */
		PARKED
		{
			@Override
			public boolean indicatesSuspension ()
			{
				return true;
			}

			@Override
			public boolean indicatesVoluntarySuspension ()
			{
				return true;
			}

			@Override
			protected void init ()
			{
				successors = EnumSet.<ExecutionState>of(SUSPENDED);
			}
		},

		/**
		 * The fiber waiting to join another fiber.
		 */
=======
				successors = EnumSet.of(RUNNING);
			}
		},

		/**
		 * The fiber has been parked.
		 */
		PARKED
		{
			@Override
			public boolean indicatesSuspension ()
			{
				return true;
			}

			@Override
			public boolean indicatesVoluntarySuspension ()
			{
				return true;
			}

			@Override
			protected void init ()
			{
				successors = EnumSet.of(SUSPENDED);
			}
		},

		/**
		 * The fiber waiting to join another fiber.
		 */
>>>>>>> 66402a29
		JOINING
		{
			@Override
			public boolean indicatesSuspension ()
			{
				return true;
			}

			@Override
			public boolean indicatesVoluntarySuspension ()
			{
				return true;
			}

			@Override
			protected void init ()
			{
<<<<<<< HEAD
				successors = EnumSet.<ExecutionState>of(SUSPENDED);
=======
				successors = EnumSet.of(SUSPENDED);
>>>>>>> 66402a29
			}
		},

		/**
		 * The fiber is asleep.
		 */
		ASLEEP
		{
			@Override
			public boolean indicatesSuspension ()
			{
				return true;
			}

			@Override
			public boolean indicatesVoluntarySuspension ()
			{
				return true;
			}

			@Override
			protected void init ()
			{
<<<<<<< HEAD
				successors = EnumSet.<ExecutionState>of(SUSPENDED);
=======
				successors = EnumSet.of(SUSPENDED);
>>>>>>> 66402a29
			}
		},

		/**
		 * The fiber has terminated successfully. This state is permanent.
		 */
		TERMINATED
		{
			@Override
			public boolean indicatesTermination ()
			{
				return true;
			}
<<<<<<< HEAD
=======

			@Override
			protected void init ()
			{
				successors = EnumSet.of(ABORTED);
			}
>>>>>>> 66402a29
		},

		/**
		 * The fiber has aborted (due to an exception). This state is permanent.
		 */
		ABORTED
		{
			@Override
			public boolean indicatesTermination ()
			{
				return true;
			}
		};

		/** The valid successor {@linkplain ExecutionState states}. */
		protected Set<ExecutionState> successors;

		// Initialize all of the successors.
		static
		{
			for (final ExecutionState state : values())
			{
				state.init();
			}
		}

		/**
		 * Set up the successor {@linkplain ExecutionState states}.
		 */
		protected void init ()
		{
			// Do nothing.
		}

		/**
		 * Does this {@linkplain ExecutionState execution state} indicate that
		 * a {@linkplain FiberDescriptor fiber} is suspended for some reason?
		 *
		 * @return {@code true} if the execution state represents suspension,
		 *         {@code false} otherwise.
		 */
		public boolean indicatesSuspension ()
		{
			return false;
		}

		/**
		 * Does this {@linkplain ExecutionState execution state} indicate that
		 * a {@linkplain FiberDescriptor fiber} suspended itself voluntarily
		 * for some reason?
		 *
		 * @return {@code true} if the execution state represents voluntary
		 *         suspension, {@code false} otherwise.
		 */
		public boolean indicatesVoluntarySuspension ()
		{
			return false;
		}

		/**
		 * Does this {@linkplain ExecutionState execution state} indicate that
		 * a {@linkplain FiberDescriptor fiber} has terminated for some reason?
		 *
		 * @return {@code true} if the execution state represents termination,
		 *         {@code false} otherwise.
		 */
		public boolean indicatesTermination ()
		{
			return false;
		}
	}

	@Override boolean allowsImmutableToMutableReferenceInField (
		final AbstractSlotsEnum e)
	{
		// Allow mutable access to all fiber slots.
		return true;
	}

	@Override @AvailMethod
	ExecutionState o_ExecutionState (final AvailObject object)
	{
		return ExecutionState.values()[object.mutableSlot(EXECUTION_STATE)];
	}

	@Override @AvailMethod
	void o_ExecutionState (final AvailObject object, final ExecutionState value)
	{
		if (isShared())
		{
			synchronized (object)
			{
				final ExecutionState current = ExecutionState.values()
					[object.mutableSlot(EXECUTION_STATE)];
				assert current.successors.contains(value);
				object.setSlot(EXECUTION_STATE, value.ordinal());
			}
		}
		else
		{
			final ExecutionState current = ExecutionState.values()
				[object.mutableSlot(EXECUTION_STATE)];
			assert current.successors.contains(value);
			object.setSlot(EXECUTION_STATE, value.ordinal());
		}
	}

	@Override @AvailMethod
	int o_Priority (final AvailObject object)
	{
		return object.mutableSlot(PRIORITY);
	}

	@Override @AvailMethod
	void o_Priority (final AvailObject object, final int value)
	{
		object.setMutableSlot(PRIORITY, value);
	}

	@Override @AvailMethod
	void o_ClearInterruptRequestFlags (final AvailObject object)
	{
		object.setMutableSlot(FLAGS, 0);
<<<<<<< HEAD
=======
	}

	@Override @AvailMethod
	boolean o_InterruptRequestFlag (
		final AvailObject object,
		final InterruptRequestFlag flag)
	{
		final int value;
		if (isShared())
		{
			synchronized (object)
			{
				value = object.slot(flag.bitField);
			}
		}
		else
		{
			value = object.slot(flag.bitField);
		}
		return value == 1;
>>>>>>> 66402a29
	}

	@Override @AvailMethod
	boolean o_InterruptRequestFlag (
		final AvailObject object,
		final InterruptRequestFlag flag)
	{
<<<<<<< HEAD
		final int value;
=======
>>>>>>> 66402a29
		if (isShared())
		{
			synchronized (object)
			{
<<<<<<< HEAD
				value = object.slot(flag.bitField);
=======
				object.setSlot(flag.bitField, 1);
>>>>>>> 66402a29
			}
		}
		else
		{
<<<<<<< HEAD
			value = object.slot(flag.bitField);
=======
			object.setSlot(flag.bitField, 1);
>>>>>>> 66402a29
		}
		return value == 1;
	}

	@Override @AvailMethod
<<<<<<< HEAD
	void o_SetInterruptRequestFlag (
		final AvailObject object,
		final InterruptRequestFlag flag)
	{
=======
	boolean o_GetAndClearInterruptRequestFlag (
		final AvailObject object,
		final InterruptRequestFlag flag)
	{
		final int value;
>>>>>>> 66402a29
		if (isShared())
		{
			synchronized (object)
			{
<<<<<<< HEAD
				object.setSlot(flag.bitField, 1);
=======
				value = object.slot(flag.bitField);
				object.setSlot(flag.bitField, 0);
>>>>>>> 66402a29
			}
		}
		else
		{
<<<<<<< HEAD
			object.setSlot(flag.bitField, 1);
		}
	}

	@Override @AvailMethod
	boolean o_GetAndClearInterruptRequestFlag (
		final AvailObject object,
		final InterruptRequestFlag flag)
	{
		final int value;
=======
			value = object.slot(flag.bitField);
			object.setSlot(flag.bitField, 0);
		}
		return value == 1;
	}

	@Override @AvailMethod
	boolean o_GetAndSetSynchronizationFlag (
		final AvailObject object,
		final SynchronizationFlag flag,
		final boolean newValue)
	{
		final int value;
		final int newBit = newValue ? 1 : 0;
>>>>>>> 66402a29
		if (isShared())
		{
			synchronized (object)
			{
				value = object.slot(flag.bitField);
<<<<<<< HEAD
				object.setSlot(flag.bitField, 0);
=======
				object.setSlot(flag.bitField, newBit);
>>>>>>> 66402a29
			}
		}
		else
		{
			value = object.slot(flag.bitField);
<<<<<<< HEAD
			object.setSlot(flag.bitField, 0);
=======
			object.setSlot(flag.bitField, newBit);
>>>>>>> 66402a29
		}
		return value == 1;
	}

	@Override @AvailMethod
<<<<<<< HEAD
	boolean o_GetAndSetSynchronizationFlag (
		final AvailObject object,
		final SynchronizationFlag flag,
		final boolean newValue)
	{
		final int value;
		final int newBit = newValue ? 1 : 0;
		// Always synchronized, for safety.
		synchronized (object)
		{
			value = object.slot(flag.bitField);
			object.setSlot(flag.bitField, newBit);
=======
	boolean o_GeneralFlag (final AvailObject object, final GeneralFlag flag)
	{
		final int value;
		if (isShared())
		{
			synchronized (object)
			{
				value = object.slot(flag.bitField);
			}
		}
		else
		{
			value = object.slot(flag.bitField);
>>>>>>> 66402a29
		}
		return value == 1;
	}

	@Override @AvailMethod
<<<<<<< HEAD
	AvailObject o_Continuation (final AvailObject object)
	{
		return object.mutableSlot(CONTINUATION);
	}

	@Override @AvailMethod
	void o_Continuation (final AvailObject object, final A_BasicObject value)
	{
=======
	void o_SetGeneralFlag (
		final AvailObject object,
		final GeneralFlag flag)
	{
		if (isShared())
		{
			synchronized (object)
			{
				object.setSlot(flag.bitField, 1);
			}
		}
		else
		{
			object.setSlot(flag.bitField, 1);
		}
	}

	@Override @AvailMethod
	void o_ClearGeneralFlag (
		final AvailObject object,
		final GeneralFlag flag)
	{
		if (isShared())
		{
			synchronized (object)
			{
				object.setSlot(flag.bitField, 0);
			}
		}
		else
		{
			object.setSlot(flag.bitField, 0);
		}
	}

	@Override @AvailMethod
	AvailObject o_Continuation (final AvailObject object)
	{
		return object.mutableSlot(CONTINUATION);
	}

	@Override @AvailMethod
	void o_Continuation (final AvailObject object, final AvailObject value)
	{
>>>>>>> 66402a29
		object.setMutableSlot(CONTINUATION, value);
	}

	@Override @AvailMethod
	AvailObject o_Name (final AvailObject object)
	{
		return object.mutableSlot(NAME);
	}

	@Override @AvailMethod
	void o_Name (final AvailObject object, final A_String value)
	{
		object.setMutableSlot(NAME, value);
	}

	@Override @AvailMethod
	AvailObject o_FiberGlobals (final AvailObject object)
	{
		return object.mutableSlot(FIBER_GLOBALS);
	}

	@Override @AvailMethod
<<<<<<< HEAD
	void o_FiberGlobals (final AvailObject object, final A_Map value)
=======
	void o_FiberGlobals (final AvailObject object, final AvailObject globals)
	{
		object.setMutableSlot(FIBER_GLOBALS, globals);
	}

	@Override @AvailMethod
	AvailObject o_HeritableFiberGlobals (final AvailObject object)
	{
		return object.mutableSlot(HERITABLE_FIBER_GLOBALS);
	}

	@Override @AvailMethod
	void o_HeritableFiberGlobals (
		final AvailObject object,
		final AvailObject globals)
	{
		object.setMutableSlot(HERITABLE_FIBER_GLOBALS, globals);
	}

	@Override @AvailMethod
	AvailObject o_FiberResult (final AvailObject object)
>>>>>>> 66402a29
	{
		return object.mutableSlot(RESULT);
	}

	@Override @AvailMethod
	void o_FiberResult (final AvailObject object, final AvailObject result)
	{
		object.setMutableSlot(RESULT, result);
	}

	@Override @AvailMethod
	AvailObject o_FiberResult (final AvailObject object)
	{
		return object.mutableSlot(RESULT);
	}

	@Override @AvailMethod
	void o_FiberResult (final AvailObject object, final A_BasicObject result)
	{
		object.setMutableSlot(RESULT, result);
	}

	@Override @AvailMethod
	AvailObject o_BreakpointBlock (final AvailObject object)
	{
		return object.mutableSlot(BREAKPOINT_BLOCK);
	}

	@Override @AvailMethod
	void o_BreakpointBlock (final AvailObject object, final AvailObject value)
	{
		object.setMutableSlot(BREAKPOINT_BLOCK, value);
	}

	@Override @AvailMethod
	@Nullable AvailLoader o_AvailLoader (final AvailObject object)
	{
		final AvailObject pojo = object.mutableSlot(LOADER);
		if (!pojo.equalsNil())
		{
			return (AvailLoader) pojo.javaObject();
		}
		return null;
	}

	@Override @AvailMethod
	void o_AvailLoader (
		final AvailObject object,
		final @Nullable AvailLoader loader)
	{
		object.setMutableSlot(
			LOADER,
			loader == null
			? NilDescriptor.nil()
			: RawPojoDescriptor.identityWrap(loader));
	}

	/**
	 * The default result continuation, answered when a {@linkplain
	 * FiberDescriptor fiber}'s result continuation is {@linkplain
	 * NilDescriptor nil}.
	 */
	private static final Continuation1<AvailObject> defaultResultContinuation =
		new Continuation1<AvailObject>()
		{
			@Override
			public void value (final @Nullable AvailObject ignored)
			{
				// Do nothing.
			}
		};

	@SuppressWarnings("unchecked")
	@Override @AvailMethod
	Continuation1<AvailObject> o_ResultContinuation (
		final AvailObject object)
	{
		final AvailObject pojo = object.mutableSlot(RESULT_CONTINUATION);
		if (!pojo.equalsNil())
		{
			return (Continuation1<AvailObject>) pojo.javaObject();
		}
		return defaultResultContinuation;
	}

	@Override @AvailMethod
	void o_ResultContinuation (
		final AvailObject object,
		final Continuation1<AvailObject> continuation)
	{
		object.setMutableSlot(
			RESULT_CONTINUATION, RawPojoDescriptor.identityWrap(continuation));
	}

	/**
	 * The default result continuation, answered when a {@linkplain
	 * FiberDescriptor fiber}'s result continuation is {@linkplain
	 * NilDescriptor nil}.
	 */
	private static final Continuation1<Throwable> defaultFailureContinuation =
		new Continuation1<Throwable>()
		{
			@Override
			public void value (final @Nullable Throwable ignored)
			{
				// TODO: [TLS] Log something, maybe?
			}
		};

	@SuppressWarnings("unchecked")
	@Override @AvailMethod
	Continuation1<Throwable> o_FailureContinuation (
		final AvailObject object)
	{
		final AvailObject pojo = object.mutableSlot(FAILURE_CONTINUATION);
		if (!pojo.equalsNil())
		{
			return (Continuation1<Throwable>) pojo.javaObject();
		}
		return defaultFailureContinuation;
	}

	@Override @AvailMethod
	void o_FailureContinuation (
		final AvailObject object,
		final Continuation1<Throwable> continuation)
	{
		object.setMutableSlot(
			FAILURE_CONTINUATION, RawPojoDescriptor.identityWrap(continuation));
	}

	@Override @AvailMethod
<<<<<<< HEAD
	A_Set o_JoiningFibers (final AvailObject object)
=======
	AvailObject o_JoiningFibers (final AvailObject object)
>>>>>>> 66402a29
	{
		return object.mutableSlot(JOINING_FIBERS);
	}

	@Override @AvailMethod
<<<<<<< HEAD
	void o_JoiningFibers (final AvailObject object, final A_Set joiners)
=======
	void o_JoiningFibers (final AvailObject object, final AvailObject joiners)
>>>>>>> 66402a29
	{
		object.setMutableSlot(JOINING_FIBERS, joiners);
	}

	@Override @AvailMethod
	AvailObject o_Joinee (final AvailObject object)
	{
		return object.mutableSlot(JOINEE);
	}

	@Override @AvailMethod
	void o_Joinee (final AvailObject object, final AvailObject joinee)
	{
		object.setMutableSlot(JOINEE, joinee);
	}

	@Override @AvailMethod
	@Nullable TimerTask o_WakeupTask (final AvailObject object)
	{
		final AvailObject pojo = object.mutableSlot(WAKEUP_TASK);
		if (!pojo.equalsNil())
		{
			return (TimerTask) pojo.javaObject();
		}
		return null;
	}

	@Override @AvailMethod
	void o_WakeupTask (final AvailObject object, final @Nullable TimerTask task)
	{
		object.setMutableSlot(
			WAKEUP_TASK,
			task == null
			? NilDescriptor.nil()
			: RawPojoDescriptor.identityWrap(task));
	}

	@Override @AvailMethod
<<<<<<< HEAD
	boolean o_Equals (final AvailObject object, final A_BasicObject another)
=======
	boolean o_Equals (final AvailObject object, final AvailObject another)
>>>>>>> 66402a29
	{
		// Compare fibers by address (identity).
		return another.traversed().sameAddressAs(object);
	}

	/**
	 * Lazily compute and install the hash of the specified {@linkplain
	 * FiberDescriptor object}.
	 *
	 * @param object An object.
	 * @return The hash.
	 */
	private int hash (final AvailObject object)
	{
		int hash = object.slot(HASH_OR_ZERO);
		if (hash == 0)
		{
			do
			{
				// This guarantees the uniqueness of fiber hashes (modulo 2^32),
				// but makes it play more nicely with sets (to prevent
				// clumping).
				hash = (AvailRuntime.current().nextFiberId()
<<<<<<< HEAD
					* A_BasicObject.multiplier)
=======
					* AvailObject.multiplier)
>>>>>>> 66402a29
					^ 0x4058A781;
			}
			while (hash == 0);
			object.setSlot(HASH_OR_ZERO, hash);
		}
		return hash;
	}

	@Override @AvailMethod
	int o_Hash (final AvailObject object)
	{
		if (isShared())
		{
			synchronized (object)
			{
				return hash(object);
			}
		}
		return hash(object);
	}

	@Override @AvailMethod
	AvailObject o_Kind (final AvailObject object)
	{
		return Types.FIBER.o();
	}

	@Override @AvailMethod
	void o_Step (final AvailObject object)
	{
		error("Process stepping is not implemented");
	}

	@Override
	void o_Lock (final AvailObject object, final Continuation0 critical)
	{
		// A fiber always needs to acquire a lock, even if it's not mutable, as
		// this prevents races between two threads where one is exiting a fiber
		// and the other is resuming the same fiber.
		synchronized (object)
		{
			critical.value();
		}
	}

	@Override
	void o_Lock (final AvailObject object, final Continuation0 critical)
	{
		// A fiber always needs to acquire a lock, even if it's not mutable, as
		// this prevents races between two threads where one is exiting a fiber
		// and the other is resuming the same fiber.
		synchronized (object)
		{
			critical.value();
		}
	}

	/**
	 * Construct a new {@link FiberDescriptor}.
	 *
	 * @param mutability
	 *        The {@linkplain Mutability mutability} of the new descriptor.
	 */
	private FiberDescriptor (final Mutability mutability)
	{
		super(mutability);
	}

	/** The mutable {@link FiberDescriptor}. */
	static final FiberDescriptor mutable =
		new FiberDescriptor(Mutability.MUTABLE);

	@Override
	FiberDescriptor mutable ()
	{
		return mutable;
	}

	/** The immutable {@link FiberDescriptor}. */
	private static final FiberDescriptor immutable =
		new FiberDescriptor(Mutability.IMMUTABLE);

	@Override
	FiberDescriptor immutable ()
	{
		return immutable;
	}

	/** The shared {@link FiberDescriptor}. */
	private static final FiberDescriptor shared =
		new FiberDescriptor(Mutability.SHARED);

	@Override
	FiberDescriptor shared ()
	{
		return shared;
	}

	/**
	 * Construct an {@linkplain ExecutionState#UNSTARTED unstarted} {@linkplain
	 * FiberDescriptor fiber} with the specified initial priority.
	 *
	 * @param priority
	 *        The initial priority.
	 * @return The new fiber.
	 */
	public static AvailObject newFiber (final int priority)
	{
		final AvailObject fiber = FiberDescriptor.mutable.create();
		fiber.setSlot(
			NAME,
			StringDescriptor.from(String.format(
				"unnamed, creation time = %d, hash = %d",
				System.currentTimeMillis(),
				fiber.hash())));
		fiber.setSlot(PRIORITY, priority);
		fiber.setSlot(CONTINUATION, NilDescriptor.nil());
		fiber.setSlot(EXECUTION_STATE, UNSTARTED.ordinal());
		fiber.setSlot(FLAGS, 0);
		fiber.setSlot(BREAKPOINT_BLOCK, NilDescriptor.nil());
		fiber.setSlot(FIBER_GLOBALS, MapDescriptor.empty());
<<<<<<< HEAD
=======
		fiber.setSlot(HERITABLE_FIBER_GLOBALS, MapDescriptor.empty());
>>>>>>> 66402a29
		fiber.setSlot(RESULT, NilDescriptor.nil());
		fiber.setSlot(LOADER, NilDescriptor.nil());
		fiber.setSlot(RESULT_CONTINUATION, NilDescriptor.nil());
		fiber.setSlot(FAILURE_CONTINUATION, NilDescriptor.nil());
		fiber.setSlot(JOINING_FIBERS, SetDescriptor.empty());
		fiber.setSlot(JOINEE, NilDescriptor.nil());
		fiber.setSlot(WAKEUP_TASK, NilDescriptor.nil());
		return fiber;
	}

	/**
	 * Construct an {@linkplain ExecutionState#UNSTARTED unstarted} {@linkplain
	 * FiberDescriptor fiber} with the specified {@linkplain
	 * AvailLoader Avail loader}. The priority is initially set to {@linkplain
	 * #loaderPriority}.
	 *
	 * @param loader
	 *        An Avail loader.
	 * @return The new fiber.
	 */
	public static AvailObject newLoaderFiber (final AvailLoader loader)
	{
		final AvailObject fiber = FiberDescriptor.mutable.create();
		final AvailObject module = loader.module();
		assert module != null;
		fiber.setSlot(
			NAME,
			StringDescriptor.from(String.format(
				"loader fiber #%d for %s",
				AvailRuntime.nextHash(),
<<<<<<< HEAD
				module.moduleName())));
=======
				module.name())));
>>>>>>> 66402a29
		fiber.setSlot(PRIORITY, FiberDescriptor.loaderPriority);
		fiber.setSlot(CONTINUATION, NilDescriptor.nil());
		fiber.setSlot(EXECUTION_STATE, UNSTARTED.ordinal());
		fiber.setSlot(FLAGS, 0);
		fiber.setSlot(BREAKPOINT_BLOCK, NilDescriptor.nil());
		fiber.setSlot(FIBER_GLOBALS, MapDescriptor.empty());
<<<<<<< HEAD
=======
		fiber.setSlot(HERITABLE_FIBER_GLOBALS, MapDescriptor.empty());
>>>>>>> 66402a29
		fiber.setSlot(RESULT, NilDescriptor.nil());
		fiber.setSlot(LOADER, RawPojoDescriptor.identityWrap(loader));
		fiber.setSlot(RESULT_CONTINUATION, NilDescriptor.nil());
		fiber.setSlot(FAILURE_CONTINUATION, NilDescriptor.nil());
		fiber.setSlot(JOINING_FIBERS, SetDescriptor.empty());
		fiber.setSlot(JOINEE, NilDescriptor.nil());
		fiber.setSlot(WAKEUP_TASK, NilDescriptor.nil());
		return fiber;
	}

	/**
	 * Answer the {@linkplain FiberDescriptor fiber} currently bound to this
	 * {@link AvailThread}.
	 *
	 * @return A fiber.
	 */
<<<<<<< HEAD
	public static A_BasicObject current ()
=======
	public static AvailObject current ()
>>>>>>> 66402a29
	{
		return ((AvailThread) Thread.currentThread()).interpreter.fiber;
	}
}<|MERGE_RESOLUTION|>--- conflicted
+++ resolved
@@ -131,8 +131,6 @@
 		}
 	}
 
-<<<<<<< HEAD
-=======
 	/**
 	 * The general flags. Bits [8..31] of a {@linkplain FiberDescriptor fiber}'s
 	 * flags slot are reserved for general flags.
@@ -160,7 +158,6 @@
 		}
 	}
 
->>>>>>> 66402a29
 	/**
 	 * The layout of integer slots for my instances.
 	 */
@@ -221,8 +218,6 @@
 		FIBER_GLOBALS,
 
 		/**
-<<<<<<< HEAD
-=======
 		 * A map from {@linkplain AtomDescriptor atoms} to heritable values.
 		 * When a fiber forks a new fiber, the new fiber inherits this map. The
 		 * atom identities ensure modularity and non-interference of these keys.
@@ -230,7 +225,6 @@
 		HERITABLE_FIBER_GLOBALS,
 
 		/**
->>>>>>> 66402a29
 		 * The result of running this {@linkplain FiberDescriptor fiber} to
 		 * completion.
 		 */
@@ -269,26 +263,18 @@
 
 		/**
 		 * A {@linkplain SetDescriptor set} of {@linkplain FiberDescriptor
-<<<<<<< HEAD
-		 * fibers} waiting to join the current fiber.
-=======
 		 * fibers} waiting to join the current fiber. Access to this field is
 		 * synchronized by the {@linkplain Interpreter#joinLock global join
 		 * lock}.
->>>>>>> 66402a29
 		 */
 		JOINING_FIBERS,
 
 		/**
 		 * The {@linkplain FiberDescriptor fiber} that this fiber is attempting
 		 * to join, or {@linkplain NilDescriptor nil} if this fiber is not in
-<<<<<<< HEAD
-		 * the {@linkplain ExecutionState#JOINING state}.
-=======
 		 * the {@linkplain ExecutionState#JOINING state}. Access to this field
 		 * is synchronized by the {@linkplain Interpreter#joinLock global join
 		 * lock}.
->>>>>>> 66402a29
 		 */
 		JOINEE,
 
@@ -319,13 +305,9 @@
 			}
 
 			@Override
-			protected void init ()
-			{
-<<<<<<< HEAD
-				successors = EnumSet.<ExecutionState>of(RUNNING);
-=======
-				successors = EnumSet.of(RUNNING);
->>>>>>> 66402a29
+			protected Set<ExecutionState> privateSuccessors ()
+			{
+				return EnumSet.of(RUNNING);
 			}
 		},
 
@@ -335,13 +317,9 @@
 		RUNNING
 		{
 			@Override
-			protected void init ()
-			{
-<<<<<<< HEAD
-				successors = EnumSet.<ExecutionState>of(
-=======
-				successors = EnumSet.of(
->>>>>>> 66402a29
+			protected Set<ExecutionState> privateSuccessors ()
+			{
+				return EnumSet.of(
 					SUSPENDED,
 					INTERRUPTED,
 					PARKED,
@@ -363,13 +341,9 @@
 			}
 
 			@Override
-			protected void init ()
-			{
-<<<<<<< HEAD
-				successors = EnumSet.<ExecutionState>of(
-=======
-				successors = EnumSet.of(
->>>>>>> 66402a29
+			protected Set<ExecutionState> privateSuccessors ()
+			{
+				return EnumSet.of(
 					RUNNING,
 					ABORTED,
 					ASLEEP);
@@ -388,10 +362,9 @@
 			}
 
 			@Override
-			protected void init ()
-			{
-<<<<<<< HEAD
-				successors = EnumSet.<ExecutionState>of(RUNNING);
+			protected Set<ExecutionState> privateSuccessors ()
+			{
+				return EnumSet.of(RUNNING);
 			}
 		},
 
@@ -413,24 +386,40 @@
 			}
 
 			@Override
-			protected void init ()
-			{
-				successors = EnumSet.<ExecutionState>of(SUSPENDED);
+			protected Set<ExecutionState> privateSuccessors ()
+			{
+				return EnumSet.of(SUSPENDED);
 			}
 		},
 
 		/**
 		 * The fiber waiting to join another fiber.
 		 */
-=======
-				successors = EnumSet.of(RUNNING);
+		JOINING
+		{
+			@Override
+			public boolean indicatesSuspension ()
+			{
+				return true;
+			}
+
+			@Override
+			public boolean indicatesVoluntarySuspension ()
+			{
+				return true;
+			}
+
+			@Override
+			protected Set<ExecutionState> privateSuccessors ()
+			{
+				return EnumSet.of(SUSPENDED);
 			}
 		},
 
 		/**
-		 * The fiber has been parked.
-		 */
-		PARKED
+		 * The fiber is asleep.
+		 */
+		ASLEEP
 		{
 			@Override
 			public boolean indicatesSuspension ()
@@ -445,120 +434,71 @@
 			}
 
 			@Override
-			protected void init ()
-			{
-				successors = EnumSet.of(SUSPENDED);
+			protected Set<ExecutionState> privateSuccessors ()
+			{
+				return EnumSet.of(SUSPENDED);
 			}
 		},
 
 		/**
-		 * The fiber waiting to join another fiber.
-		 */
->>>>>>> 66402a29
-		JOINING
-		{
-			@Override
-			public boolean indicatesSuspension ()
+		 * The fiber has terminated successfully. This state is permanent.
+		 */
+		TERMINATED
+		{
+			@Override
+			public boolean indicatesTermination ()
 			{
 				return true;
 			}
 
 			@Override
-			public boolean indicatesVoluntarySuspension ()
+			protected Set<ExecutionState> privateSuccessors ()
+			{
+				return EnumSet.of(ABORTED);
+			}
+		},
+
+		/**
+		 * The fiber has aborted (due to an exception). This state is permanent.
+		 */
+		ABORTED
+		{
+			@Override
+			public boolean indicatesTermination ()
 			{
 				return true;
 			}
-
-			@Override
-			protected void init ()
-			{
-<<<<<<< HEAD
-				successors = EnumSet.<ExecutionState>of(SUSPENDED);
-=======
-				successors = EnumSet.of(SUSPENDED);
->>>>>>> 66402a29
-			}
-		},
-
-		/**
-		 * The fiber is asleep.
-		 */
-		ASLEEP
-		{
-			@Override
-			public boolean indicatesSuspension ()
-			{
-				return true;
-			}
-
-			@Override
-			public boolean indicatesVoluntarySuspension ()
-			{
-				return true;
-			}
-
-			@Override
-			protected void init ()
-			{
-<<<<<<< HEAD
-				successors = EnumSet.<ExecutionState>of(SUSPENDED);
-=======
-				successors = EnumSet.of(SUSPENDED);
->>>>>>> 66402a29
-			}
-		},
-
-		/**
-		 * The fiber has terminated successfully. This state is permanent.
-		 */
-		TERMINATED
-		{
-			@Override
-			public boolean indicatesTermination ()
-			{
-				return true;
-			}
-<<<<<<< HEAD
-=======
-
-			@Override
-			protected void init ()
-			{
-				successors = EnumSet.of(ABORTED);
-			}
->>>>>>> 66402a29
-		},
-
-		/**
-		 * The fiber has aborted (due to an exception). This state is permanent.
-		 */
-		ABORTED
-		{
-			@Override
-			public boolean indicatesTermination ()
-			{
-				return true;
-			}
 		};
 
 		/** The valid successor {@linkplain ExecutionState states}. */
-		protected Set<ExecutionState> successors;
-
-		// Initialize all of the successors.
-		static
-		{
-			for (final ExecutionState state : values())
-			{
-				state.init();
-			}
-		}
-
-		/**
-		 * Set up the successor {@linkplain ExecutionState states}.
-		 */
-		protected void init ()
-		{
-			// Do nothing.
+		protected @Nullable Set<ExecutionState> successors = null;
+
+		/**
+		 * Determine if this is a valid successor state.
+		 *
+		 * @param newState The proposed successor state.
+		 * @return Whether the transition is permitted.
+		 */
+		boolean mayTransitionTo (final ExecutionState newState)
+		{
+			Set<ExecutionState> allowed = successors;
+			if (allowed == null)
+			{
+				allowed = privateSuccessors();
+				successors = allowed;
+			}
+			return allowed.contains(newState);
+		}
+
+		/**
+		 * Answer my legal successor {@linkplain ExecutionState states}.  None
+		 * by default.
+		 *
+		 * @return A {@link Set} of {@link ExecutionState}s.
+		 */
+		protected Set<ExecutionState> privateSuccessors ()
+		{
+			return Collections.emptySet();
 		}
 
 		/**
@@ -621,7 +561,7 @@
 			{
 				final ExecutionState current = ExecutionState.values()
 					[object.mutableSlot(EXECUTION_STATE)];
-				assert current.successors.contains(value);
+				assert current.mayTransitionTo(value);
 				object.setSlot(EXECUTION_STATE, value.ordinal());
 			}
 		}
@@ -629,7 +569,7 @@
 		{
 			final ExecutionState current = ExecutionState.values()
 				[object.mutableSlot(EXECUTION_STATE)];
-			assert current.successors.contains(value);
+			assert current.mayTransitionTo(value);
 			object.setSlot(EXECUTION_STATE, value.ordinal());
 		}
 	}
@@ -650,8 +590,6 @@
 	void o_ClearInterruptRequestFlags (final AvailObject object)
 	{
 		object.setMutableSlot(FLAGS, 0);
-<<<<<<< HEAD
-=======
 	}
 
 	@Override @AvailMethod
@@ -672,79 +610,42 @@
 			value = object.slot(flag.bitField);
 		}
 		return value == 1;
->>>>>>> 66402a29
-	}
-
-	@Override @AvailMethod
-	boolean o_InterruptRequestFlag (
-		final AvailObject object,
-		final InterruptRequestFlag flag)
-	{
-<<<<<<< HEAD
-		final int value;
-=======
->>>>>>> 66402a29
-		if (isShared())
-		{
-			synchronized (object)
-			{
-<<<<<<< HEAD
-				value = object.slot(flag.bitField);
-=======
-				object.setSlot(flag.bitField, 1);
->>>>>>> 66402a29
-			}
-		}
-		else
-		{
-<<<<<<< HEAD
-			value = object.slot(flag.bitField);
-=======
-			object.setSlot(flag.bitField, 1);
->>>>>>> 66402a29
-		}
-		return value == 1;
-	}
-
-	@Override @AvailMethod
-<<<<<<< HEAD
+	}
+
+	@Override @AvailMethod
 	void o_SetInterruptRequestFlag (
 		final AvailObject object,
 		final InterruptRequestFlag flag)
 	{
-=======
+		if (isShared())
+		{
+			synchronized (object)
+			{
+				object.setSlot(flag.bitField, 1);
+			}
+		}
+		else
+		{
+			object.setSlot(flag.bitField, 1);
+		}
+	}
+
+	@Override @AvailMethod
 	boolean o_GetAndClearInterruptRequestFlag (
 		final AvailObject object,
 		final InterruptRequestFlag flag)
 	{
 		final int value;
->>>>>>> 66402a29
 		if (isShared())
 		{
 			synchronized (object)
 			{
-<<<<<<< HEAD
-				object.setSlot(flag.bitField, 1);
-=======
 				value = object.slot(flag.bitField);
 				object.setSlot(flag.bitField, 0);
->>>>>>> 66402a29
 			}
 		}
 		else
 		{
-<<<<<<< HEAD
-			object.setSlot(flag.bitField, 1);
-		}
-	}
-
-	@Override @AvailMethod
-	boolean o_GetAndClearInterruptRequestFlag (
-		final AvailObject object,
-		final InterruptRequestFlag flag)
-	{
-		final int value;
-=======
 			value = object.slot(flag.bitField);
 			object.setSlot(flag.bitField, 0);
 		}
@@ -759,46 +660,23 @@
 	{
 		final int value;
 		final int newBit = newValue ? 1 : 0;
->>>>>>> 66402a29
 		if (isShared())
 		{
 			synchronized (object)
 			{
 				value = object.slot(flag.bitField);
-<<<<<<< HEAD
-				object.setSlot(flag.bitField, 0);
-=======
 				object.setSlot(flag.bitField, newBit);
->>>>>>> 66402a29
 			}
 		}
 		else
-		{
-			value = object.slot(flag.bitField);
-<<<<<<< HEAD
-			object.setSlot(flag.bitField, 0);
-=======
-			object.setSlot(flag.bitField, newBit);
->>>>>>> 66402a29
-		}
-		return value == 1;
-	}
-
-	@Override @AvailMethod
-<<<<<<< HEAD
-	boolean o_GetAndSetSynchronizationFlag (
-		final AvailObject object,
-		final SynchronizationFlag flag,
-		final boolean newValue)
-	{
-		final int value;
-		final int newBit = newValue ? 1 : 0;
-		// Always synchronized, for safety.
-		synchronized (object)
 		{
 			value = object.slot(flag.bitField);
 			object.setSlot(flag.bitField, newBit);
-=======
+		}
+		return value == 1;
+	}
+
+	@Override @AvailMethod
 	boolean o_GeneralFlag (final AvailObject object, final GeneralFlag flag)
 	{
 		final int value;
@@ -812,22 +690,11 @@
 		else
 		{
 			value = object.slot(flag.bitField);
->>>>>>> 66402a29
 		}
 		return value == 1;
 	}
 
 	@Override @AvailMethod
-<<<<<<< HEAD
-	AvailObject o_Continuation (final AvailObject object)
-	{
-		return object.mutableSlot(CONTINUATION);
-	}
-
-	@Override @AvailMethod
-	void o_Continuation (final AvailObject object, final A_BasicObject value)
-	{
-=======
 	void o_SetGeneralFlag (
 		final AvailObject object,
 		final GeneralFlag flag)
@@ -870,9 +737,8 @@
 	}
 
 	@Override @AvailMethod
-	void o_Continuation (final AvailObject object, final AvailObject value)
-	{
->>>>>>> 66402a29
+	void o_Continuation (final AvailObject object, final A_BasicObject value)
+	{
 		object.setMutableSlot(CONTINUATION, value);
 	}
 
@@ -895,16 +761,25 @@
 	}
 
 	@Override @AvailMethod
-<<<<<<< HEAD
-	void o_FiberGlobals (final AvailObject object, final A_Map value)
-=======
-	void o_FiberGlobals (final AvailObject object, final AvailObject globals)
+	void o_FiberGlobals (final AvailObject object, final A_Map globals)
 	{
 		object.setMutableSlot(FIBER_GLOBALS, globals);
 	}
 
 	@Override @AvailMethod
-	AvailObject o_HeritableFiberGlobals (final AvailObject object)
+	AvailObject o_FiberResult (final AvailObject object)
+	{
+		return object.mutableSlot(RESULT);
+	}
+
+	@Override @AvailMethod
+	void o_FiberResult (final AvailObject object, final A_BasicObject result)
+	{
+		object.setMutableSlot(RESULT, result);
+	}
+
+	@Override @AvailMethod
+	A_Map o_HeritableFiberGlobals (final AvailObject object)
 	{
 		return object.mutableSlot(HERITABLE_FIBER_GLOBALS);
 	}
@@ -912,34 +787,9 @@
 	@Override @AvailMethod
 	void o_HeritableFiberGlobals (
 		final AvailObject object,
-		final AvailObject globals)
+		final A_Map globals)
 	{
 		object.setMutableSlot(HERITABLE_FIBER_GLOBALS, globals);
-	}
-
-	@Override @AvailMethod
-	AvailObject o_FiberResult (final AvailObject object)
->>>>>>> 66402a29
-	{
-		return object.mutableSlot(RESULT);
-	}
-
-	@Override @AvailMethod
-	void o_FiberResult (final AvailObject object, final AvailObject result)
-	{
-		object.setMutableSlot(RESULT, result);
-	}
-
-	@Override @AvailMethod
-	AvailObject o_FiberResult (final AvailObject object)
-	{
-		return object.mutableSlot(RESULT);
-	}
-
-	@Override @AvailMethod
-	void o_FiberResult (final AvailObject object, final A_BasicObject result)
-	{
-		object.setMutableSlot(RESULT, result);
 	}
 
 	@Override @AvailMethod
@@ -1052,21 +902,13 @@
 	}
 
 	@Override @AvailMethod
-<<<<<<< HEAD
 	A_Set o_JoiningFibers (final AvailObject object)
-=======
-	AvailObject o_JoiningFibers (final AvailObject object)
->>>>>>> 66402a29
 	{
 		return object.mutableSlot(JOINING_FIBERS);
 	}
 
 	@Override @AvailMethod
-<<<<<<< HEAD
 	void o_JoiningFibers (final AvailObject object, final A_Set joiners)
-=======
-	void o_JoiningFibers (final AvailObject object, final AvailObject joiners)
->>>>>>> 66402a29
 	{
 		object.setMutableSlot(JOINING_FIBERS, joiners);
 	}
@@ -1078,7 +920,7 @@
 	}
 
 	@Override @AvailMethod
-	void o_Joinee (final AvailObject object, final AvailObject joinee)
+	void o_Joinee (final AvailObject object, final A_BasicObject joinee)
 	{
 		object.setMutableSlot(JOINEE, joinee);
 	}
@@ -1105,11 +947,7 @@
 	}
 
 	@Override @AvailMethod
-<<<<<<< HEAD
 	boolean o_Equals (final AvailObject object, final A_BasicObject another)
-=======
-	boolean o_Equals (final AvailObject object, final AvailObject another)
->>>>>>> 66402a29
 	{
 		// Compare fibers by address (identity).
 		return another.traversed().sameAddressAs(object);
@@ -1133,11 +971,7 @@
 				// but makes it play more nicely with sets (to prevent
 				// clumping).
 				hash = (AvailRuntime.current().nextFiberId()
-<<<<<<< HEAD
 					* A_BasicObject.multiplier)
-=======
-					* AvailObject.multiplier)
->>>>>>> 66402a29
 					^ 0x4058A781;
 			}
 			while (hash == 0);
@@ -1169,18 +1003,6 @@
 	void o_Step (final AvailObject object)
 	{
 		error("Process stepping is not implemented");
-	}
-
-	@Override
-	void o_Lock (final AvailObject object, final Continuation0 critical)
-	{
-		// A fiber always needs to acquire a lock, even if it's not mutable, as
-		// this prevents races between two threads where one is exiting a fiber
-		// and the other is resuming the same fiber.
-		synchronized (object)
-		{
-			critical.value();
-		}
 	}
 
 	@Override
@@ -1259,10 +1081,7 @@
 		fiber.setSlot(FLAGS, 0);
 		fiber.setSlot(BREAKPOINT_BLOCK, NilDescriptor.nil());
 		fiber.setSlot(FIBER_GLOBALS, MapDescriptor.empty());
-<<<<<<< HEAD
-=======
 		fiber.setSlot(HERITABLE_FIBER_GLOBALS, MapDescriptor.empty());
->>>>>>> 66402a29
 		fiber.setSlot(RESULT, NilDescriptor.nil());
 		fiber.setSlot(LOADER, NilDescriptor.nil());
 		fiber.setSlot(RESULT_CONTINUATION, NilDescriptor.nil());
@@ -1293,21 +1112,14 @@
 			StringDescriptor.from(String.format(
 				"loader fiber #%d for %s",
 				AvailRuntime.nextHash(),
-<<<<<<< HEAD
 				module.moduleName())));
-=======
-				module.name())));
->>>>>>> 66402a29
 		fiber.setSlot(PRIORITY, FiberDescriptor.loaderPriority);
 		fiber.setSlot(CONTINUATION, NilDescriptor.nil());
 		fiber.setSlot(EXECUTION_STATE, UNSTARTED.ordinal());
 		fiber.setSlot(FLAGS, 0);
 		fiber.setSlot(BREAKPOINT_BLOCK, NilDescriptor.nil());
 		fiber.setSlot(FIBER_GLOBALS, MapDescriptor.empty());
-<<<<<<< HEAD
-=======
 		fiber.setSlot(HERITABLE_FIBER_GLOBALS, MapDescriptor.empty());
->>>>>>> 66402a29
 		fiber.setSlot(RESULT, NilDescriptor.nil());
 		fiber.setSlot(LOADER, RawPojoDescriptor.identityWrap(loader));
 		fiber.setSlot(RESULT_CONTINUATION, NilDescriptor.nil());
@@ -1324,12 +1136,8 @@
 	 *
 	 * @return A fiber.
 	 */
-<<<<<<< HEAD
 	public static A_BasicObject current ()
-=======
-	public static AvailObject current ()
->>>>>>> 66402a29
-	{
-		return ((AvailThread) Thread.currentThread()).interpreter.fiber;
+	{
+		return ((AvailThread) Thread.currentThread()).interpreter.fiber();
 	}
 }