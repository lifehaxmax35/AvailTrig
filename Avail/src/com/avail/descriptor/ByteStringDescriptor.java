--- conflicted
+++ resolved
@@ -122,38 +122,6 @@
 		return true;
 	}
 
-	@Override
-	AvailObject o_CopyTupleFromToCanDestroy (
-		final AvailObject object,
-		final int start,
-		final int end,
-		final boolean canDestroy)
-	{
-		if (end - start < 50)
-		{
-			// Make a simple copy of a small region.
-			return generateByteString(
-				end - start + 1,
-				new Generator<Integer>()
-				{
-					private int sourceIndex = start;
-
-					@Override
-					public Integer value ()
-					{
-						return (int)object.byteSlotAt(
-							IntegerSlots.RAW_QUAD_AT_,
-							sourceIndex++);
-					}
-				});
-		}
-		return super.o_CopyTupleFromToCanDestroy(
-			object,
-			start,
-			end,
-			canDestroy);
-	}
-
 	@Override @AvailMethod
 	boolean o_Equals (final AvailObject object, final AvailObject another)
 	{
@@ -320,10 +288,6 @@
 	}
 
 	@Override @AvailMethod
-<<<<<<< HEAD
-	int o_TupleSize (
-		final AvailObject object)
-=======
 	int o_TupleIntAt (final AvailObject object, final int index)
 	{
 		throw unsupportedOperationException();
@@ -331,7 +295,6 @@
 
 	@Override @AvailMethod
 	int o_TupleSize (final AvailObject object)
->>>>>>> a7088eff
 	{
 		// Answer the number of elements in the object.
 		return object.variableIntegerSlotsCount() * 4 - unusedBytesOfLastWord;
