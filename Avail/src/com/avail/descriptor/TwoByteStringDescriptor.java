/**
 * TwoByteStringDescriptor.java
 * Copyright © 1993-2013, Mark van Gulik and Todd L Smith.
 * All rights reserved.
 *
 * Redistribution and use in source and binary forms, with or without
 * modification, are permitted provided that the following conditions are met:
 *
 * * Redistributions of source code must retain the above copyright notice, this
 *   list of conditions and the following disclaimer.
 *
 * * Redistributions in binary form must reproduce the above copyright notice,
 *   this list of conditions and the following disclaimer in the documentation
 *   and/or other materials provided with the distribution.
 *
 * * Neither the name of the copyright holder nor the names of the contributors
 *   may be used to endorse or promote products derived from this software
 *   without specific prior written permission.
 *
 * THIS SOFTWARE IS PROVIDED BY THE COPYRIGHT HOLDERS AND CONTRIBUTORS "AS IS"
 * AND ANY EXPRESS OR IMPLIED WARRANTIES, INCLUDING, BUT NOT LIMITED TO, THE
 * IMPLIED WARRANTIES OF MERCHANTABILITY AND FITNESS FOR A PARTICULAR PURPOSE
 * ARE DISCLAIMED. IN NO EVENT SHALL THE COPYRIGHT HOLDER OR CONTRIBUTORS BE
 * LIABLE FOR ANY DIRECT, INDIRECT, INCIDENTAL, SPECIAL, EXEMPLARY, OR
 * CONSEQUENTIAL DAMAGES (INCLUDING, BUT NOT LIMITED TO, PROCUREMENT OF
 * SUBSTITUTE GOODS OR SERVICES; LOSS OF USE, DATA, OR PROFITS; OR BUSINESS
 * INTERRUPTION) HOWEVER CAUSED AND ON ANY THEORY OF LIABILITY, WHETHER IN
 * CONTRACT, STRICT LIABILITY, OR TORT (INCLUDING NEGLIGENCE OR OTHERWISE)
 * ARISING IN ANY WAY OUT OF THE USE OF THIS SOFTWARE, EVEN IF ADVISED OF THE
 * POSSIBILITY OF SUCH DAMAGE.
 */

package com.avail.descriptor;

import static com.avail.descriptor.AvailObject.*;
import static com.avail.descriptor.Mutability.*;
import com.avail.annotations.*;
import com.avail.utility.*;

/**
 * A {@linkplain TupleDescriptor tuple} implementation that consists entirely of
 * two-byte characters.
 *
 * @author Mark van Gulik &lt;mark@availlang.org&gt;
 */
class TwoByteStringDescriptor
extends StringDescriptor
{
	/**
	 * The layout of integer slots for my instances.
	 */
	public enum IntegerSlots
	implements IntegerSlotsEnum
	{
		/**
		 * The hash value of this two-byte string or zero.  In the rare case
		 * that the hash of the string is actually zero, it must be recomputed
		 * every time.
		 */
		HASH_OR_ZERO,

		/**
		 * A sequence of {@code int}s that encode the two-byte characters of the
		 * string.  Each int stores two two-byte characters, in Little Endian
		 * order.
		 */
		RAW_QUAD_AT_;

		static
		{
			assert TupleDescriptor.IntegerSlots.HASH_OR_ZERO.ordinal()
				== HASH_OR_ZERO.ordinal();
		}
	}

	/**
	 * The number of shorts that are unused in the last {@linkplain
	 * IntegerSlots#RAW_QUAD_AT_ integer slot}. Zero when the number of
	 * characters is even, one if odd.
	 */
	int unusedShortsOfLastWord;

	@Override @AvailMethod
	boolean o_CompareFromToWithStartingAt (
		final AvailObject object,
		final int startIndex1,
		final int endIndex1,
		final AvailObject anotherObject,
		final int startIndex2)
	{
		return anotherObject.compareFromToWithTwoByteStringStartingAt(
			startIndex2,
			startIndex2 + endIndex1 - startIndex1,
			object,
			startIndex1);
	}

	@Override @AvailMethod
	boolean o_CompareFromToWithTwoByteStringStartingAt (
		final AvailObject object,
		final int startIndex1,
		final int endIndex1,
		final AvailObject aTwoByteString,
		final int startIndex2)
	{
		if (object.sameAddressAs(aTwoByteString) && startIndex1 == startIndex2)
		{
			return true;
		}
		for (
			int index1 = startIndex1, index2 = startIndex2;
			index1 <= endIndex1;
			index1++, index2++)
		{
			if (object.rawShortForCharacterAt(index1)
					!= aTwoByteString.rawShortForCharacterAt(index2))
			{
				return false;
			}
		}
		return true;
	}

	@Override
	AvailObject o_CopyTupleFromToCanDestroy (
		final AvailObject object,
		final int start,
		final int end,
		final boolean canDestroy)
	{
		if (end - start < 50)
		{
			// Make a simple copy of a small region.
			return generateTwoByteString(
				end - start + 1,
				new Generator<Integer>()
				{
					private int sourceIndex = start;

					@Override
					public Integer value ()
					{
						return (int)object.shortSlotAt(
							IntegerSlots.RAW_QUAD_AT_,
							sourceIndex++);
					}
				});
		}
		return super.o_CopyTupleFromToCanDestroy(
			object,
			start,
			end,
			canDestroy);
	}

	@Override @AvailMethod
	boolean o_Equals (final AvailObject object, final AvailObject another)
	{
		return another.equalsTwoByteString(object);
	}

	@Override @AvailMethod
	boolean o_EqualsTwoByteString (
		final AvailObject object,
		final AvailObject aTwoByteString)
	{
		// First, check for object-structure (address) identity.
		if (object.sameAddressAs(aTwoByteString))
		{
			return true;
		}
		if (object.tupleSize() != aTwoByteString.tupleSize())
		{
			return false;
		}
		if (object.hash() != aTwoByteString.hash())
		{
			return false;
		}
		if (!object.compareFromToWithTwoByteStringStartingAt(
			1,
			object.tupleSize(),
			aTwoByteString,
			1))
		{
			return false;
		}
		// They're equal, but occupy disjoint storage. If possible, then replace
		// one with an indirection to the other to keep down the frequency of
		// byte-wise comparisons.
		if (!isShared())
		{
			aTwoByteString.makeImmutable();
			object.becomeIndirectionTo(aTwoByteString);
		}
		else if (!aTwoByteString.descriptor.isShared())
		{
			object.makeImmutable();
			aTwoByteString.becomeIndirectionTo(object);
		}
		return true;
	}

	@Override @AvailMethod
	boolean o_IsString (final AvailObject object)
	{
		return true;
	}

	@Override @AvailMethod
	AvailObject o_MakeImmutable (final AvailObject object)
	{
		if (isMutable())
		{
			object.descriptor = descriptorFor(IMMUTABLE, object.tupleSize());
		}
		return object;
	}

	@Override @AvailMethod
	AvailObject o_MakeShared (final AvailObject object)
	{
		if (!isShared())
		{
			object.descriptor = descriptorFor(SHARED, object.tupleSize());
		}
		return object;
	}

	/**
	 * Answer the int that encodes the character at the given index.
	 */
	@Override @AvailMethod
	int o_RawShortForCharacterAt (final AvailObject object, final int index)
	{
		return object.shortSlotAt(IntegerSlots.RAW_QUAD_AT_, index);
	}

	@Override @AvailMethod
	void o_RawShortForCharacterAtPut (
		final AvailObject object,
		final int index,
		final int anInteger)
	{
		// Set the character at the given index based on the given byte.
		assert isMutable();
		object.shortSlotAtPut(IntegerSlots.RAW_QUAD_AT_, index, anInteger);
	}

	@Override @AvailMethod
	AvailObject o_TupleAt (final AvailObject object, final int index)
	{
		// Answer the element at the given index in the tuple object. It's a
		// two-byte character.
		assert index >= 1 && index <= object.tupleSize();
		return CharacterDescriptor.fromCodePoint(
				object.shortSlotAt(IntegerSlots.RAW_QUAD_AT_, index)
			& 0xFFFF);
	}

	@Override @AvailMethod
	void o_TupleAtPut (
		final AvailObject object,
		final int index,
		final AvailObject aCharacterObject)
	{
		// Set the short at the given index to the given object (which should be
		// an AvailObject that's a two-byte character).
		assert isMutable();
		assert index >= 1 && index <= object.tupleSize();
		object.shortSlotAtPut(
			IntegerSlots.RAW_QUAD_AT_,
			index,
			(short)aCharacterObject.codePoint());
	}

	@Override @AvailMethod
	AvailObject o_TupleAtPuttingCanDestroy (
		final AvailObject object,
		final int index,
		final AvailObject newValueObject,
		final boolean canDestroy)
	{
		// Answer a tuple with all the elements of object except at the given
		// index we should have newValueObject. This may destroy the original
		// tuple if canDestroy is true.
		assert index >= 1 && index <= object.tupleSize();
		if (newValueObject.isCharacter())
		{
			final int codePoint = newValueObject.codePoint();
			if (codePoint >= 0 && codePoint <= 0xFFFF)
			{
				if (canDestroy & isMutable())
				{
					object.rawShortForCharacterAtPut(index, (short)codePoint);
					object.hashOrZero(0);
					return object;
				}
				// Clone it then modify the copy in place.
				return copyAsMutableTwoByteString(object)
					.tupleAtPuttingCanDestroy(
						index,
						newValueObject,
						true);
			}
		}
		// Convert to an arbitrary Tuple instead.
		return object.copyAsMutableObjectTuple().tupleAtPuttingCanDestroy(
			index,
			newValueObject,
			true);
	}

	@Override @AvailMethod
<<<<<<< HEAD
	int o_TupleSize (
		final AvailObject object)
=======
	int o_TupleIntAt (final AvailObject object, final int index)
	{
		throw unsupportedOperationException();
	}

	@Override @AvailMethod
	int o_TupleSize (final AvailObject object)
>>>>>>> a7088eff
	{
		return object.variableIntegerSlotsCount() * 2 - unusedShortsOfLastWord;
	}

	@Override @AvailMethod
	int o_BitsPerEntry (final AvailObject object)
	{
		// Answer approximately how many bits per entry are taken up by this
		// object.
		return 16;
	}

	@Override @AvailMethod
	int o_ComputeHashFromTo (
		final AvailObject object,
		final int start,
		final int end)
	{
		// See comment in superclass. This method must produce the same value.
		int hash = 0;
		for (int index = end; index >= start; index--)
		{
			final int itemHash =
				CharacterDescriptor.computeHashOfCharacterWithCodePoint(
					object.rawShortForCharacterAt(index))
				^ preToggle;
			hash = hash * multiplier + itemHash;
		}
		return hash * multiplier;
	}

	@Override
	Object o_MarshalToJava (
		final AvailObject object,
		final @Nullable Class<?> ignoredClassHint)
	{
		return object.asNativeString();
	}

	/**
	 * Construct a new {@link TwoByteStringDescriptor}.
	 *
	 * @param mutability
	 *        The {@linkplain Mutability mutability} of the new descriptor.
	 * @param unusedShortsOfLastWord
	 *        The number of unused shorts of the last word.
	 */
	private TwoByteStringDescriptor (
		final Mutability mutability,
		final int unusedShortsOfLastWord)
	{
		super(mutability);
		this.unusedShortsOfLastWord = unusedShortsOfLastWord;
	}

	/**
	 * The static list of descriptors of this kind, organized in such a way that
	 * {@link #descriptorFor(Mutability, int)} can find them by mutability and
	 * number of unused shorts in the last word.
	 */
	static final TwoByteStringDescriptor[] descriptors =
	{
		new TwoByteStringDescriptor(MUTABLE, 0),
		new TwoByteStringDescriptor(IMMUTABLE, 0),
		new TwoByteStringDescriptor(SHARED, 0),
		new TwoByteStringDescriptor(MUTABLE, 1),
		new TwoByteStringDescriptor(IMMUTABLE, 1),
		new TwoByteStringDescriptor(SHARED, 1)
	};

	@Override
	TwoByteStringDescriptor mutable ()
	{
		return descriptors[
			((2 - unusedShortsOfLastWord) & 1) * 3 + MUTABLE.ordinal()];
	}

	@Override
	TwoByteStringDescriptor immutable ()
	{
		return descriptors[
			((2 - unusedShortsOfLastWord) & 1) * 3 + IMMUTABLE.ordinal()];
	}

	@Override
	TwoByteStringDescriptor shared ()
	{
		return descriptors[
			((2 - unusedShortsOfLastWord) & 1) * 3 + SHARED.ordinal()];
	}

	/**
	 * Create a new mutable {@linkplain TwoByteStringDescriptor two-byte string}
	 * with the specified number of elements.
	 *
	 * @param size The number of elements in the new tuple.
	 * @return The new tuple, initialized to null characters (code point 0).
	 */
	static AvailObject mutableObjectOfSize (final int size)
	{
		return descriptorFor(MUTABLE, size).create(size + 1 >> 1);
	}

	/**
	 * Answer a mutable copy of object that also only holds 16-bit characters.
	 *
	 * @param object
	 *            The {@linkplain TwoByteStringDescriptor two-byte string} to
	 *            copy.
	 * @return
	 *            A new {@linkplain TwoByteStringDescriptor two-byte string}
	 *            with the same content as the argument.
	 */
	private AvailObject copyAsMutableTwoByteString (final AvailObject object)
	{
		final AvailObject result = mutableObjectOfSize(object.tupleSize());
		assert result.integerSlotsCount() == object.integerSlotsCount();
		result.hashOrZero(object.hashOrZero());
		for (int i = 1, end = object.variableIntegerSlotsCount(); i <= end; i++)
		{
			result.setSlot(
				IntegerSlots.RAW_QUAD_AT_,
				i,
				object.slot(IntegerSlots.RAW_QUAD_AT_, i));
		}
		return result;
	}

	/**
	 * Answer the descriptor that has the specified mutability flag and is
	 * suitable to describe a tuple with the given number of elements.
	 *
	 * @param flag
	 *            Whether the requested descriptor should be mutable.
	 * @param size
	 *            How many elements are in a tuple to be represented by the
	 *            descriptor.
	 * @return
	 *            A {@link TwoByteStringDescriptor} suitable for representing a
	 *            two-byte string of the given mutability and {@link
	 *            AvailObject#tupleSize() size}.
	 */
	private static TwoByteStringDescriptor descriptorFor (
		final Mutability flag,
		final int size)
	{
		return descriptors[(size & 1) * 3 + flag.ordinal()];
	}

	/**
	 * Create a mutable {@linkplain TwoByteStringDescriptor two-byte string}
	 * with the specified Java {@linkplain String}'s characters.
	 *
	 * @param aNativeTwoByteString
	 *        A Java String that may contain characters outside the Latin-1
	 *        range (0-255).
	 * @return A two-byte string with the given content.
	 */
	static AvailObject mutableObjectFromNativeTwoByteString (
		final String aNativeTwoByteString)
	{
		return generateTwoByteString(
			aNativeTwoByteString.length(),
			new Generator<Integer>()
			{
				private int sourceIndex = 0;

				@Override
				public Integer value ()
				{
					return aNativeTwoByteString.codePointAt(sourceIndex++);
				}
			});
	}

	/**
	 * Create an object of the appropriate size, whose descriptor is an instance
	 * of {@link TwoByteStringDescriptor}. Note that it can only store Unicode
	 * characters from the Basic Multilingual Plane (i.e., those having Unicode
	 * code points 0..65535). Run the generator for each position in ascending
	 * order to produce the code points with which to populate the string.
	 *
	 * @param size The size of two-byte string to create.
	 * @param generator A generator to provide code points to store.
	 * @return The new Avail {@linkplain TwoByteStringDescriptor string}.
	 */
	static AvailObject generateTwoByteString(
		final int size,
		final Generator<Integer> generator)
	{
		final AvailObject result =
			TwoByteStringDescriptor.mutableObjectOfSize(size);
		for (int index = 1; index <= size; index++)
		{
			result.rawShortForCharacterAtPut(
				index,
				(short)(int)generator.value());
		}
		return result;
	}
}<|MERGE_RESOLUTION|>--- conflicted
+++ resolved
@@ -312,10 +312,6 @@
 	}
 
 	@Override @AvailMethod
-<<<<<<< HEAD
-	int o_TupleSize (
-		final AvailObject object)
-=======
 	int o_TupleIntAt (final AvailObject object, final int index)
 	{
 		throw unsupportedOperationException();
@@ -323,7 +319,6 @@
 
 	@Override @AvailMethod
 	int o_TupleSize (final AvailObject object)
->>>>>>> a7088eff
 	{
 		return object.variableIntegerSlotsCount() * 2 - unusedShortsOfLastWord;
 	}
