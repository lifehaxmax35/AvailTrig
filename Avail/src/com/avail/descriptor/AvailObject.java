--- conflicted
+++ resolved
@@ -6891,7 +6891,6 @@
 	/**
 	 * @return
 	 */
-<<<<<<< HEAD
 	@Override
 	public A_String fiberName ()
 	{
@@ -6935,8 +6934,10 @@
 	public A_Bundle bundleOrNil ()
 	{
 		return descriptor.o_BundleOrNil(this);
-=======
-	public AvailObject entryPoints ()
+	}
+
+	@Override
+	public A_Map entryPoints ()
 	{
 		return descriptor.o_EntryPoints(this);
 	}
@@ -6945,11 +6946,11 @@
 	 * @param stringName
 	 * @param trueName
 	 */
+	@Override
 	public void addEntryPoint (
-		final AvailObject stringName,
-		final AvailObject trueName)
+		final A_String stringName,
+		final A_Atom trueName)
 	{
 		descriptor.o_AddEntryPoint(this, stringName, trueName);
->>>>>>> db3aab4b
 	}
 }