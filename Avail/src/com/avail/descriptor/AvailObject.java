/**
 * AvailObject.java
 * Copyright © 1993-2013, Mark van Gulik and Todd L Smith.
 * All rights reserved.
 *
 * Redistribution and use in source and binary forms, with or without
 * modification, are permitted provided that the following conditions are met:
 *
 * * Redistributions of source code must retain the above copyright notice, this
 *   list of conditions and the following disclaimer.
 *
 * * Redistributions in binary form must reproduce the above copyright notice,
 *   this list of conditions and the following disclaimer in the documentation
 *   and/or other materials provided with the distribution.
 *
 * * Neither the name of the copyright holder nor the names of the contributors
 *   may be used to endorse or promote products derived from this software
 *   without specific prior written permission.
 *
 * THIS SOFTWARE IS PROVIDED BY THE COPYRIGHT HOLDERS AND CONTRIBUTORS "AS IS"
 * AND ANY EXPRESS OR IMPLIED WARRANTIES, INCLUDING, BUT NOT LIMITED TO, THE
 * IMPLIED WARRANTIES OF MERCHANTABILITY AND FITNESS FOR A PARTICULAR PURPOSE
 * ARE DISCLAIMED. IN NO EVENT SHALL THE COPYRIGHT HOLDER OR CONTRIBUTORS BE
 * LIABLE FOR ANY DIRECT, INDIRECT, INCIDENTAL, SPECIAL, EXEMPLARY, OR
 * CONSEQUENTIAL DAMAGES (INCLUDING, BUT NOT LIMITED TO, PROCUREMENT OF
 * SUBSTITUTE GOODS OR SERVICES; LOSS OF USE, DATA, OR PROFITS; OR BUSINESS
 * INTERRUPTION) HOWEVER CAUSED AND ON ANY THEORY OF LIABILITY, WHETHER IN
 * CONTRACT, STRICT LIABILITY, OR TORT (INCLUDING NEGLIGENCE OR OTHERWISE)
 * ARISING IN ANY WAY OUT OF THE USE OF THIS SOFTWARE, EVEN IF ADVISED OF THE
 * POSSIBILITY OF SUCH DAMAGE.
 */

package com.avail.descriptor;

import java.io.*;
import java.math.BigInteger;
import java.util.*;
import com.avail.AvailRuntime;
import com.avail.annotations.*;
import com.avail.compiler.*;
import com.avail.descriptor.AbstractNumberDescriptor.Order;
import com.avail.descriptor.AbstractNumberDescriptor.Sign;
import com.avail.descriptor.DeclarationNodeDescriptor.DeclarationKind;
import com.avail.descriptor.InfinityDescriptor.IntegerSlots;
import com.avail.descriptor.ParseNodeTypeDescriptor.ParseNodeKind;
import com.avail.descriptor.FiberDescriptor.ExecutionState;
import com.avail.descriptor.SetDescriptor.SetIterator;
import com.avail.descriptor.TypeDescriptor.Types;
import com.avail.exceptions.*;
import com.avail.exceptions.ArithmeticException;
import com.avail.interpreter.*;
import com.avail.interpreter.levelTwo.L2Interpreter;
import com.avail.serialization.*;
import com.avail.utility.*;
import com.avail.visitor.*;

/**
 * {@code AvailObject} is the fully realized, and mostly machine generated,
 * implementation of an Avail object. An {@code AvailObject} must keep track of
 * its {@linkplain AbstractDescriptor descriptor}, its integer data, and its
 * references to other {@code AvailObjects}. It specifies the complete
 * complement of messages that can be sent to an {@code AvailObject}, and
 * delegates most of those to its descriptor, passing the {@code AvailObject} as
 * an additional first argument. The redirected messages in {@code
 * AbstractDescriptor} have the prefix "o_", both to make them stand out better
 * and to indicate the additional first argument.
 *
 * @author Mark van Gulik &lt;mark@availlang.org&gt;
 * @author Todd L Smith &lt;todd@availlang.org&gt;
 */
public final class AvailObject
extends AvailObjectRepresentation
implements Iterable<AvailObject>
{
	/**
	 * Create all Avail objects statically known to the VM.
	 */
	public static void createAllWellKnownObjects ()
	{
		NilDescriptor.createWellKnownObjects();
		CharacterDescriptor.createWellKnownObjects();
		BottomTypeDescriptor.createWellKnownObjects();
		TupleDescriptor.createWellKnownObjects();
		ListNodeDescriptor.createWellKnownObjects();
		StringDescriptor.createWellKnownObjects();
		TypeDescriptor.createWellKnownObjects();
		InstanceMetaDescriptor.createWellKnownObjects();
		LiteralTokenTypeDescriptor.createWellKnownObjects();
		MapDescriptor.createWellKnownObjects();
		AtomDescriptor.createWellKnownObjects();
		ObjectTypeDescriptor.createWellKnownObjects();
		SetDescriptor.createWellKnownObjects();
		EnumerationTypeDescriptor.createWellKnownObjects();
		InfinityDescriptor.createWellKnownObjects();
		IntegerDescriptor.createWellKnownObjects();
		IntegerRangeTypeDescriptor.createWellKnownObjects();
		FunctionTypeDescriptor.createWellKnownObjects();
		ContinuationTypeDescriptor.createWellKnownObjects();
		ContinuationDescriptor.createWellKnownObjects();
		CompiledCodeTypeDescriptor.createWellKnownObjects();
		MapTypeDescriptor.createWellKnownObjects();
		SetTypeDescriptor.createWellKnownObjects();
		TupleTypeDescriptor.createWellKnownObjects();
		L2ChunkDescriptor.createWellKnownObjects();
		VariableTypeDescriptor.createWellKnownObjects();
		ParseNodeTypeDescriptor.createWellKnownObjects();
		DeclarationNodeDescriptor.DeclarationKind.createWellKnownObjects();
		RawPojoDescriptor.createWellKnownObjects();
		PojoTypeDescriptor.createWellKnownObjects();
		PojoDescriptor.createWellKnownObjects();
		CompiledCodeDescriptor.createWellKnownObjects();
		MethodDescriptor.createWellKnownObjects();
		FloatDescriptor.createWellKnownObjects();
		DoubleDescriptor.createWellKnownObjects();
		MessageBundleDescriptor.createWellKnownObjects();

		AvailRuntime.createWellKnownObjects();
		Serializer.createWellKnownObjects();
		AbstractAvailCompiler.ExpectedToken.createWellKnownObjects();
	}

	/**
	 * Release all {@linkplain AvailObject Avail objects} statically known to
	 * the VM.
	 */
	public static void clearAllWellKnownObjects ()
	{
		Primitive.clearCachedData();
		NilDescriptor.clearWellKnownObjects();
		CharacterDescriptor.clearWellKnownObjects();
		BottomTypeDescriptor.clearWellKnownObjects();
		TupleDescriptor.clearWellKnownObjects();
		ListNodeDescriptor.clearWellKnownObjects();
		StringDescriptor.clearWellKnownObjects();
		TypeDescriptor.clearWellKnownObjects();
		InstanceMetaDescriptor.clearWellKnownObjects();
		LiteralTokenTypeDescriptor.clearWellKnownObjects();
		MapDescriptor.clearWellKnownObjects();
		ObjectTypeDescriptor.clearWellKnownObjects();
		SetDescriptor.clearWellKnownObjects();
		AtomDescriptor.clearWellKnownObjects();
		EnumerationTypeDescriptor.clearWellKnownObjects();
		InfinityDescriptor.clearWellKnownObjects();
		IntegerDescriptor.clearWellKnownObjects();
		IntegerRangeTypeDescriptor.clearWellKnownObjects();
		FunctionTypeDescriptor.clearWellKnownObjects();
		ContinuationTypeDescriptor.clearWellKnownObjects();
		ContinuationDescriptor.clearWellKnownObjects();
		CompiledCodeTypeDescriptor.clearWellKnownObjects();
		MapTypeDescriptor.clearWellKnownObjects();
		SetTypeDescriptor.clearWellKnownObjects();
		TupleTypeDescriptor.clearWellKnownObjects();
		L2ChunkDescriptor.clearWellKnownObjects();
		VariableTypeDescriptor.clearWellKnownObjects();
		ParseNodeTypeDescriptor.clearWellKnownObjects();
		DeclarationNodeDescriptor.DeclarationKind.clearWellKnownObjects();
		RawPojoDescriptor.clearWellKnownObjects();
		PojoTypeDescriptor.clearWellKnownObjects();
		PojoDescriptor.clearWellKnownObjects();
		CompiledCodeDescriptor.clearWellKnownObjects();
		MethodDescriptor.clearWellKnownObjects();
		FloatDescriptor.clearWellKnownObjects();
		DoubleDescriptor.clearWellKnownObjects();
		MessageBundleDescriptor.clearWellKnownObjects();

		AvailRuntime.clearWellKnownObjects();
		Serializer.clearWellKnownObjects();
		AbstractAvailCompiler.ExpectedToken.clearWellKnownObjects();
	}

	/**
	 * Report a virtual machine problem.
	 *
	 * @param messagePattern A {@link String} describing the problem.
	 * @param arguments The arguments to insert into the {@code messagePattern}.
	 */
	public static void error (
		final String messagePattern,
		final Object... arguments)
	{
		throw new RuntimeException(String.format(messagePattern, arguments));
	}

	/**
	 * Recursively print the {@linkplain AvailObject receiver} to the {@link
	 * StringBuilder} unless it is already present in the {@linkplain List
	 * recursion list}. Printing will begin at the specified indent level,
	 * measured in horizontal tab characters.
	 *
	 * <p>This operation exists primarily to provide useful representations of
	 * {@code AvailObject}s for Java-side debugging.</p>
	 *
	 * @param builder A {@link StringBuilder}.
	 * @param recursionList A {@linkplain List list} containing {@link
	 *                      AvailObject}s already visited during the recursive
	 *                      print.
	 * @param indent The indent level, in horizontal tabs, at which the {@link
	 *               AvailObject} should be printed.
	 */
	public void printOnAvoidingIndent (
		final StringBuilder builder,
		final List<AvailObject> recursionList,
		final int indent)
	{
		try
		{
			if (isDestroyed())
			{
				builder.append("*** A DESTROYED OBJECT ***");
				return;
			}
			if (indent > descriptor.maximumIndent())
			{
				builder.append("*** DEPTH ***");
				return;
			}
			for (final AvailObject candidate : recursionList)
			{
				if (candidate == this)
				{
					builder.append("**RECURSION**");
					return;
				}
			}
			recursionList.add(this);
			try
			{
				descriptor.printObjectOnAvoidingIndent(
					this,
					builder,
					recursionList,
					indent);
			}
			finally
			{
				recursionList.remove(recursionList.size() - 1);
			}
		}
		catch (final Exception e)
		{
			builder.append("EXCEPTION while printing.");
			final CharArrayWriter inner = new CharArrayWriter();
			final PrintWriter outer = new PrintWriter(inner);
			e.printStackTrace(outer);
			builder.append(inner);
		}
		catch (final AssertionError e)
		{
			e.printStackTrace();
			throw e;
		}
	}

	/**
	 * Utility method for decomposing this object in the debugger.  See {@link
	 * AvailObjectFieldHelper} for instructions to enable this functionality in
	 * Eclipse.
	 *
	 * @return An array of {@link AvailObjectFieldHelper} objects that help
	 *         describe the logical structure of the receiver to the debugger.
	 */
	public AvailObjectFieldHelper[] describeForDebugger()
	{
		return descriptor.o_DescribeForDebugger(this);
	}

	/**
	 * Answer a name suitable for labeling a field containing this object.
	 *
	 * @return An Avail {@linkplain StringDescriptor string}.
	 */
	public String nameForDebugger()
	{
		return descriptor.o_NameForDebugger(this);
	}

	/**
	 * Answer whether to show value-specific content in the file name for the
	 * debugger.
	 *
	 * @return Whether to show the value.
	 */
	public boolean showValueInNameForDebugger()
	{
		return descriptor.o_ShowValueInNameForDebugger(this);
	}

	@Override
	public String toString ()
	{
		final StringBuilder stringBuilder = new StringBuilder(100);
		final List<AvailObject> recursionList = new ArrayList<AvailObject>(10);
		printOnAvoidingIndent(stringBuilder, recursionList, 1);
		assert recursionList.size() == 0;
		return stringBuilder.toString();
	}

	/**
	 * Create a new {@link AvailObject} with the specified {@linkplain
	 * AbstractDescriptor descriptor} and the same number of variable object and
	 * integer slots.
	 *
	 * @param size The number of variable object and integer slots.
	 * @param descriptor A descriptor.
	 * @return A new object.
	 */
	static AvailObject newIndexedDescriptor (
		final int size,
		final AbstractDescriptor descriptor)
	{
//		assert canAllocateObjects();
		int objectSlotCount = descriptor.numberOfFixedObjectSlots();
		if (descriptor.hasVariableObjectSlots())
		{
			objectSlotCount += size;
		}
		int integerSlotCount = descriptor.numberOfFixedIntegerSlots();
		if (descriptor.hasVariableIntegerSlots())
		{
			integerSlotCount += size;
		}
		return new AvailObject(
			descriptor,
			objectSlotCount,
			integerSlotCount);
	}

	/**
	 * Create a new {@link AvailObject} with the specified {@linkplain
	 * AbstractDescriptor descriptor}, the specified number of object slots, and
	 * the specified number of integer slots.
	 *
	 * @param variableObjectSlots The number of object slots.
	 * @param variableIntegerSlots The number of integer slots
	 * @param descriptor A descriptor.
	 * @return A new object.
	 */
	static AvailObject newObjectIndexedIntegerIndexedDescriptor (
		final int variableObjectSlots,
		final int variableIntegerSlots,
		final AbstractDescriptor descriptor)
	{
		// assert canAllocateObjects();
		assert descriptor.hasVariableObjectSlots || variableObjectSlots == 0;
		assert descriptor.hasVariableIntegerSlots || variableIntegerSlots == 0;
		return new AvailObject(
			descriptor,
			descriptor.numberOfFixedObjectSlots() + variableObjectSlots,
			descriptor.numberOfFixedIntegerSlots() + variableIntegerSlots);
	}

	/**
	 * Answer whether the receiver is numerically greater than the argument.
	 *
	 * @param another A {@linkplain AbstractNumberDescriptor numeric object}.
	 * @return Whether the receiver is strictly greater than the argument.
	 */
	public final boolean greaterThan (
		final AvailObject another)
	{
		return numericCompare(another).isMore();
	}

	/**
	 * Answer whether the receiver is numerically greater than or equivalent to
	 * the argument.
	 *
	 * @param another A {@linkplain AbstractNumberDescriptor numeric object}.
	 * @return Whether the receiver is greater than or equivalent to the
	 *         argument.
	 */
	public final boolean greaterOrEqual (
		final AvailObject another)
	{
		return numericCompare(another).isMoreOrEqual();
	}

	/**
	 * Answer whether the receiver is numerically less than the argument.
	 *
	 * @param another A {@linkplain AbstractNumberDescriptor numeric object}.
	 * @return Whether the receiver is strictly less than the argument.
	 */
	public final boolean lessThan (
		final AvailObject another)
	{
		return numericCompare(another).isLess();
	}

	/**
	 * Answer whether the receiver is numerically less than or equivalent to
	 * the argument.
	 *
	 * @param another A {@linkplain AbstractNumberDescriptor numeric object}.
	 * @return Whether the receiver is less than or equivalent to the argument.
	 */
	public final boolean lessOrEqual (
		final AvailObject another)
	{
		return numericCompare(another).isLessOrEqual();
	}

	/**
	 * Set up the object to report nice obvious errors if anyone ever accesses
	 * it again.
	 */
	void assertObjectUnreachableIfMutable ()
	{
		assertObjectUnreachableIfMutableExcept(NilDescriptor.nil());
	}

	/**
	 * Set up the object to report nice obvious errors if anyone ever accesses
	 * it again.
	 *
	 * @param exceptMe
	 *            An optional sub-object not to destroy even if it's mutable.
	 */
	void assertObjectUnreachableIfMutableExcept (
		final AvailObject exceptMe)
	{

		checkValidAddress();
		if (!descriptor().isMutable())
		{
			return;
		}
//		if (!canDestroyObjects())
//		{
//			error("Don't invoke this if destructions are disallowed");
//		}
		if (sameAddressAs(exceptMe))
		{
			error("What happened?  This object is also the excluded one.");
		}

		// Recursively invoke the iterator on the subobjects of self...
		final AvailSubobjectVisitor vis =
			new MarkUnreachableSubobjectVisitor(exceptMe);
		scanSubobjects(vis);
		destroy();
		return;
	}

	/**
	 * Replace my descriptor field with a {@link FillerDescriptor}.  This blows
	 * up for most messages, catching incorrect (all, by definition) further
	 * accidental uses of this object.
	 */
	public void setToInvalidDescriptor ()
	{
		// verifyToSpaceAddress();
		descriptor = FillerDescriptor.shared;
	}

	/**
	 * Compute the 32-bit hash of the receiver.
	 *
	 * @return An {@code int} hash value.
	 */
	public final int hash ()
	{
		return descriptor.o_Hash(this);
	}

	@Override
	public final int hashCode ()
	{
		return descriptor.o_Hash(this);
	}

	/**
	 * A good multiplier for a multiplicative random generator.  This constant
	 * is a primitive element of (Z[2^32],*), specifically 1664525, as taken
	 * from Knuth, The Art of Computer Programming, Vol. 2, 2nd ed., page 102,
	 * row 26. See also pages 19, 20, theorems B and C. The period of the
	 * cycle based on this multiplicative generator is 2^30.
	 */
	public static final int multiplier = 1664525;

	/**
	 * Construct a new {@link AvailObjectRepresentation}.
	 *
	 * @param descriptor This object's {@link AbstractDescriptor}.
	 * @param objectSlotsSize The number of object slots to allocate.
	 * @param intSlotsSize The number of integer slots to allocate.
	 */
	private AvailObject (
		final AbstractDescriptor descriptor,
		final int objectSlotsSize,
		final int intSlotsSize)
	{
		super(descriptor, objectSlotsSize, intSlotsSize);
	}

	/**
	 * Answer whether the {@linkplain AvailObject#argsTupleType() argument
	 * types} supported by the specified {@linkplain FunctionTypeDescriptor
	 * function type} are acceptable argument types for invoking a {@linkplain
	 * FunctionDescriptor function} whose type is the receiver.
	 *
	 * @param functionType A function type.
	 * @return {@code true} if the arguments of the receiver are, pairwise, more
	 *         general than those of {@code functionType}, {@code false}
	 *         otherwise.
	 */
	public boolean acceptsArgTypesFromFunctionType (
		final AvailObject functionType)
	{
		return descriptor.o_AcceptsArgTypesFromFunctionType(this, functionType);
	}

	/**
	 * Answer whether these are acceptable {@linkplain TypeDescriptor argument
	 * types} for invoking a {@linkplain FunctionDescriptor function} whose type
	 * is the receiver.
	 *
	 * @param argTypes A list containing the argument types to be checked.
	 * @return {@code true} if the arguments of the receiver are, pairwise, more
	 *         general than those within the {@code argTypes} list, {@code
	 *         false} otherwise.
	 */
	public boolean acceptsListOfArgTypes (
		final List<AvailObject> argTypes)
	{
		return descriptor.o_AcceptsListOfArgTypes(this, argTypes);
	}

	/**
	 * Answer whether these are acceptable arguments for invoking a {@linkplain
	 * FunctionDescriptor function} whose type is the receiver.
	 *
	 * @param argValues A list containing the argument values to be checked.
	 * @return {@code true} if the arguments of the receiver are, pairwise, more
	 *         general than the types of the values within the {@code argValues}
	 *         list, {@code false} otherwise.
	 */
	public boolean acceptsListOfArgValues (
		final List<AvailObject> argValues)
	{
		return descriptor.o_AcceptsListOfArgValues(this, argValues);
	}

	/**
	 * Answer whether these are acceptable {@linkplain TypeDescriptor argument
	 * types} for invoking a {@linkplain FunctionDescriptor function} that is an
	 * instance of the receiver. There may be more entries in the {@linkplain
	 * TupleDescriptor tuple} than are required by the {@linkplain
	 * FunctionTypeDescriptor function type}.
	 *
	 * @param argTypes A tuple containing the argument types to be checked.
	 * @return {@code true} if the arguments of the receiver are, pairwise, more
	 *         general than the corresponding elements of the {@code argTypes}
	 *         tuple, {@code false} otherwise.
	 */
	public boolean acceptsTupleOfArgTypes (
		final AvailObject argTypes)
	{
		return descriptor.o_AcceptsTupleOfArgTypes(this, argTypes);
	}

	/**
	 * Answer whether these are acceptable arguments for invoking a {@linkplain
	 * FunctionDescriptor function} that is an instance of the receiver. There
	 * may be more entries in the {@linkplain TupleDescriptor tuple} than are
	 * required by the {@linkplain FunctionTypeDescriptor function type}.
	 *
	 * @param arguments A tuple containing the argument values to be checked.
	 * @return {@code true} if the arguments of the receiver are, pairwise, more
	 *         general than the types of the corresponding elements of the
	 *         {@code arguments} tuple, {@code false} otherwise.
	 */
	public boolean acceptsTupleOfArguments (
		final AvailObject arguments)
	{
		return descriptor.o_AcceptsTupleOfArguments(this, arguments);
	}

	/**
	 * Add the {@linkplain L2ChunkDescriptor chunk} with the given index to the
	 * receiver's list of chunks that depend on it.  The receiver is a
	 * {@linkplain MethodDescriptor method}.  A change in the method's
	 * membership (e.g., adding a new method definition) will cause the chunk
	 * to be invalidated.
	 *
	 * @param aChunkIndex
	 */
	public void addDependentChunkIndex (
		final int aChunkIndex)
	{
		descriptor.o_AddDependentChunkIndex(this, aChunkIndex);
	}

	/**
	 * Add the {@linkplain DefinitionDescriptor definition} to the receiver, a
	 * {@linkplain MethodDefinitionDescriptor method}.  Causes dependent chunks
	 * to be invalidated.
	 *
	 * Macro signatures and non-macro signatures should not be combined in the
	 * same method.
	 *
	 * @param definition The definition to be added.
	 * @throws SignatureException
	 *         If the definition could not be added.
	 */
	public void methodAddDefinition (
			final AvailObject definition)
		throws SignatureException
	{
		descriptor.o_MethodAddDefinition(this, definition);
	}

	/**
	 * Add a set of {@linkplain MessageBundleDescriptor grammatical
	 * restrictions} to the receiver.
	 *
	 * @param restrictions The set of grammatical restrictions to be added.
	 */
	public void addGrammaticalRestrictions (
		final AvailObject restrictions)
	{
		descriptor.o_AddGrammaticalRestrictions(this, restrictions);
	}

	/**
	 * Add the receiver and the argument {@code anInfinity} and answer the
	 * {@linkplain AvailObject result}.
	 *
	 * <p>This method should only be called from {@link
	 * #plusCanDestroy(AvailObject, boolean) plusCanDestroy}. It exists for
	 * double-dispatch only.</p>
	 *
	 * @param sign
	 *        The {@linkplain Sign sign} of the infinity.
	 * @param canDestroy
	 *        {@code true} if the operation may modify either {@linkplain
	 *        AvailObject operand}, {@code false} otherwise.
	 * @return The {@linkplain AvailObject result} of adding the operands.
	 * @see IntegerDescriptor
	 * @see InfinityDescriptor
	 */
	AvailObject addToInfinityCanDestroy (
		final Sign sign,
		final boolean canDestroy)
	{
		return descriptor.o_AddToInfinityCanDestroy(
			this,
			sign,
			canDestroy);
	}

	/**
	 * Add the receiver and the argument {@code anInteger} and answer the
	 * {@linkplain AvailObject result}.
	 *
	 * <p>This method should only be called from {@link
	 * #plusCanDestroy(AvailObject, boolean) plusCanDestroy}. It exists for
	 * double-dispatch only.</p>
	 *
	 * @param anInteger
	 *        An {@linkplain IntegerDescriptor integer}.
	 * @param canDestroy
	 *        {@code true} if the operation may modify either {@linkplain
	 *        AvailObject operand}, {@code false} otherwise.
	 * @return The {@linkplain AvailObject result} of adding the operands.
	 * @see IntegerDescriptor
	 * @see InfinityDescriptor
	 */
	AvailObject addToIntegerCanDestroy (
		final AvailObject anInteger,
		final boolean canDestroy)
	{
		return descriptor.o_AddToIntegerCanDestroy(
			this,
			anInteger,
			canDestroy);
	}

	/**
	 * Construct a Java {@linkplain String string} from the receiver, an Avail
	 * {@linkplain StringDescriptor string}.
	 *
	 * @return The corresponding Java string.
	 */
	public String asNativeString ()
	{
		return descriptor.o_AsNativeString(this);
	}

	/**
	 * Construct a Java {@linkplain Set set} from the receiver, a {@linkplain
	 * TupleDescriptor tuple}.
	 *
	 * @return A set containing each element in the tuple.
	 */
	public AvailObject asSet ()
	{
		return descriptor.o_AsSet(this);
	}

	/**
	 * Construct a {@linkplain TupleDescriptor tuple} from the receiver, a
	 * {@linkplain SetDescriptor set}. Element ordering in the tuple will be
	 * arbitrary and unstable.
	 *
	 * @return A tuple containing each element in the set.
	 */
	public AvailObject asTuple ()
	{
		return descriptor.o_AsTuple(this);
	}

	/**
	 * @param methodName
	 * @param illegalArgMsgs
	 */
	public void addGrammaticalRestrictions (
		final AvailObject methodName,
		final AvailObject illegalArgMsgs)
	{
		descriptor.o_AddGrammaticalMessageRestrictions(
			this,
			methodName,
			illegalArgMsgs);
	}

	/**
	 * @param definition
	 */
	public void moduleAddDefinition (
		final AvailObject definition)
	{
		descriptor.o_ModuleAddDefinition(
			this,
			definition);
	}

	/**
	 * @param message
	 * @param bundle
	 */
	public void atMessageAddBundle (
		final AvailObject message,
		final AvailObject bundle)
	{
		descriptor.o_AtMessageAddBundle(
			this,
			message,
			bundle);
	}

	/**
	 * @param stringName
	 * @param trueName
	 */
	public void atNameAdd (
		final AvailObject stringName,
		final AvailObject trueName)
	{
		descriptor.o_AtNameAdd(
			this,
			stringName,
			trueName);
	}

	/**
	 * @param stringName
	 * @param trueName
	 */
	public void atNewNamePut (
		final AvailObject stringName,
		final AvailObject trueName)
	{
		descriptor.o_AtNewNamePut(
			this,
			stringName,
			trueName);
	}

	/**
	 * @param stringName
	 * @param trueName
	 */
	public void atPrivateNameAdd (
		final AvailObject stringName,
		final AvailObject trueName)
	{
		descriptor.o_AtPrivateNameAdd(
			this,
			stringName,
			trueName);
	}

	/**
	 * Dispatch to the descriptor.
	 */
	public AvailObject setBinAddingElementHashLevelCanDestroy (
		final AvailObject elementObject,
		final int elementObjectHash,
		final byte myLevel,
		final boolean canDestroy)
	{
		return descriptor.o_SetBinAddingElementHashLevelCanDestroy(
			this,
			elementObject,
			elementObjectHash,
			myLevel,
			canDestroy);
	}

	/**
	 * Dispatch to the descriptor.
	 */
	public AvailObject binElementAt (
		final int index)
	{
		return descriptor.o_BinElementAt(this, index);
	}

	/**
	 * Dispatch to the descriptor.
	 */
	public void binElementAtPut (
		final int index,
		final AvailObject value)
	{
		descriptor.o_BinElementAtPut(
			this,
			index,
			value);
	}

	/**
	 * Dispatch to the descriptor.
	 */
	public boolean binHasElementWithHash (
		final AvailObject elementObject,
		final int elementObjectHash)
	{
		return descriptor.o_BinHasElementWithHash(
			this,
			elementObject,
			elementObjectHash);
	}

	/**
	 * Dispatch to the descriptor.
	 */
	public int binHash ()
	{
		return descriptor.o_BinHash(this);
	}

	/**
	 * Dispatch to the descriptor.
	 */
	public void binHash (
		final int value)
	{
		descriptor.o_BinHash(this, value);
	}

	/**
	 * Dispatch to the descriptor.
	 */
	public AvailObject binRemoveElementHashCanDestroy (
		final AvailObject elementObject,
		final int elementObjectHash,
		final boolean canDestroy)
	{
		return descriptor.o_BinRemoveElementHashCanDestroy(
			this,
			elementObject,
			elementObjectHash,
			canDestroy);
	}

	/**
	 * Dispatch to the descriptor.
	 */
	public int binSize ()
	{
		return descriptor.o_BinSize(this);
	}

	/**
	 * Dispatch to the descriptor.
	 */
	public void binSize (
		final int value)
	{
		descriptor.o_BinSize(this, value);
	}

	/**
	 * Dispatch to the descriptor.
	 */
	public int bitsPerEntry ()
	{
		return descriptor.o_BitsPerEntry(this);
	}

	/**
	 * Dispatch to the descriptor.
	 */
	public void bitVector (
		final int value)
	{
		descriptor.o_BitVector(this, value);
	}

	/**
	 * Dispatch to the descriptor.
	 */
	public AvailObject bodyBlock ()
	{
		return descriptor.o_BodyBlock(this);
	}

	/**
	 * Dispatch to the descriptor.
	 */
	public AvailObject bodySignature ()
	{
		return descriptor.o_BodySignature(this);
	}

	/**
	 * Dispatch to the descriptor.
	 */
	public AvailObject breakpointBlock ()
	{
		return descriptor.o_BreakpointBlock(this);
	}

	/**
	 * Dispatch to the descriptor.
	 */
	public void breakpointBlock (
		final AvailObject value)
	{
		descriptor.o_BreakpointBlock(this, value);
	}

	/**
	 * Dispatch to the descriptor.
	 */
	public void buildFilteredBundleTreeFrom (
		final AvailObject bundleTree)
	{
		descriptor.o_BuildFilteredBundleTreeFrom(this, bundleTree);
	}

	/**
	 * Dispatch to the descriptor.
	 */
	public AvailObject caller ()
	{
		return descriptor.o_Caller(this);
	}

	/**
	 * Dispatch to the descriptor.
	 */
	public void caller (
		final AvailObject value)
	{
		descriptor.o_Caller(this, value);
	}

	/**
	 * Dispatch to the descriptor.
	 */
	public void cleanUpAfterCompile ()
	{
		descriptor.o_CleanUpAfterCompile(this);
	}

	/**
	 * Dispatch to the descriptor.
	 */
	public void clearValue ()
	{
		descriptor.o_ClearValue(this);
	}

	/**
	 * Dispatch to the descriptor.
	 */
	public AvailObject function ()
	{
		return descriptor.o_Function(this);
	}

	/**
	 * Dispatch to the descriptor.
	 */
	public void function (
		final AvailObject value)
	{
		descriptor.o_Function(this, value);
	}

	/**
	 * Dispatch to the descriptor.
	 */
	public AvailObject functionType ()
	{
		return descriptor.o_FunctionType(this);
	}

	/**
	 * Dispatch to the descriptor.
	 */
	public AvailObject code ()
	{
		return descriptor.o_Code(this);
	}

	/**
	 * Dispatch to the descriptor.
	 */
	public void code (
		final AvailObject value)
	{
		descriptor.o_Code(this, value);
	}

	/**
	 * Dispatch to the descriptor.
	 */
	public int codePoint ()
	{
		return descriptor.o_CodePoint(this);
	}

	/**
	 * Dispatch to the descriptor.
	 */
	public void codePoint (
		final int value)
	{
		descriptor.o_CodePoint(this, value);
	}

	/**
	 * Compare a subrange of the {@linkplain AvailObject receiver} with a
	 * subrange of another object. The size of the subrange of both objects is
	 * determined by the index range supplied for the receiver.
	 *
	 * @param startIndex1
	 *        The inclusive lower bound of the receiver's subrange.
	 * @param endIndex1
	 *        The inclusive upper bound of the receiver's subrange.
	 * @param anotherObject
	 *        The other object used in the comparison.
	 * @param startIndex2
	 *        The inclusive lower bound of the other object's subrange.
	 * @return {@code true} if the contents of the subranges match exactly,
	 *         {@code false} otherwise.
	 */
	public boolean compareFromToWithStartingAt (
		final int startIndex1,
		final int endIndex1,
		final AvailObject anotherObject,
		final int startIndex2)
	{
		return descriptor.o_CompareFromToWithStartingAt(
			this,
			startIndex1,
			endIndex1,
			anotherObject,
			startIndex2);
	}

	/**
	 * Compare a subrange of the {@linkplain AvailObject receiver} with a
	 * subrange of the given {@linkplain TupleDescriptor tuple}. The size of the
	 * subrange of both objects is determined by the index range supplied for
	 * the receiver.
	 *
	 * @param startIndex1
	 *        The inclusive lower bound of the receiver's subrange.
	 * @param endIndex1
	 *        The inclusive upper bound of the receiver's subrange.
	 * @param aTuple
	 *        The tuple used in the comparison.
	 * @param startIndex2
	 *        The inclusive lower bound of the tuple's subrange.
	 * @return {@code true} if the contents of the subranges match exactly,
	 *         {@code false} otherwise.
	 */
	public boolean compareFromToWithAnyTupleStartingAt (
		final int startIndex1,
		final int endIndex1,
		final AvailObject aTuple,
		final int startIndex2)
	{
		return descriptor.o_CompareFromToWithAnyTupleStartingAt(
			this,
			startIndex1,
			endIndex1,
			aTuple,
			startIndex2);
	}

	/**
	 * Compare a subrange of the {@linkplain AvailObject receiver} with a
	 * subrange of the given {@linkplain ByteStringDescriptor byte string}. The
	 * size of the subrange of both objects is determined by the index range
	 * supplied for the receiver.
	 *
	 * @param startIndex1
	 *        The inclusive lower bound of the receiver's subrange.
	 * @param endIndex1
	 *        The inclusive upper bound of the receiver's subrange.
	 * @param aByteString
	 *        The byte string used in the comparison.
	 * @param startIndex2
	 *        The inclusive lower bound of the byte string's subrange.
	 * @return {@code true} if the contents of the subranges match exactly,
	 *         {@code false} otherwise.
	 */
	public boolean compareFromToWithByteStringStartingAt (
		final int startIndex1,
		final int endIndex1,
		final AvailObject aByteString,
		final int startIndex2)
	{
		return descriptor.o_CompareFromToWithByteStringStartingAt(
			this,
			startIndex1,
			endIndex1,
			aByteString,
			startIndex2);
	}

	/**
	 * Compare a subrange of the {@linkplain AvailObject receiver} with a
	 * subrange of the given {@linkplain ByteTupleDescriptor byte tuple}. The
	 * size of the subrange of both objects is determined by the index range
	 * supplied for the receiver.
	 *
	 * @param startIndex1
	 *        The inclusive lower bound of the receiver's subrange.
	 * @param endIndex1
	 *        The inclusive upper bound of the receiver's subrange.
	 * @param aByteTuple
	 *        The byte tuple used in the comparison.
	 * @param startIndex2
	 *        The inclusive lower bound of the byte tuple's subrange.
	 * @return {@code true} if the contents of the subranges match exactly,
	 *         {@code false} otherwise.
	 */
	public boolean compareFromToWithByteTupleStartingAt (
		final int startIndex1,
		final int endIndex1,
		final AvailObject aByteTuple,
		final int startIndex2)
	{
		return descriptor.o_CompareFromToWithByteTupleStartingAt(
			this,
			startIndex1,
			endIndex1,
			aByteTuple,
			startIndex2);
	}

	/**
	 * Compare a subrange of the {@linkplain AvailObject receiver} with a
	 * subrange of the given {@linkplain NybbleTupleDescriptor nybble tuple}.
	 * The size of the subrange of both objects is determined by the index range
	 * supplied for the receiver.
	 *
	 * @param startIndex1
	 *        The inclusive lower bound of the receiver's subrange.
	 * @param endIndex1
	 *        The inclusive upper bound of the receiver's subrange.
	 * @param aNybbleTuple
	 *        The nybble tuple used in the comparison.
	 * @param startIndex2
	 *        The inclusive lower bound of the nybble tuple's subrange.
	 * @return {@code true} if the contents of the subranges match exactly,
	 *         {@code false} otherwise.
	 */
	public boolean compareFromToWithNybbleTupleStartingAt (
		final int startIndex1,
		final int endIndex1,
		final AvailObject aNybbleTuple,
		final int startIndex2)
	{
		return descriptor.o_CompareFromToWithNybbleTupleStartingAt(
			this,
			startIndex1,
			endIndex1,
			aNybbleTuple,
			startIndex2);
	}

	/**
	 * Compare a subrange of the {@linkplain AvailObject receiver} with a
	 * subrange of the given {@linkplain ObjectTupleDescriptor object tuple}.
	 * The size of the subrange of both objects is determined by the index range
	 * supplied for the receiver.
	 *
	 * @param startIndex1
	 *        The inclusive lower bound of the receiver's subrange.
	 * @param endIndex1
	 *        The inclusive upper bound of the receiver's subrange.
	 * @param anObjectTuple
	 *        The object tuple used in the comparison.
	 * @param startIndex2
	 *        The inclusive lower bound of the object tuple's subrange.
	 * @return {@code true} if the contents of the subranges match exactly,
	 *         {@code false} otherwise.
     */
	public boolean compareFromToWithObjectTupleStartingAt (
		final int startIndex1,
		final int endIndex1,
		final AvailObject anObjectTuple,
		final int startIndex2)
	{
		return descriptor.o_CompareFromToWithObjectTupleStartingAt(
			this,
			startIndex1,
			endIndex1,
			anObjectTuple,
			startIndex2);
	}

	/**
	 * Compare a subrange of the {@linkplain AvailObject receiver} with a
	 * subrange of the given {@linkplain TwoByteStringDescriptor two-byte
	 * string}. The size of the subrange of both objects is determined by the
	 * index range supplied for the receiver.
	 *
	 * @param startIndex1
	 *        The inclusive lower bound of the receiver's subrange.
	 * @param endIndex1
	 *        The inclusive upper bound of the receiver's subrange.
	 * @param aTwoByteString
	 *        The two-byte string used in the comparison.
	 * @param startIndex2
	 *        The inclusive lower bound of the two-byte string's subrange.
	 * @return {@code true} if the contents of the subranges match exactly,
	 *         {@code false} otherwise.
     */
	public boolean compareFromToWithTwoByteStringStartingAt (
		final int startIndex1,
		final int endIndex1,
		final AvailObject aTwoByteString,
		final int startIndex2)
	{
		return descriptor.o_CompareFromToWithTwoByteStringStartingAt(
			this,
			startIndex1,
			endIndex1,
			aTwoByteString,
			startIndex2);
	}

	/**
	 * Dispatch to the descriptor.
	 */
	public AvailObject lazyComplete ()
	{
		return descriptor.o_LazyComplete(this);
	}

	/**
	 * Dispatch to the descriptor.
	 */
	public int computeHashFromTo (
		final int start,
		final int end)
	{
		return descriptor.o_ComputeHashFromTo(
			this,
			start,
			end);
	}

	/**
	 * Dispatch to the descriptor.
	 */
	public AvailObject concatenateTuplesCanDestroy (
		final boolean canDestroy)
	{
		return descriptor.o_ConcatenateTuplesCanDestroy(this, canDestroy);
	}

	/**
	 * Dispatch to the descriptor.
	 */
	public AvailObject constantBindings ()
	{
		return descriptor.o_ConstantBindings(this);
	}

	/**
	 * Dispatch to the descriptor.
	 */
	public boolean containsBlock (
		final AvailObject aFunction)
	{
		return descriptor.o_ContainsBlock(this, aFunction);
	}

	/**
	 * Dispatch to the descriptor.
	 */
	public AvailObject contentType ()
	{
		return descriptor.o_ContentType(this);
	}

	/**
	 * Dispatch to the descriptor.
	 */
	public AvailObject continuation ()
	{
		return descriptor.o_Continuation(this);
	}

	/**
	 * Dispatch to the descriptor.
	 */
	public void continuation (
		final AvailObject value)
	{
		descriptor.o_Continuation(this, value);
	}

	/**
	 * Dispatch to the descriptor.
	 */
	public AvailObject copyAsMutableContinuation ()
	{
		return descriptor.o_CopyAsMutableContinuation(this);
	}

	/**
	 * Dispatch to the descriptor.
	 */
	public AvailObject copyAsMutableObjectTuple ()
	{
		return descriptor.o_CopyAsMutableObjectTuple(this);
	}

	/**
	 * Dispatch to the descriptor.
	 */
	public AvailObject copyAsMutableSpliceTuple ()
	{
		return descriptor.o_CopyAsMutableSpliceTuple(this);
	}

	/**
	 * Dispatch to the descriptor.
	 */
	public void copyToRestrictedTo (
		final AvailObject filteredBundleTree,
		final AvailObject visibleNames)
	{
		descriptor.o_CopyToRestrictedTo(
			this,
			filteredBundleTree,
			visibleNames);
	}

	/**
	 * Dispatch to the descriptor.
	 */
	public AvailObject copyTupleFromToCanDestroy (
		final int start,
		final int end,
		final boolean canDestroy)
	{
		return descriptor.o_CopyTupleFromToCanDestroy(
			this,
			start,
			end,
			canDestroy);
	}

	/**
	 * Dispatch to the descriptor.
	 */
	public boolean couldEverBeInvokedWith (
		final List<AvailObject> argTypes)
	{
		return descriptor.o_CouldEverBeInvokedWith(this, argTypes);
	}

	/**
	 * Dispatch to the descriptor.
	 */
	public AvailObject defaultType ()
	{
		return descriptor.o_DefaultType(this);
	}

	/**
	 * Dispatch to the descriptor.
	 */
	public void displayTestingTree ()
	{
		descriptor.o_DisplayTestingTree(this);
	}

	/**
	 * Divide the receiver by the argument {@code aNumber} and answer the
	 * {@linkplain AvailObject result}.
	 *
	 * <p>Implementations may double-dispatch to {@link
	 * #divideIntoIntegerCanDestroy(AvailObject, boolean)
	 * divideIntoIntegerCanDestroy} or {@link
	 * #divideIntoInfinityCanDestroy(Sign, boolean)
	 * divideIntoInfinityCanDestroy}, where actual implementations of the
	 * division operation should reside.</p>
	 *
	 * @param aNumber
	 *        An integral numeric.
	 * @param canDestroy
	 *        {@code true} if the operation may modify either {@linkplain
	 *        AvailObject operand}, {@code false} otherwise.
	 * @return The {@linkplain AvailObject result} of dividing the operands.
	 * @see IntegerDescriptor
	 * @see InfinityDescriptor
	 */
	public AvailObject divideCanDestroy (
		final AvailObject aNumber,
		final boolean canDestroy)
	{
		return descriptor.o_DivideCanDestroy(
			this,
			aNumber,
			canDestroy);
	}

	/**
	 * Divide the receiver by the argument {@code aNumber} and answer the
	 * {@linkplain AvailObject result}. The operation is not allowed to fail,
	 * so the caller must ensure that the arguments are valid, i.e. the divisor
	 * is not {@linkplain IntegerDescriptor#zero() zero}.
	 *
	 * @param aNumber
	 *        An integral numeric.
	 * @param canDestroy
	 *        {@code true} if the operation may modify either {@linkplain
	 *        AvailObject operand}, {@code false} otherwise.
	 * @return The {@linkplain AvailObject result} of dividing the operands.
	 * @see IntegerDescriptor
	 * @see InfinityDescriptor
	 */
	public AvailObject noFailDivideCanDestroy (
		final AvailObject aNumber,
		final boolean canDestroy)
	{
		try
		{
			return descriptor.o_DivideCanDestroy(
				this,
				aNumber,
				canDestroy);
		}
		catch (final ArithmeticException e)
		{
			// This had better not happen, otherwise the caller has violated the
			// intention of this method.
			assert false;
			error("noFailDivideCanDestroy failed!");
			return NilDescriptor.nil();
		}
	}

	/**
	 * Divide an infinity with the given {@linkplain Sign sign} by the receiver
	 * and answer the {@linkplain AvailObject result}.
	 *
	 * <p>This method should only be called from {@link
	 * #divideCanDestroy(AvailObject, boolean) divideCanDestroy}. It exists for
	 * double-dispatch only.</p>
	 *
	 * @param sign
	 *        The sign of the infinity.
	 * @param canDestroy
	 *        {@code true} if the operation may modify either {@linkplain
	 *        AvailObject operand}, {@code false} otherwise.
	 * @return The {@linkplain AvailObject result} of dividing the operands.
	 * @see IntegerDescriptor
	 * @see InfinityDescriptor
	 */
	AvailObject divideIntoInfinityCanDestroy (
		final Sign sign,
		final boolean canDestroy)
	{
		return descriptor.o_DivideIntoInfinityCanDestroy(
			this,
			sign,
			canDestroy);
	}

	/**
	 * Divide the argument {@code anInteger} by the receiver and answer the
	 * {@linkplain AvailObject result}.
	 *
	 * <p>This method should only be called from {@link
	 * #divideCanDestroy(AvailObject, boolean) divideCanDestroy}. It exists for
	 * double-dispatch only.</p>
	 *
	 * @param anInteger
	 *        An {@linkplain IntegerDescriptor integer}.
	 * @param canDestroy
	 *        {@code true} if the operation may modify either {@linkplain
	 *        AvailObject operand}, {@code false} otherwise.
	 * @return The {@linkplain AvailObject result} of dividing the operands.
	 * @see IntegerDescriptor
	 * @see InfinityDescriptor
	 */
	AvailObject divideIntoIntegerCanDestroy (
		final AvailObject anInteger,
		final boolean canDestroy)
	{
		return descriptor.o_DivideIntoIntegerCanDestroy(
			this,
			anInteger,
			canDestroy);
	}

	/**
	 * Answer the element at the given index of the receiver.
	 *
	 * @param index An integer.
	 * @return The element at the given index.
	 */
	public AvailObject elementAt (
		final int index)
	{
		return descriptor.o_ElementAt(this, index);
	}

	/**
	 * Dispatch to the descriptor.
	 */
	public void elementAtPut (
		final int index,
		final AvailObject value)
	{
		descriptor.o_ElementAtPut(
			this,
			index,
			value);
	}

	/**
	 * Dispatch to the descriptor.
	 */
	public int endOfZone (
		final int zone)
	{
		return descriptor.o_EndOfZone(this, zone);
	}

	/**
	 * Dispatch to the descriptor.
	 */
	public int endSubtupleIndexInZone (
		final int zone)
	{
		return descriptor.o_EndSubtupleIndexInZone(this, zone);
	}

	/**
	 * Dispatch to the descriptor.
	 */
	public AvailObject ensureMutable ()
	{
		return descriptor.o_EnsureMutable(this);
	}

	/**
	 * {@inheritDoc}
	 *
	 * <p>
	 * This comparison operation takes an {@link Object} as its argument to
	 * avoid accidentally calling this with, say, a {@link String} literal.
	 * We mark it as deprecated to ensure we don't accidentally invoke
	 * this method when we really mean the version that takes an {@code
	 * AvailObject} as an argument.  Eclipse conveniently shows such invocations
	 * with a <strike>strike-out</strike>.  That's a convenient warning for the
	 * programmer, but we also fail if this method actually gets invoked AND
	 * the argument is not an {@code AvailObject}.  That means we don't allow
	 * AvailObjects to be added to Java {@linkplain Set sets} and such, at least
	 * when they're intermixed with things that are not AvailObjects.
	 * </p>
	 */
	@Override
	@Deprecated
	public boolean equals (final @Nullable Object another)
	{
		assert another instanceof AvailObject;
		return descriptor.o_Equals(this, (AvailObject)another);
	}

	/**
	 * Answer whether the receiver and the argument, both {@linkplain
	 * AvailObject objects}, are equal in value.
	 *
	 * Note that the argument is of type {@link AvailObject} so that correctly
	 * typed uses (where the argument is statically known to be an AvailObject)
	 * proceed normally. Incorrectly typed uses (where the argument is an
	 * arbitrary Java {@link Object} should show up as calling a deprecated
	 * method, and should fail at runtime if the argument is not actually an
	 * AvailObject.
	 *
	 * @param another The object to be compared to the receiver.
	 * @return {@code true} if the two objects are of equal value, {@code false}
	 *         otherwise.
	 */
	public boolean equals (final AvailObject another)
	{
		return descriptor.o_Equals(this, another);
	}

	/**
	 * Answer whether the receiver, an {@linkplain AvailObject object}, and the
	 * argument, a {@linkplain TupleDescriptor tuple}, are equal in value.
	 *
	 * @param aTuple The tuple to be compared to the receiver.
	 * @return {@code true} if the receiver is a tuple and of value equal to the
	 *         argument, {@code false} otherwise.
	 */
	public boolean equalsAnyTuple (
		final AvailObject aTuple)
	{
		return descriptor.o_EqualsAnyTuple(this, aTuple);
	}

	/**
	 * Answer whether the receiver, an {@linkplain AvailObject object}, and the
	 * argument, a {@linkplain ByteStringDescriptor byte string}, are equal in
	 * value.
	 *
	 * @param aByteString The byte string to be compared to the receiver.
	 * @return {@code true} if the receiver is a byte string and of value equal
	 *         to the argument, {@code false} otherwise.
	 */
	public boolean equalsByteString (
		final AvailObject aByteString)
	{
		return descriptor.o_EqualsByteString(this, aByteString);
	}

	/**
	 * Answer whether the receiver, an {@linkplain AvailObject object}, and the
	 * argument, a {@linkplain ByteTupleDescriptor byte tuple}, are equal in
	 * value.
	 *
	 * @param aByteTuple The byte tuple to be compared to the receiver.
	 * @return {@code true} if the receiver is a byte tuple and of value equal
	 *         to the argument, {@code false} otherwise.
	 */
	public boolean equalsByteTuple (
		final AvailObject aByteTuple)
	{
		return descriptor.o_EqualsByteTuple(this, aByteTuple);
	}

	/**
	 * Answer whether the receiver, an {@linkplain AvailObject object}, is a
	 * character with a code point equal to the integer argument.
	 *
	 * @param aCodePoint The code point to be compared to the receiver.
	 * @return {@code true} if the receiver is a character with a code point
	 *         equal to the argument, {@code false} otherwise.
	 */
	public boolean equalsCharacterWithCodePoint (
		final int aCodePoint)
	{
		return descriptor.o_EqualsCharacterWithCodePoint(this, aCodePoint);
	}

	/**
	 * Answer whether the receiver, an {@linkplain AvailObject object}, and the
	 * argument, a {@linkplain FunctionDescriptor function}, are equal in value.
	 *
	 * @param aFunction The function used in the comparison.
	 * @return {@code true} if the receiver is a function and of value equal to
	 *         the argument, {@code false} otherwise.
	 * @see AvailObject#equalsFunction(AvailObject)
	 */
	public boolean equalsFunction (
		final AvailObject aFunction)
	{
		return descriptor.o_EqualsFunction(this, aFunction);
	}

	/**
	 * Answer whether the receiver, an {@linkplain AvailObject object}, and the
	 * argument, a {@linkplain FunctionTypeDescriptor function type}, are equal.
	 *
	 * @param aFunctionType The function type used in the comparison.
	 * @return {@code true} IFF the receiver is also a function type and:
	 *
	 * <p><ul>
	 * <li>The {@linkplain AvailObject#argsTupleType() argument types}
	 * correspond,</li>
	 * <li>The {@linkplain AvailObject#returnType() return types}
	 * correspond, and</li>
	 * <li>The {@linkplain AvailObject#declaredExceptions() raise types}
	 * correspond.</li>
	 * </ul></p>
	 */
	public boolean equalsFunctionType (
		final AvailObject aFunctionType)
	{
		return descriptor.o_EqualsFunctionType(this, aFunctionType);
	}

	/**
	 * Answer whether the arguments, an {@linkplain AvailObject object} and a
	 * {@linkplain CompiledCodeDescriptor compiled code}, are equal.
	 *
	 * @param aCompiledCode The compiled code used in the comparison.
	 * @return {@code true} if the receiver is a compiled code and of value
	 *         equal to the argument, {@code false} otherwise.
	 */
	public boolean equalsCompiledCode (
		final AvailObject aCompiledCode)
	{
		return descriptor.o_EqualsCompiledCode(this, aCompiledCode);
	}

	/**
	 * Answer whether the arguments, an {@linkplain AvailObject object} and a
	 * {@linkplain VariableDescriptor variable}, are the exact same object,
	 * comparing by address (Java object identity). There's no need to traverse
	 * the objects before comparing addresses, because this message was a
	 * double-dispatch that would have skipped (and stripped) the indirection
	 * objects in either path.
	 *
	 * @param aVariable The variable used in the comparison.
	 * @return {@code true} if the receiver is a variable with the same identity
	 *         as the argument, {@code false} otherwise.
	 */
	public boolean equalsVariable (
		final AvailObject aVariable)
	{
		return descriptor.o_EqualsVariable(this, aVariable);
	}

	/**
	 * Dispatch to the descriptor.
	 */
	public boolean equalsVariableType (
		final AvailObject aVariableType)
	{
		return descriptor.o_EqualsVariableType(this, aVariableType);
	}

	/**
	 * Dispatch to the descriptor.
	 */
	public boolean equalsContinuation (
		final AvailObject aContinuation)
	{
		return descriptor.o_EqualsContinuation(this, aContinuation);
	}

	/**
	 * Dispatch to the descriptor.
	 */
	public boolean equalsContinuationType (
		final AvailObject aType)
	{
		return descriptor.o_EqualsContinuationType(this, aType);
	}

	/**
	 * Dispatch to the descriptor.
	 */
	public boolean equalsDouble (
		final double aDouble)
	{
		return descriptor.o_EqualsDouble(this, aDouble);
	}

	/**
	 * Dispatch to the descriptor.
	 */
	public boolean equalsFloat (
		final float aFloat)
	{
		return descriptor.o_EqualsFloat(this, aFloat);
	}

	/**
	 * Answer whether the {@linkplain AvailObject receiver} is an {@linkplain
	 * InfinityDescriptor infinity} with the specified {@link
	 * IntegerSlots#SIGN}.
	 *
	 * @param sign The type of infinity for comparison.
	 * @return {@code true} if the receiver is an infinity of the specified
	 *         sign, {@code false} otherwise.
	 */
	public boolean equalsInfinity (
		final Sign sign)
	{
		return descriptor.o_EqualsInfinity(this, sign);
	}

	/**
	 * Dispatch to the descriptor.
	 */
	public boolean equalsInteger (
		final AvailObject anAvailInteger)
	{
		return descriptor.o_EqualsInteger(this, anAvailInteger);
	}

	/**
	 * Dispatch to the descriptor.
	 */
	public boolean equalsIntegerRangeType (
		final AvailObject anIntegerRangeType)
	{
		return descriptor.o_EqualsIntegerRangeType(this, anIntegerRangeType);
	}

	/**
	 * Dispatch to the descriptor.
	 */
	public boolean equalsMap (
		final AvailObject aMap)
	{
		return descriptor.o_EqualsMap(this, aMap);
	}

	/**
	 * Dispatch to the descriptor.
	 */
	public boolean equalsMapType (
		final AvailObject aMapType)
	{
		return descriptor.o_EqualsMapType(this, aMapType);
	}

	/**
	 * Dispatch to the descriptor.
	 */
	public boolean equalsNybbleTuple (
		final AvailObject aNybbleTuple)
	{
		return descriptor.o_EqualsNybbleTuple(this, aNybbleTuple);
	}

	/**
	 * Dispatch to the descriptor.
	 */
	public boolean equalsObject (
		final AvailObject anObject)
	{
		return descriptor.o_EqualsObject(this, anObject);
	}

	/**
	 * Dispatch to the descriptor.
	 */
	public boolean equalsObjectTuple (
		final AvailObject anObjectTuple)
	{
		return descriptor.o_EqualsObjectTuple(this, anObjectTuple);
	}

	/**
	 * @param aParseNodeType
	 * @return
	 */
	public boolean equalsParseNodeType (
		final AvailObject aParseNodeType)
	{
		return descriptor.o_EqualsParseNodeType(this, aParseNodeType);
	}

	/**
	 * @param aPojo
	 * @return
	 */
	public boolean equalsPojo (final AvailObject aPojo)
	{
		return descriptor.o_EqualsPojo(this, aPojo);
	}

	/**
	 * @param aPojoType
	 * @return
	 */
	public boolean equalsPojoType (final AvailObject aPojoType)
	{
		return descriptor.o_EqualsPojoType(this, aPojoType);
	}

	/**
	 * Dispatch to the descriptor.
	 */
	public boolean equalsPrimitiveType (
		final AvailObject aPrimitiveType)
	{
		return descriptor.o_EqualsPrimitiveType(this, aPrimitiveType);
	}

	/**
	 * @param aRawPojo
	 * @return
	 */
	public boolean equalsRawPojo (final AvailObject aRawPojo)
	{
		return descriptor.o_EqualsRawPojo(this, aRawPojo);
	}

	/**
	 * Dispatch to the descriptor.
	 */
	public boolean equalsSet (
		final AvailObject aSet)
	{
		return descriptor.o_EqualsSet(this, aSet);
	}

	/**
	 * Dispatch to the descriptor.
	 */
	public boolean equalsSetType (
		final AvailObject aSetType)
	{
		return descriptor.o_EqualsSetType(this, aSetType);
	}

	/**
	 * Dispatch to the descriptor.
	 */
	public boolean equalsTupleType (
		final AvailObject aTupleType)
	{
		return descriptor.o_EqualsTupleType(this, aTupleType);
	}

	/**
	 * Dispatch to the descriptor.
	 */
	public boolean equalsTwoByteString (
		final AvailObject aTwoByteString)
	{
		return descriptor.o_EqualsTwoByteString(this, aTwoByteString);
	}

	/**
	 * Dispatch to the descriptor.
	 */
	public boolean equalsNil ()
	{
		return descriptor.o_EqualsNil(this);
	}

	/**
	 * Dispatch to the descriptor.
	 */
	public ExecutionState executionState ()
	{
		return descriptor.o_ExecutionState(this);
	}

	/**
	 * Dispatch to the descriptor.
	 */
	public void executionState (
		final ExecutionState value)
	{
		descriptor.o_ExecutionState(this, value);
	}

	/**
	 * Dispatch to the descriptor.
	 */
	public void expand ()
	{
		descriptor.o_Expand(this);
	}

	/**
	 * Dispatch to the descriptor.
	 */
	public boolean extractBoolean ()
	{
		return descriptor.o_ExtractBoolean(this);
	}

	/**
	 * Dispatch to the descriptor.
	 */
	public short extractUnsignedByte ()
	{
		return descriptor.o_ExtractUnsignedByte(this);
	}

	/**
	 * Dispatch to the descriptor.
	 */
	public double extractDouble ()
	{
		return descriptor.o_ExtractDouble(this);
	}

	/**
	 * Dispatch to the descriptor.
	 */
	public float extractFloat ()
	{
		return descriptor.o_ExtractFloat(this);
	}

	/**
	 * Dispatch to the descriptor.
	 */
	public int extractInt ()
	{
		return descriptor.o_ExtractInt(this);
	}

	/**
	 * Extract a 64-bit signed Java {@code long} from the {@linkplain
	 * AvailObject receiver}.
	 *
	 * @return A 64-bit signed Java {@code long}
	 * @author Todd L Smith &lt;todd@availlang.org&gt;
	 */
	public long extractLong ()
	{
		return descriptor.o_ExtractLong(this);
	}

	/**
	 * Dispatch to the descriptor.
	 */
	public byte extractNybble ()
	{
		return descriptor.o_ExtractNybble(this);
	}

	/**
	 * Dispatch to the descriptor.
	 */
	public byte extractNybbleFromTupleAt (
		final int index)
	{
		return descriptor.o_ExtractNybbleFromTupleAt(this, index);
	}

	/**
	 * Dispatch to the descriptor.
	 */
	public AvailObject fieldMap ()
	{
		return descriptor.o_FieldMap(this);
	}

	/**
	 * Dispatch to the descriptor.
	 */
	public AvailObject fieldTypeMap ()
	{
		return descriptor.o_FieldTypeMap(this);
	}

	/**
	 * Dispatch to the descriptor.
	 */
	public List<AvailObject> filterByTypes (
		final List<AvailObject> argTypes)
	{
		return descriptor.o_FilterByTypes(this, argTypes);
	}

	/**
	 * Dispatch to the descriptor.
	 */
	public AvailObject filteredBundleTree ()
	{
		return descriptor.o_FilteredBundleTree(this);
	}

	/**
	 * Dispatch to the descriptor.
	 */
	public AvailObject forZoneSetSubtupleStartSubtupleIndexEndOfZone (
		final int zone,
		final AvailObject newSubtuple,
		final int startSubtupleIndex,
		final int endOfZone)
	{
		return descriptor.o_ForZoneSetSubtupleStartSubtupleIndexEndOfZone(
			this,
			zone,
			newSubtuple,
			startSubtupleIndex,
			endOfZone);
	}

	/**
	 * Dispatch to the descriptor.
	 */
	public int getInteger ()
	{
		return descriptor.o_GetInteger(this);
	}

	/**
	 * Dispatch to the descriptor.
	 */
	public AvailObject getValue ()
	{
		return descriptor.o_GetValue(this);
	}

	/**
	 * Answer whether the {@linkplain AvailObject receiver} contains the
	 * specified element.
	 *
	 * @param elementObject The element.
	 * @return {@code true} if the receiver contains the element, {@code false}
	 *         otherwise.
	 */
	public boolean hasElement (
		final AvailObject elementObject)
	{
		return descriptor.o_HasElement(this, elementObject);
	}

	/**
	 * Dispatch to the descriptor.
	 */
	public int hashFromTo (
		final int startIndex,
		final int endIndex)
	{
		return descriptor.o_HashFromTo(
			this,
			startIndex,
			endIndex);
	}

	/**
	 * Dispatch to the descriptor.
	 */
	public int hashOrZero ()
	{
		return descriptor.o_HashOrZero(this);
	}

	/**
	 * Dispatch to the descriptor.
	 */
	public void hashOrZero (
		final int value)
	{
		descriptor.o_HashOrZero(this, value);
	}

	/**
	 * Dispatch to the descriptor.
	 */
	public boolean hasKey (
		final AvailObject keyObject)
	{
		return descriptor.o_HasKey(this, keyObject);
	}

	/**
	 * Dispatch to the descriptor.
	 */
	public boolean hasObjectInstance (
		final AvailObject potentialInstance)
	{
		return descriptor.o_HasObjectInstance(this, potentialInstance);
	}

	/**
	 * Dispatch to the descriptor.
	 */
	public boolean hasGrammaticalRestrictions ()
	{
		return descriptor.o_HasGrammaticalRestrictions(this);
	}

	/**
	 * Dispatch to the descriptor.
	 */
	public List<AvailObject> definitionsAtOrBelow (
		final List<AvailObject> argTypes)
	{
		return descriptor.o_DefinitionsAtOrBelow(this, argTypes);
	}

	/**
	 * Dispatch to the descriptor.
	 */
	public AvailObject definitionsTuple ()
	{
		return descriptor.o_DefinitionsTuple(this);
	}

	/**
	 * Dispatch to the descriptor.
	 */
	public AvailObject includeBundle (
		final AvailObject messageBundle)
	{
		return descriptor.o_IncludeBundle(
			this,
			messageBundle);
	}

	/**
	 * Dispatch to the descriptor.
	 */
	public AvailObject includeBundleNamed (
		final AvailObject message)
	throws SignatureException
	{
		return descriptor.o_IncludeBundleNamed(
			this,
			message);
	}

	/**
	 * Dispatch to the descriptor.
	 */
	public boolean includesDefinition (
		final AvailObject imp)
	{
		return descriptor.o_IncludesDefinition(this, imp);
	}

	/**
	 * Dispatch to the descriptor.
	 */
	public AvailObject lazyIncomplete ()
	{
		return descriptor.o_LazyIncomplete(this);
	}

	/**
	 * Dispatch to the descriptor.
	 */
	public int index ()
	{
		return descriptor.o_Index(this);
	}

	/**
	 * Dispatch to the descriptor.
	 */
	public void index (
		final int value)
	{
		descriptor.o_Index(this, value);
	}

	/**
	 * Dispatch to the descriptor.
	 */
	public int interruptRequestFlags ()
	{
		return descriptor.o_InterruptRequestFlags(this);
	}

	/**
	 * Dispatch to the descriptor.
	 */
	public void setInterruptRequestFlag (
		final BitField value)
	{
		descriptor.o_SetInterruptRequestFlag(this, value);
	}

	/**
	 * Dispatch to the descriptor.
	 */
	public void clearInterruptRequestFlags ()
	{
		descriptor.o_ClearInterruptRequestFlags(this);
	}

	/**
	 * Dispatch to the descriptor.
	 */
	public int countdownToReoptimize ()
	{
		return descriptor.o_CountdownToReoptimize(this);
	}

	/**
	 * Dispatch to the descriptor.
	 */
	public void countdownToReoptimize (
		final int value)
	{
		descriptor.o_CountdownToReoptimize(this, value);
	}

	/**
	 * Dispatch to the descriptor.
	 */
	public boolean isAbstract ()
	{
		return descriptor.o_IsAbstract(this);
	}

	/**
	 * Dispatch to the descriptor.
	 */
	public boolean isAbstractDefinition ()
	{
		return descriptor.o_IsAbstractDefinition(this);
	}

	/**
	 * Dispatch to the descriptor.
	 */
	public boolean isBetterRepresentationThan (
		final AvailObject anotherObject)
	{
		return descriptor.o_IsBetterRepresentationThan(this, anotherObject);
	}

	/**
	 * Dispatch to the descriptor.
	 */
	public boolean isBetterRepresentationThanTupleType (
		final AvailObject aTupleType)
	{
		return descriptor.o_IsBetterRepresentationThanTupleType(this, aTupleType);
	}

	/**
	 * Dispatch to the descriptor.
	 */
	public boolean isBinSubsetOf (
		final AvailObject potentialSuperset)
	{
		return descriptor.o_IsBinSubsetOf(this, potentialSuperset);
	}

	/**
	 * Is the {@linkplain AvailObject receiver} an Avail boolean?
	 *
	 * @return {@code true} if the receiver is a boolean, {@code false}
	 *         otherwise.
	 */
	public boolean isBoolean ()
	{
		return descriptor.o_IsBoolean(this);
	}

	/**
	 * Is the {@linkplain AvailObject receiver} an Avail unsigned byte?
	 *
	 * @return {@code true} if the argument is an unsigned byte, {@code false}
	 *         otherwise.
	 */
	public boolean isUnsignedByte ()
	{
		return descriptor.o_IsUnsignedByte(this);
	}

	/**
	 * Is the {@linkplain AvailObject receiver} an Avail byte tuple?
	 *
	 * @return {@code true} if the receiver is a byte tuple, {@code false}
	 *         otherwise.
	 */
	public boolean isByteTuple ()
	{
		return descriptor.o_IsByteTuple(this);
	}

	/**
	 * Is the {@linkplain AvailObject receiver} an Avail character?
	 *
	 * @return {@code true} if the receiver is a character, {@code false}
	 *         otherwise.
	 */
	public boolean isCharacter ()
	{
		return descriptor.o_IsCharacter(this);
	}

	/**
	 * Is the {@linkplain AvailObject receiver} an Avail function?
	 *
	 * @return {@code true} if the receiver is a function, {@code false}
	 *         otherwise.
	 */
	public boolean isFunction ()
	{
		return descriptor.o_IsFunction(this);
	}

	/**
	 * Is the {@linkplain AvailObject receiver} an Avail atom?
	 *
	 * @return {@code true} if the receiver is an atom, {@code false}
	 *         otherwise.
	 */
	public boolean isAtom ()
	{
		return descriptor.o_IsAtom(this);
	}

	/**
	 * Is the {@linkplain AvailObject receiver} an Avail extended integer?
	 *
	 * @return {@code true} if the receiver is an extended integer, {@code
	 *         false} otherwise.
	 */
	public boolean isExtendedInteger ()
	{
		return descriptor.o_IsExtendedInteger(this);
	}

	/**
	 * Dispatch to the descriptor.
	 */
	public boolean isFinite ()
	{
		return descriptor.o_IsFinite(this);
	}

	/**
	 * Is the {@linkplain AvailObject receiver} a {@linkplain
	 * ForwardDefinitionDescriptor forward declaration site}?
	 *
	 * @return {@code true} if the receiver is a forward declaration site.
	 */
	public boolean isForwardDefinition ()
	{
		return descriptor.o_IsForwardDefinition(this);
	}

	/**
	 * Is the {@linkplain AvailObject receiver} a {@linkplain
	 * MethodDefinitionDescriptor method definition}?
	 *
	 * @return {@code true} if the receiver is a method definition.
	 */
	public boolean isMethodDefinition ()
	{
		return descriptor.o_IsMethodDefinition(this);
	}

	/**
	 * Dispatch to the descriptor.
	 */
	public boolean isInstanceOf (
		final AvailObject aType)
	{
		return descriptor.o_IsInstanceOf(this, aType);
	}

	/**
	 * Dispatch to the descriptor.
	 */
	public boolean isInstanceOfKind (
		final AvailObject aType)
	{
		return descriptor.o_IsInstanceOfKind(this, aType);
	}

	/**
	 * Dispatch to the descriptor.
	 */
	public boolean isIntegerRangeType ()
	{
		return descriptor.o_IsIntegerRangeType(this);
	}

	/**
	 * Is the {@linkplain AvailObject receiver} an Avail map?
	 *
	 * @return {@code true} if the receiver is a map, {@code false} otherwise.
	 */
	public boolean isMap ()
	{
		return descriptor.o_IsMap(this);
	}

	/**
	 * Dispatch to the descriptor.
	 */
	public boolean isMapType ()
	{
		return descriptor.o_IsMapType(this);
	}

	/**
	 * Is the {@linkplain AvailObject receiver} an Avail nybble?
	 *
	 * @return {@code true} if the receiver is a nybble, {@code false}
	 *         otherwise.
	 */
	public boolean isNybble ()
	{
		return descriptor.o_IsNybble(this);
	}

	/**
	 * Dispatch to the descriptor.
	 */
	public boolean isPositive ()
	{
		return descriptor.o_IsPositive(this);
	}

	/**
	 * Dispatch to the descriptor.
	 */
	@Deprecated
	public boolean isSaved ()
	{
		return descriptor.o_IsSaved(this);
	}

	/**
	 * Dispatch to the descriptor.
	 */
	@Deprecated
	public void isSaved (
		final boolean aBoolean)
	{
		descriptor.o_IsSaved(this, aBoolean);
	}

	/**
	 * Is the {@linkplain AvailObject receiver} an Avail set?
	 *
	 * @return {@code true} if the receiver is a set, {@code false} otherwise.
	 */
	public boolean isSet ()
	{
		return descriptor.o_IsSet(this);
	}

	/**
	 * Dispatch to the descriptor.
	 */
	public boolean isSetType ()
	{
		return descriptor.o_IsSetType(this);
	}

	/**
	 * Dispatch to the descriptor.
	 */
	public boolean isSplice ()
	{
		return descriptor.o_IsSplice(this);
	}

	/**
	 * Dispatch to the descriptor.
	 */
	public boolean isSubsetOf (
		final AvailObject another)
	{
		return descriptor.o_IsSubsetOf(this, another);
	}

	/**
	 * Is the {@linkplain AvailObject receiver} an Avail string?
	 *
	 * @return {@code true} if the receiver is an Avail string, {@code false}
	 *         otherwise.
	 */
	public boolean isString ()
	{
		return descriptor.o_IsString(this);
	}

	/**
	 * Dispatch to the descriptor.
	 */
	public boolean isSubtypeOf (
		final AvailObject aType)
	{
		return descriptor.o_IsSubtypeOf(this, aType);
	}

	/**
	 * Dispatch to the descriptor.
	 */
	public boolean isSupertypeOfVariableType (
		final AvailObject aVariableType)
	{
		return descriptor.o_IsSupertypeOfVariableType(this, aVariableType);
	}

	/**
	 * Dispatch to the descriptor.
	 */
	public boolean isSupertypeOfContinuationType (
		final AvailObject aContinuationType)
	{
		return descriptor.o_IsSupertypeOfContinuationType(this, aContinuationType);
	}

	/**
	 * Dispatch to the descriptor.
	 */
	public boolean isSupertypeOfFunctionType (
		final AvailObject aFunctionType)
	{
		return descriptor.o_IsSupertypeOfFunctionType(this, aFunctionType);
	}

	/**
	 * Dispatch to the descriptor.
	 */
	public boolean isSupertypeOfIntegerRangeType (
		final AvailObject anIntegerRangeType)
	{
		return descriptor.o_IsSupertypeOfIntegerRangeType(
			this,
			anIntegerRangeType);
	}

	/**
	 * Dispatch to the descriptor.
	 */
	public boolean isSupertypeOfLiteralTokenType (
		final AvailObject aLiteralTokenType)
	{
		return descriptor.o_IsSupertypeOfLiteralTokenType(
			this,
			aLiteralTokenType);
	}

	/**
	 * Dispatch to the descriptor.
	 */
	public boolean isSupertypeOfMapType (
		final AvailObject aMapType)
	{
		return descriptor.o_IsSupertypeOfMapType(this, aMapType);
	}

	/**
	 * Dispatch to the descriptor.
	 */
	public boolean isSupertypeOfObjectType (
		final AvailObject anObjectType)
	{
		return descriptor.o_IsSupertypeOfObjectType(this, anObjectType);
	}

	/**
	 */
	public boolean isSupertypeOfParseNodeType (
		final AvailObject aParseNodeType)
	{
		return descriptor.o_IsSupertypeOfParseNodeType(this, aParseNodeType);
	}

	/**
	 * Dispatch to the descriptor
	 */
	public boolean isSupertypeOfPojoType (
		final AvailObject aPojoType)
	{
		return descriptor.o_IsSupertypeOfPojoType(this, aPojoType);
	}

	/**
	 * Dispatch to the descriptor.
	 */
	public boolean isSupertypeOfPrimitiveTypeEnum (
		final Types primitiveTypeEnum)
	{
		return descriptor.o_IsSupertypeOfPrimitiveTypeEnum(
			this,
			primitiveTypeEnum);
	}

	/**
	 * Dispatch to the descriptor.
	 */
	public boolean isSupertypeOfSetType (
		final AvailObject aSetType)
	{
		return descriptor.o_IsSupertypeOfSetType(this, aSetType);
	}

	/**
	 * Dispatch to the descriptor.
	 */
	public boolean isSupertypeOfBottom ()
	{
		return descriptor.o_IsSupertypeOfBottom(this);
	}

	/**
	 * Dispatch to the descriptor.
	 */
	public boolean isSupertypeOfTupleType (
		final AvailObject aTupleType)
	{
		return descriptor.o_IsSupertypeOfTupleType(this, aTupleType);
	}

	/**
	 */
	public boolean isSupertypeOfEnumerationType (
		final AvailObject anEnumerationType)
	{
		return descriptor.o_IsSupertypeOfEnumerationType(
			this, anEnumerationType);
	}

	/**
	 * Is the {@linkplain AvailObject receiver} an Avail tuple?
	 *
	 * @return {@code true} if the receiver is a tuple, {@code false} otherwise.
	 */
	public boolean isTuple ()
	{
		return descriptor.o_IsTuple(this);
	}

	/**
	 * Dispatch to the descriptor.
	 */
	public boolean isTupleType ()
	{
		return descriptor.o_IsTupleType(this);
	}

	/**
	 * Dispatch to the descriptor.
	 */
	public boolean isType ()
	{
		return descriptor.o_IsType(this);
	}

	/**
	 * Dispatch to the descriptor.
	 */
	public boolean isValid ()
	{
		return descriptor.o_IsValid(this);
	}

	/**
	 * Answer an {@linkplain Iterator iterator} suitable for traversing the
	 * elements of the {@linkplain AvailObject receiver} with a Java
	 * <em>foreach</em> construct.
	 *
	 * @return An {@linkplain Iterator iterator}.
	 */
	@Override
	public Iterator<AvailObject> iterator ()
	{
		return descriptor.o_Iterator(this);
	}

	/**
	 * Dispatch to the descriptor.
	 */
	public AvailObject keysAsSet ()
	{
		return descriptor.o_KeysAsSet(this);
	}

	/**
	 * Dispatch to the descriptor.
	 */
	public AvailObject keyType ()
	{
		return descriptor.o_KeyType(this);
	}

	/**
	 * Dispatch to the descriptor.
	 */
	public AvailObject levelTwoChunk ()
	{
		return descriptor.o_LevelTwoChunk(this);
	}

	/**
	 * Dispatch to the descriptor.
	 */
	public void levelTwoChunkOffset (
		final AvailObject chunk,
		final int offset)
	{
		descriptor.o_LevelTwoChunkOffset(
			this,
			chunk,
			offset);
	}

	/**
	 * Dispatch to the descriptor.
	 */
	public int levelTwoOffset ()
	{
		return descriptor.o_LevelTwoOffset(this);
	}

	/**
	 * Dispatch to the descriptor.
	 */
	public AvailObject literal ()
	{
		return descriptor.o_Literal(this);
	}

	/**
	 * Dispatch to the descriptor.
	 */
	public AvailObject literalAt (
		final int index)
	{
		return descriptor.o_LiteralAt(this, index);
	}

	/**
	 * Dispatch to the descriptor.
	 */
	public AvailObject argOrLocalOrStackAt (
		final int index)
	{
		return descriptor.o_ArgOrLocalOrStackAt(this, index);
	}

	/**
	 * Dispatch to the descriptor.
	 */
	public void argOrLocalOrStackAtPut (
		final int index,
		final AvailObject value)
	{
		descriptor.o_ArgOrLocalOrStackAtPut(
			this,
			index,
			value);
	}

	/**
	 * Dispatch to the descriptor.
	 */
	public AvailObject localTypeAt (
		final int index)
	{
		return descriptor.o_LocalTypeAt(this, index);
	}

	/**
	 * Dispatch to the descriptor.
	 */
	public AvailObject lookupByTypesFromTuple (
		final AvailObject argumentTypeTuple)
	{
		return descriptor.o_LookupByTypesFromTuple(this, argumentTypeTuple);
	}

	/**
	 * Dispatch to the descriptor.
	 */
	public AvailObject lookupByValuesFromList (
		final List<AvailObject> argumentList)
	{
		return descriptor.o_LookupByValuesFromList(this, argumentList);
	}

	/**
	 * Dispatch to the descriptor.
	 */
	public AvailObject lookupByValuesFromTuple (
		final AvailObject argumentTuple)
	{
		return descriptor.o_LookupByValuesFromTuple(this, argumentTuple);
	}

	/**
	 * Dispatch to the descriptor.
	 */
	public AvailObject lowerBound ()
	{
		return descriptor.o_LowerBound(this);
	}

	/**
	 * Dispatch to the descriptor.
	 */
	public boolean lowerInclusive ()
	{
		return descriptor.o_LowerInclusive(this);
	}

	/**
	 * Dispatch to the descriptor.
	 */
	public AvailObject makeImmutable ()
	{
		return descriptor.o_MakeImmutable(this);
	}

	/**
	 * Dispatch to the descriptor.
	 */
	public AvailObject makeShared ()
	{
		return descriptor.o_MakeShared(this);
	}

	/**
	 * Dispatch to the descriptor.
	 */
	public void makeSubobjectsImmutable ()
	{
		descriptor.o_MakeSubobjectsImmutable(this);
	}

	/**
	 * Dispatch to the descriptor.
	 */
	public void makeSubobjectsShared ()
	{
		descriptor.o_MakeSubobjectsShared(this);
	}

	/**
	 * Dispatch to the descriptor.
	 */
	public AvailObject mapAt (
		final AvailObject keyObject)
	{
		return descriptor.o_MapAt(this, keyObject);
	}

	/**
	 * Dispatch to the descriptor.
	 */
	public AvailObject mapAtPuttingCanDestroy (
		final AvailObject keyObject,
		final AvailObject newValueObject,
		final boolean canDestroy)
	{
		return descriptor.o_MapAtPuttingCanDestroy(
			this,
			keyObject,
			newValueObject,
			canDestroy);
	}

	/**
	 * Dispatch to the descriptor.
	 */
	public int mapSize ()
	{
		return descriptor.o_MapSize(this);
	}

	/**
	 * Dispatch to the descriptor.
	 */
	public AvailObject mapWithoutKeyCanDestroy (
		final AvailObject keyObject,
		final boolean canDestroy)
	{
		return descriptor.o_MapWithoutKeyCanDestroy(
			this,
			keyObject,
			canDestroy);
	}

	/**
	 * Dispatch to the descriptor.
	 */
	public int maxStackDepth ()
	{
		return descriptor.o_MaxStackDepth(this);
	}

	/**
	 * Dispatch to the descriptor.
	 */
	public AvailObject message ()
	{
		return descriptor.o_Message(this);
	}

	/**
	 * Dispatch to the descriptor.
	 */
	public AvailObject messageParts ()
	{
		return descriptor.o_MessageParts(this);
	}

	/**
	 * Dispatch to the descriptor.
	 */
	public AvailObject methods ()
	{
		return descriptor.o_Methods(this);
	}

	/**
	 * Subtract the argument {@code aNumber} from a receiver and answer
	 * the {@linkplain AvailObject result}.
	 *
	 * <p>Implementations may double-dispatch to {@link
	 * #subtractFromIntegerCanDestroy(AvailObject, boolean)
	 * subtractFromIntegerCanDestroy} or {@link
	 * #subtractFromInfinityCanDestroy(Sign, boolean)
	 * subtractFromInfinityCanDestroy}, where actual implementations of the
	 * subtraction operation should reside.</p>
	 *
	 * @param aNumber
	 *        An integral numeric.
	 * @param canDestroy
	 *        {@code true} if the operation may modify either {@linkplain
	 *        AvailObject operand}, {@code false} otherwise.
	 * @return The {@linkplain AvailObject result} of differencing the operands.
	 * @see IntegerDescriptor
	 * @see InfinityDescriptor
	 */
	public AvailObject minusCanDestroy (
		final AvailObject aNumber,
		final boolean canDestroy)
	{
		return descriptor.o_MinusCanDestroy(
			this,
			aNumber,
			canDestroy);
	}

	/**
	 * Difference the receiver and the argument {@code aNumber} and answer the
	 * {@linkplain AvailObject result}. The operation is not allowed to fail,
	 * so the caller must ensure that the arguments are valid, i.e. not
	 * {@linkplain InfinityDescriptor infinities} of like sign.
	 *
	 * @param aNumber
	 *        An integral numeric.
	 * @param canDestroy
	 *        {@code true} if the operation may modify either {@linkplain
	 *        AvailObject operand}, {@code false} otherwise.
	 * @return The {@linkplain AvailObject result} of differencing the operands.
	 * @see IntegerDescriptor
	 * @see InfinityDescriptor
	 */
	public AvailObject noFailMinusCanDestroy (
		final AvailObject aNumber,
		final boolean canDestroy)
	{
		try
		{
			return descriptor.o_MinusCanDestroy(
				this,
				aNumber,
				canDestroy);
		}
		catch (final ArithmeticException e)
		{
			// This had better not happen, otherwise the caller has violated the
			// intention of this method.
			assert false;
			error("noFailMinusCanDestroy failed!");
			return NilDescriptor.nil();
		}
	}

	/**
	 * Multiply the receiver and the argument {@code anInfinity} and answer the
	 * {@linkplain AvailObject result}.
	 *
	 * <p>This method should only be called from {@link
	 * #timesCanDestroy(AvailObject, boolean) timesCanDestroy}. It exists for
	 * double-dispatch only.</p>
	 *
	 * @param sign
	 *        The {@link Sign} of an {@linkplain InfinityDescriptor infinity}.
	 * @param canDestroy
	 *        {@code true} if the operation may modify either {@linkplain
	 *        AvailObject operand}, {@code false} otherwise.
	 * @return The {@linkplain AvailObject result} of multiplying the operands.
	 * @see IntegerDescriptor
	 * @see InfinityDescriptor
	 */
	AvailObject multiplyByInfinityCanDestroy (
		final Sign sign,
		final boolean canDestroy)
	{
		return descriptor.o_MultiplyByInfinityCanDestroy(
			this,
			sign,
			canDestroy);
	}

	/**
	 * Multiply the receiver and the argument {@code anInteger} and answer the
	 * {@linkplain AvailObject result}.
	 *
	 * <p>This method should only be called from {@link
	 * #timesCanDestroy(AvailObject, boolean) timesCanDestroy}. It exists for
	 * double-dispatch only.</p>
	 *
	 * @param anInteger
	 *        An {@linkplain IntegerDescriptor integer}.
	 * @param canDestroy
	 *        {@code true} if the operation may modify either {@linkplain
	 *        AvailObject operand}, {@code false} otherwise.
	 * @return The {@linkplain AvailObject result} of multiplying the operands.
	 * @see IntegerDescriptor
	 * @see InfinityDescriptor
	 */
	AvailObject multiplyByIntegerCanDestroy (
		final AvailObject anInteger,
		final boolean canDestroy)
	{
		return descriptor.o_MultiplyByIntegerCanDestroy(
			this,
			anInteger,
			canDestroy);
	}

	/**
	 * Dispatch to the descriptor.
	 */
	public AvailObject name ()
	{
		return descriptor.o_Name(this);
	}

	/**
	 * Dispatch to the descriptor.
	 */
	public void name (
		final AvailObject value)
	{
		descriptor.o_Name(this, value);
	}

	/**
	 * Dispatch to the descriptor.
	 */
	public AvailObject names ()
	{
		return descriptor.o_Names(this);
	}

	/**
	 * Dispatch to the descriptor.
	 */
	public boolean nameVisible (
		final AvailObject trueName)
	{
		return descriptor.o_NameVisible(this, trueName);
	}

	/**
	 * Dispatch to the descriptor.
	 */
	public AvailObject newNames ()
	{
		return descriptor.o_NewNames(this);
	}

	/**
	 * Dispatch to the descriptor.
	 */
	public int numArgs ()
	{
		return descriptor.o_NumArgs(this);
	}

	/**
	 * Dispatch to the descriptor.
	 */
	public int numArgsAndLocalsAndStack ()
	{
		return descriptor.o_NumArgsAndLocalsAndStack(this);
	}

	/**
	 * Dispatch to the descriptor.
	 */
	public int numberOfZones ()
	{
		return descriptor.o_NumberOfZones(this);
	}

	/**
	 * Dispatch to the descriptor.
	 */
	public int numDoubles ()
	{
		return descriptor.o_NumDoubles(this);
	}

	/**
	 * Dispatch to the descriptor.
	 */
	public int numIntegers ()
	{
		return descriptor.o_NumIntegers(this);
	}

	/**
	 * Dispatch to the descriptor.
	 */
	public int numLiterals ()
	{
		return descriptor.o_NumLiterals(this);
	}

	/**
	 * Dispatch to the descriptor.
	 */
	public int numLocals ()
	{
		return descriptor.o_NumLocals(this);
	}

	/**
	 * Dispatch to the descriptor.
	 */
	public int numObjects ()
	{
		return descriptor.o_NumObjects(this);
	}

	/**
	 * Dispatch to the descriptor.
	 */
	public int numOuters ()
	{
		return descriptor.o_NumOuters(this);
	}

	/**
	 * Dispatch to the descriptor.
	 */
	public int numOuterVars ()
	{
		return descriptor.o_NumOuterVars(this);
	}

	/**
	 * Dispatch to the descriptor.
	 */
	public AvailObject nybbles ()
	{
		return descriptor.o_Nybbles(this);
	}

	/**
	 * Dispatch to the descriptor.
	 */
	public boolean optionallyNilOuterVar (
		final int index)
	{
		return descriptor.o_OptionallyNilOuterVar(this, index);
	}

	/**
	 * Dispatch to the descriptor.
	 */
	public AvailObject outerTypeAt (
		final int index)
	{
		return descriptor.o_OuterTypeAt(this, index);
	}

	/**
	 * Dispatch to the descriptor.
	 */
	public AvailObject outerVarAt (
		final int index)
	{
		return descriptor.o_OuterVarAt(this, index);
	}

	/**
	 * Dispatch to the descriptor.
	 */
	public void outerVarAtPut (
		final int index,
		final AvailObject value)
	{
		descriptor.o_OuterVarAtPut(
			this,
			index,
			value);
	}
	/**
	 * Dispatch to the descriptor.
	 */
	public AvailObject parent ()
	{
		return descriptor.o_Parent(this);
	}

	/**
	 * Dispatch to the descriptor.
	 */
	public void parent (
		final AvailObject value)
	{
		descriptor.o_Parent(this, value);
	}

	/**
	 * Dispatch to the descriptor.
	 */
	public int pc ()
	{
		return descriptor.o_Pc(this);
	}

	/**
	 * Dispatch to the descriptor.
	 */
	public void pc (
		final int value)
	{
		descriptor.o_Pc(this, value);
	}

	/**
	 * Add the receiver and the argument {@code aNumber} and answer the
	 * {@linkplain AvailObject result}.
	 *
	 * <p>Implementations may double-dispatch to {@link
	 * #addToIntegerCanDestroy(AvailObject, boolean) addToIntegerCanDestroy} or
	 * {@link #addToInfinityCanDestroy(Sign, boolean)
	 * addToInfinityCanDestroy}, where actual implementations of the addition
	 * operation should reside.</p>
	 *
	 * @param aNumber
	 *        An integral numeric.
	 * @param canDestroy
	 *        {@code true} if the operation may modify either {@linkplain
	 *        AvailObject operand}, {@code false} otherwise.
	 * @return The {@linkplain AvailObject result} of adding the operands.
	 * @see IntegerDescriptor
	 * @see InfinityDescriptor
	 */
	public AvailObject plusCanDestroy (
		final AvailObject aNumber,
		final boolean canDestroy)
	{
		return descriptor.o_PlusCanDestroy(
			this,
			aNumber,
			canDestroy);
	}

	/**
	 * Add the receiver and the argument {@code aNumber} and answer the
	 * {@linkplain AvailObject result}. The operation is not allowed to fail,
	 * so the caller must ensure that the arguments are valid, i.e. not
	 * {@linkplain InfinityDescriptor infinities} of unlike sign.
	 *
	 * @param aNumber
	 *        An integral numeric.
	 * @param canDestroy
	 *        {@code true} if the operation may modify either {@linkplain
	 *        AvailObject operand}, {@code false} otherwise.
	 * @return The {@linkplain AvailObject result} of adding the operands.
	 * @see IntegerDescriptor
	 * @see InfinityDescriptor
	 */
	public AvailObject noFailPlusCanDestroy (
		final AvailObject aNumber,
		final boolean canDestroy)
	{
		try
		{
			return descriptor.o_PlusCanDestroy(
				this,
				aNumber,
				canDestroy);
		}
		catch (final ArithmeticException e)
		{
			// This had better not happen, otherwise the caller has violated the
			// intention of this method.
			assert false;
			error("noFailPlusCanDestroy failed!");
			return NilDescriptor.nil();
		}
	}

	/**
	 * Dispatch to the descriptor.
	 */
	@Deprecated
	public void postFault ()
	{
		descriptor.o_PostFault(this);
	}

	/**
	 * Dispatch to the descriptor.
	 */
	public int primitiveNumber ()
	{
		return descriptor.o_PrimitiveNumber(this);
	}

	/**
	 * Dispatch to the descriptor.
	 */
	public AvailObject priority ()
	{
		return descriptor.o_Priority(this);
	}

	/**
	 * Dispatch to the descriptor.
	 */
	public void priority (
		final AvailObject value)
	{
		descriptor.o_Priority(this, value);
	}

	/**
	 * Dispatch to the descriptor.
	 */
	public AvailObject privateAddElement (
		final AvailObject element)
	{
		return descriptor.o_PrivateAddElement(this, element);
	}

	/**
	 * Dispatch to the descriptor.
	 */
	public AvailObject privateExcludeElement (
		final AvailObject element)
	{
		return descriptor.o_PrivateExcludeElement(this, element);
	}

	/**
	 * Dispatch to the descriptor.
	 */
	public AvailObject privateExcludeElementKnownIndex (
		final AvailObject element,
		final int knownIndex)
	{
		return descriptor.o_PrivateExcludeElementKnownIndex(
			this,
			element,
			knownIndex);
	}

	/**
	 * Dispatch to the descriptor.
	 */
	public AvailObject privateNames ()
	{
		return descriptor.o_PrivateNames(this);
	}

	/**
	 * Dispatch to the descriptor.
	 */
	public AvailObject fiberGlobals ()
	{
		return descriptor.o_FiberGlobals(this);
	}

	/**
	 * Dispatch to the descriptor.
	 */
	public void fiberGlobals (final AvailObject value)
	{
		descriptor.o_FiberGlobals(this, value);
	}

	/**
	 * Dispatch to the descriptor.
	 */
	public short rawByteAt (
		final int index)
	{
		return descriptor.o_RawByteAt(this, index);
	}

	/**
	 * Dispatch to the descriptor.
	 */
	public void rawByteAtPut (
		final int index,
		final short anInteger)
	{
		descriptor.o_RawByteAtPut(
			this,
			index,
			anInteger);
	}

	/**
	 * Dispatch to the descriptor.
	 */
	public short rawByteForCharacterAt (
		final int index)
	{
		return descriptor.o_RawByteForCharacterAt(this, index);
	}

	/**
	 * Dispatch to the descriptor.
	 */
	public void rawByteForCharacterAtPut (
		final int index,
		final short anInteger)
	{
		descriptor.o_RawByteForCharacterAtPut(
			this,
			index,
			anInteger);
	}

	/**
	 * Dispatch to the descriptor.
	 */
	public byte rawNybbleAt (
		final int index)
	{
		return descriptor.o_RawNybbleAt(this, index);
	}

	/**
	 * Dispatch to the descriptor.
	 */
	public void rawNybbleAtPut (
		final int index,
		final byte aNybble)
	{
		descriptor.o_RawNybbleAtPut(
			this,
			index,
			aNybble);
	}

	/**
	 * Dispatch to the descriptor.
	 */
	public int rawShortForCharacterAt (
		final int index)
	{
		return descriptor.o_RawShortForCharacterAt(this, index);
	}

	/**
	 * Dispatch to the descriptor.
	 */
	public void rawShortForCharacterAtPut (
		final int index,
		final int anInteger)
	{
		descriptor.o_RawShortForCharacterAtPut(
			this,
			index,
			anInteger);
	}

	/**
	 * Dispatch to the descriptor.
	 */
	public int rawSignedIntegerAt (
		final int index)
	{
		return descriptor.o_RawSignedIntegerAt(this, index);
	}

	/**
	 * Dispatch to the descriptor.
	 */
	public void rawSignedIntegerAtPut (
		final int index,
		final int value)
	{
		descriptor.o_RawSignedIntegerAtPut(
			this,
			index,
			value);
	}

	/**
	 * Dispatch to the descriptor.
	 */
	public long rawUnsignedIntegerAt (
		final int index)
	{
		return descriptor.o_RawUnsignedIntegerAt(this, index);
	}

	/**
	 * Dispatch to the descriptor.
	 */
	public void rawUnsignedIntegerAtPut (
		final int index,
		final int value)
	{
		descriptor.o_RawUnsignedIntegerAtPut(
			this,
			index,
			value);
	}

	/**
	 * Dispatch to the descriptor.
	 */
	public void readBarrierFault ()
	{
		descriptor.o_ReadBarrierFault(this);
	}

	/**
	 * Dispatch to the descriptor.
	 */
	public void removeDependentChunkIndex (
		final int aChunkIndex)
	{
		descriptor.o_RemoveDependentChunkIndex(this, aChunkIndex);
	}

	/**
	 * Dispatch to the descriptor.
	 */
	public void removeFrom (
		final L2Interpreter anInterpreter)
	{
		descriptor.o_RemoveFrom(this, anInterpreter);
	}

	/**
	 * Dispatch to the descriptor.
	 */
	public void removeDefinition (
		final AvailObject definition)
	{
		descriptor.o_RemoveDefinition(this, definition);
	}

	/**
	 * Dispatch to the descriptor.
	 */
	public boolean removeBundleNamed (
		final AvailObject message)
	{
		return descriptor.o_RemoveBundleNamed(
			this,
			message);
	}

	/**
	 * Dispatch to the descriptor.
	 */
	public void removeGrammaticalRestrictions (
		final AvailObject obsoleteRestrictions)
	{
		descriptor.o_RemoveGrammaticalRestrictions(this, obsoleteRestrictions);
	}

	/**
	 * Dispatch to the descriptor.
	 */
	public void resolvedForwardWithName (
		final AvailObject forwardImplementation,
		final AvailObject methodName)
	{
		descriptor.o_ResolvedForwardWithName(
			this,
			forwardImplementation,
			methodName);
	}

	/**
	 * Dispatch to the descriptor.
	 */
	public AvailObject grammaticalRestrictions ()
	{
		return descriptor.o_GrammaticalRestrictions(this);
	}

	/**
	 * Dispatch to the descriptor.
	 */
	public AvailObject returnType ()
	{
		return descriptor.o_ReturnType(this);
	}

	/**
	 * Dispatch to the descriptor.
	 */
	public void scanSubobjects (
		final AvailSubobjectVisitor visitor)
	{
		descriptor.o_ScanSubobjects(this, visitor);
	}

	/**
	 * Dispatch to the descriptor.
	 */
	public AvailObject setIntersectionCanDestroy (
		final AvailObject otherSet,
		final boolean canDestroy)
	{
		return descriptor.o_SetIntersectionCanDestroy(
			this,
			otherSet,
			canDestroy);
	}

	/**
	 * Dispatch to the descriptor.
	 */
	public AvailObject setMinusCanDestroy (
		final AvailObject otherSet,
		final boolean canDestroy)
	{
		return descriptor.o_SetMinusCanDestroy(
			this,
			otherSet,
			canDestroy);
	}

	/**
	 * Dispatch to the descriptor.
	 */
	public int setSize ()
	{
		return descriptor.o_SetSize(this);
	}

	/**
	 * Dispatch to the descriptor.
	 */
	public void setSubtupleForZoneTo (
		final int zoneIndex,
		final AvailObject newTuple)
	{
		descriptor.o_SetSubtupleForZoneTo(
			this,
			zoneIndex,
			newTuple);
	}

	/**
	 * Dispatch to the descriptor.
	 */
	public AvailObject setUnionCanDestroy (
		final AvailObject otherSet,
		final boolean canDestroy)
	{
		return descriptor.o_SetUnionCanDestroy(
			this,
			otherSet,
			canDestroy);
	}

	/**
	 * Dispatch to the descriptor.
	 */
	public void setValue (
		final AvailObject newValue)
	{
		descriptor.o_SetValue(this, newValue);
	}

	/**
	 * Dispatch to the descriptor.
	 */
	public void setValueNoCheck (
		final AvailObject newValue)
	{
		descriptor.o_SetValueNoCheck(this, newValue);
	}

	/**
	 * Dispatch to the descriptor.
	 */
	public AvailObject setWithElementCanDestroy (
		final AvailObject newElementObject,
		final boolean canDestroy)
	{
		return descriptor.o_SetWithElementCanDestroy(
			this,
			newElementObject,
			canDestroy);
	}

	/**
	 * Dispatch to the descriptor.
	 */
	public AvailObject setWithoutElementCanDestroy (
		final AvailObject elementObjectToExclude,
		final boolean canDestroy)
	{
		return descriptor.o_SetWithoutElementCanDestroy(
			this,
			elementObjectToExclude,
			canDestroy);
	}

	/**
	 * Dispatch to the descriptor.
	 */
	public void size (
		final int value)
	{
		descriptor.o_Size(this, value);
	}

	/**
	 * Dispatch to the descriptor.
	 */
	public int sizeOfZone (
		final int zone)
	{
		return descriptor.o_SizeOfZone(this, zone);
	}

	/**
	 * Dispatch to the descriptor.
	 */
	public AvailObject sizeRange ()
	{
		return descriptor.o_SizeRange(this);
	}

	/**
	 * Dispatch to the descriptor.
	 */
	public AvailObject lazyActions ()
	{
		return descriptor.o_LazyActions(this);
	}

	/**
	 * Dispatch to the descriptor.
	 */
	public AvailObject stackAt (
		final int slotIndex)
	{
		return descriptor.o_StackAt(this, slotIndex);
	}

	/**
	 * Dispatch to the descriptor.
	 */
	public void stackAtPut (
		final int slotIndex,
		final AvailObject anObject)
	{
		descriptor.o_StackAtPut(
			this,
			slotIndex,
			anObject);
	}

	/**
	 * Dispatch to the descriptor.
	 */
	public int stackp ()
	{
		return descriptor.o_Stackp(this);
	}

	/**
	 * Dispatch to the descriptor.
	 */
	public void stackp (
		final int value)
	{
		descriptor.o_Stackp(this, value);
	}

	/**
	 * Dispatch to the descriptor.
	 */
	public int start ()
	{
		return descriptor.o_Start(this);
	}

	/**
	 * Dispatch to the descriptor.
	 */
	public AvailObject startingChunk ()
	{
		return descriptor.o_StartingChunk(this);
	}

	/**
	 * Dispatch to the descriptor.
	 */
	public void setStartingChunkAndReoptimizationCountdown (
		final AvailObject chunk,
		final int countdown)
	{
		descriptor.o_SetStartingChunkAndReoptimizationCountdown(
			this, chunk, countdown);
	}

	/**
	 * Dispatch to the descriptor.
	 */
	public int startOfZone (
		final int zone)
	{
		return descriptor.o_StartOfZone(this, zone);
	}

	/**
	 * Dispatch to the descriptor.
	 */
	public int startSubtupleIndexInZone (
		final int zone)
	{
		return descriptor.o_StartSubtupleIndexInZone(this, zone);
	}

	/**
	 * Dispatch to the descriptor.
	 */
	public void step ()
	{
		descriptor.o_Step(this);
	}

	/**
	 * Dispatch to the descriptor.
	 */
	public AvailObject string ()
	{
		return descriptor.o_String(this);
	}

	/**
	 * Difference the {@linkplain AvailObject operands} and answer the result.
	 *
	 * <p>This method should only be called from {@link
	 * #minusCanDestroy(AvailObject, boolean) minusCanDestroy}. It
	 * exists for double-dispatch only.</p>
	 *
	 * @param sign
	 *        The sign of the {@linkplain InfinityDescriptor infinity} from
	 *        which to subtract.
	 * @param canDestroy
	 *        {@code true} if the operation may modify either {@linkplain
	 *        AvailObject operand}, {@code false} otherwise.
	 * @return The {@linkplain AvailObject result} of differencing the operands.
	 * @see IntegerDescriptor
	 * @see InfinityDescriptor
	 */
	AvailObject subtractFromInfinityCanDestroy (
		final Sign sign,
		final boolean canDestroy)
	{
		return descriptor.o_SubtractFromInfinityCanDestroy(
			this,
			sign,
			canDestroy);
	}

	/**
	 * Difference the {@linkplain AvailObject operands} and answer the result.
	 *
	 * <p>This method should only be called from {@link
	 * #minusCanDestroy(AvailObject, boolean) minusCanDestroy}. It
	 * exists for double-dispatch only.</p>
	 *
	 * @param anInteger
	 *        An {@linkplain IntegerDescriptor integer}.
	 * @param canDestroy
	 *        {@code true} if the operation may modify either {@linkplain
	 *        AvailObject operand}, {@code false} otherwise.
	 * @return The {@linkplain AvailObject result} of differencing the operands.
	 * @see IntegerDescriptor
	 * @see InfinityDescriptor
	 */
	AvailObject subtractFromIntegerCanDestroy (
		final AvailObject anInteger,
		final boolean canDestroy)
	{
		return descriptor.o_SubtractFromIntegerCanDestroy(
			this,
			anInteger,
			canDestroy);
	}

	/**
	 * Dispatch to the descriptor.
	 */
	public AvailObject subtupleForZone (
		final int zone)
	{
		return descriptor.o_SubtupleForZone(this, zone);
	}

	/**
	 * Dispatch to the descriptor.
	 */
	public AvailObject testingTree ()
	{
		return descriptor.o_TestingTree(this);
	}

	/**
	 * Multiply the receiver and the argument {@code aNumber} and answer the
	 * {@linkplain AvailObject result}.
	 *
	 * <p>Implementations may double-dispatch to {@link
	 * #multiplyByIntegerCanDestroy(AvailObject, boolean)
	 * multiplyByIntegerCanDestroy} or {@linkplain
	 * #multiplyByInfinityCanDestroy(Sign, boolean)
	 * multiplyByInfinityCanDestroy}, where actual implementations of the
	 * multiplication operation should reside.</p>
	 *
	 * @param aNumber
	 *        An integral numeric.
	 * @param canDestroy
	 *        {@code true} if the operation may modify either {@linkplain
	 *        AvailObject operand}, {@code false} otherwise.
	 * @return The {@linkplain AvailObject result} of multiplying the operands.
	 * @see IntegerDescriptor
	 * @see InfinityDescriptor
	 */
	public AvailObject timesCanDestroy (
		final AvailObject aNumber,
		final boolean canDestroy)
	{
		return descriptor.o_TimesCanDestroy(
			this,
			aNumber,
			canDestroy);
	}

	/**
	 * Multiply the receiver and the argument {@code aNumber} and answer the
	 * {@linkplain AvailObject result}. The operation is not allowed to fail,
	 * so the caller must ensure that the arguments are valid, i.e. not
	 * {@linkplain IntegerDescriptor#zero() zero} and {@linkplain
	 * InfinityDescriptor infinity}.
	 *
	 * @param aNumber
	 *        An integral numeric.
	 * @param canDestroy
	 *        {@code true} if the operation may modify either {@linkplain
	 *        AvailObject operand}, {@code false} otherwise.
	 * @return The {@linkplain AvailObject result} of adding the operands.
	 * @see IntegerDescriptor
	 * @see InfinityDescriptor
	 */
	public AvailObject noFailTimesCanDestroy (
		final AvailObject aNumber,
		final boolean canDestroy)
	{
		try
		{
			return descriptor.o_TimesCanDestroy(
				this,
				aNumber,
				canDestroy);
		}
		catch (final ArithmeticException e)
		{
			// This had better not happen, otherwise the caller has violated the
			// intention of this method.
			assert false;
			error("noFailTimesCanDestroy failed!");
			return NilDescriptor.nil();
		}
	}

	/**
	 * Dispatch to the descriptor.
	 */
	public TokenDescriptor.TokenType tokenType ()
	{
		return descriptor.o_TokenType(this);
	}

	/**
	 * Dispatch to the descriptor.
	 */
	public int translateToZone (
		final int tupleIndex,
		final int zoneIndex)
	{
		return descriptor.o_TranslateToZone(
			this,
			tupleIndex,
			zoneIndex);
	}

	/**
	 * Dispatch to the descriptor.
	 */
	public AvailObject traversed ()
	{
		return descriptor.o_Traversed(this);
	}

	/**
	 * Dispatch to the descriptor.
	 */
	public void trimExcessInts ()
	{
		descriptor.o_TrimExcessInts(this);
	}

	/**
	 * Dispatch to the descriptor.
	 */
	public AvailObject trueNamesForStringName (
		final AvailObject stringName)
	{
		return descriptor.o_TrueNamesForStringName(this, stringName);
	}

	/**
	 * Dispatch to the descriptor.
	 */
	public AvailObject truncateTo (
		final int newTupleSize)
	{
		return descriptor.o_TruncateTo(this, newTupleSize);
	}

	/**
	 * Dispatch to the descriptor.
	 */
	public AvailObject tupleAt (
		final int index)
	{
		return descriptor.o_TupleAt(this, index);
	}

	/**
	 * Dispatch to the descriptor.
	 */
	public void tupleAtPut (
		final int index,
		final AvailObject aNybbleObject)
	{
		descriptor.o_TupleAtPut(
			this,
			index,
			aNybbleObject);
	}

	/**
	 * Dispatch to the descriptor.
	 */
	public AvailObject tupleAtPuttingCanDestroy (
		final int index,
		final AvailObject newValueObject,
		final boolean canDestroy)
	{
		return descriptor.o_TupleAtPuttingCanDestroy(
			this,
			index,
			newValueObject,
			canDestroy);
	}

	/**
	 * Dispatch to the descriptor.
	 */
	public int tupleIntAt (
		final int index)
	{
		return descriptor.o_TupleIntAt(this, index);
	}

	/**
	 * Dispatch to the descriptor.
	 */
	public int tupleSize ()
	{
		return descriptor.o_TupleSize(this);
	}

	/**
	 * Dispatch to the descriptor.
	 */
	public AvailObject kind ()
	{
		return descriptor.o_Kind(this);
	}

	/**
	 * Dispatch to the descriptor.
	 */
	public void type (
		final AvailObject value)
	{
		descriptor.o_Type(this, value);
	}

	/**
	 * Dispatch to the descriptor.
	 */
	public AvailObject typeAtIndex (
		final int index)
	{
		return descriptor.o_TypeAtIndex(this, index);
	}

	/**
	 * Dispatch to the descriptor.
	 */
	public AvailObject typeIntersection (
		final AvailObject another)
	{
		return descriptor.o_TypeIntersection(this, another);
	}

	/**
	 * Dispatch to the descriptor.
	 */
	public AvailObject typeIntersectionOfFunctionType (
		final AvailObject aFunctionType)
	{
		return descriptor.o_TypeIntersectionOfFunctionType(
			this,
			aFunctionType);
	}

	/**
	 * @param aCompiledCodeType
	 * @return
	 */
	public AvailObject typeIntersectionOfCompiledCodeType (
		final AvailObject aCompiledCodeType)
	{
		return descriptor.o_TypeIntersectionOfCompiledCodeType(
			this,
			aCompiledCodeType);
	}

	/**
	 * Dispatch to the descriptor.
	 */
	public AvailObject typeIntersectionOfVariableType (
		final AvailObject aVariableType)
	{
		return descriptor.o_TypeIntersectionOfVariableType(this, aVariableType);
	}

	/**
	 * Dispatch to the descriptor.
	 */
	public AvailObject typeIntersectionOfContinuationType (
		final AvailObject aContinuationType)
	{
		return descriptor.o_TypeIntersectionOfContinuationType(this, aContinuationType);
	}

	/**
	 * Dispatch to the descriptor.
	 */
	public AvailObject typeIntersectionOfIntegerRangeType (
		final AvailObject anIntegerRangeType)
	{
		return descriptor.o_TypeIntersectionOfIntegerRangeType(this, anIntegerRangeType);
	}

	/**
	 * Dispatch to the descriptor.
	 */
	public AvailObject typeIntersectionOfMapType (
		final AvailObject aMapType)
	{
		return descriptor.o_TypeIntersectionOfMapType(this, aMapType);
	}

	/**
	 * Dispatch to the descriptor.
	 */
	public AvailObject typeIntersectionOfObjectType (
		final AvailObject anObjectType)
	{
		return descriptor.o_TypeIntersectionOfObjectType(this, anObjectType);
	}

	/**
	 * @param aParseNodeType
	 * @return
	 */
	public AvailObject typeIntersectionOfParseNodeType (
		final AvailObject aParseNodeType)
	{
		return descriptor.o_TypeIntersectionOfParseNodeType(
			this,
			aParseNodeType);
	}

	/**
	 * @param aPojoType
	 * @return
	 */
	public AvailObject typeIntersectionOfPojoType (
		final AvailObject aPojoType)
	{
		return descriptor.o_TypeIntersectionOfPojoType(this, aPojoType);
	}

	/**
	 * Dispatch to the descriptor.
	 */
	public AvailObject typeIntersectionOfSetType (
		final AvailObject aSetType)
	{
		return descriptor.o_TypeIntersectionOfSetType(this, aSetType);
	}

	/**
	 * Dispatch to the descriptor.
	 */
	public AvailObject typeIntersectionOfTupleType (
		final AvailObject aTupleType)
	{
		return descriptor.o_TypeIntersectionOfTupleType(this, aTupleType);
	}

	/**
	 * Dispatch to the descriptor.
	 */
	public AvailObject typeTuple ()
	{
		return descriptor.o_TypeTuple(this);
	}

	/**
	 * Dispatch to the descriptor.
	 */
	public AvailObject typeUnion (
		final AvailObject another)
	{
		return descriptor.o_TypeUnion(this, another);
	}

	/**
	 * Dispatch to the descriptor.
	 */
	public AvailObject typeUnionOfFunctionType (
		final AvailObject aFunctionType)
	{
		return descriptor.o_TypeUnionOfFunctionType(this, aFunctionType);
	}

	/**
	 * Dispatch to the descriptor.
	 */
	public AvailObject typeUnionOfVariableType (
		final AvailObject aVariableType)
	{
		return descriptor.o_TypeUnionOfVariableType(this, aVariableType);
	}

	/**
	 * Dispatch to the descriptor.
	 */
	public AvailObject typeUnionOfContinuationType (
		final AvailObject aContinuationType)
	{
		return descriptor.o_TypeUnionOfContinuationType(this, aContinuationType);
	}

	/**
	 * Dispatch to the descriptor.
	 */
	public AvailObject typeUnionOfIntegerRangeType (
		final AvailObject anIntegerRangeType)
	{
		return descriptor.o_TypeUnionOfIntegerRangeType(this, anIntegerRangeType);
	}

	/**
	 * Dispatch to the descriptor.
	 */
	public AvailObject typeUnionOfMapType (
		final AvailObject aMapType)
	{
		return descriptor.o_TypeUnionOfMapType(this, aMapType);
	}

	/**
	 * Dispatch to the descriptor.
	 */
	public AvailObject typeUnionOfObjectType (
		final AvailObject anObjectType)
	{
		return descriptor.o_TypeUnionOfObjectType(this, anObjectType);
	}

	/**
	 * @param aParseNodeType
	 * @return
	 */
	public AvailObject typeUnionOfParseNodeType (
		final AvailObject aParseNodeType)
	{
		return descriptor.o_TypeUnionOfParseNodeType(
			this,
			aParseNodeType);
	}

	/**
	 * @param aPojoType
	 * @return
	 */
	public AvailObject typeUnionOfPojoType (
		final AvailObject aPojoType)
	{
		return descriptor.o_TypeUnionOfPojoType(this, aPojoType);
	}

	/**
	 * Dispatch to the descriptor.
	 */
	public AvailObject typeUnionOfSetType (
		final AvailObject aSetType)
	{
		return descriptor.o_TypeUnionOfSetType(this, aSetType);
	}

	/**
	 * Dispatch to the descriptor.
	 */
	public AvailObject typeUnionOfTupleType (
		final AvailObject aTupleType)
	{
		return descriptor.o_TypeUnionOfTupleType(this, aTupleType);
	}

	/**
	 * Dispatch to the descriptor.
	 */
	public AvailObject unionOfTypesAtThrough (
		final int startIndex,
		final int endIndex)
	{
		return descriptor.o_UnionOfTypesAtThrough(
			this,
			startIndex,
			endIndex);
	}

	/**
	 * Dispatch to the descriptor.
	 */
	public int untranslatedDataAt (
		final int index)
	{
		return descriptor.o_UntranslatedDataAt(this, index);
	}

	/**
	 * Dispatch to the descriptor.
	 */
	public void untranslatedDataAtPut (
		final int index,
		final int value)
	{
		descriptor.o_UntranslatedDataAtPut(
			this,
			index,
			value);
	}

	/**
	 * Dispatch to the descriptor.
	 */
	public AvailObject upperBound ()
	{
		return descriptor.o_UpperBound(this);
	}

	/**
	 * Dispatch to the descriptor.
	 */
	public boolean upperInclusive ()
	{
		return descriptor.o_UpperInclusive(this);
	}

	/**
	 * Dispatch to the descriptor.
	 */
	public AvailObject validateArgumentTypesInterpreterIfFail (
		final List<AvailObject> argTypes,
		final Interpreter anAvailInterpreter,
		final Continuation1<Generator<String>> failBlock)
	{
		return descriptor.o_ValidateArgumentTypesInterpreterIfFail(
			this,
			argTypes,
			anAvailInterpreter,
			failBlock);
	}

	/**
	 * Dispatch to the descriptor.
	 */
	public AvailObject value ()
	{
		return descriptor.o_Value(this);
	}

	/**
	 * Dispatch to the descriptor.
	 */
	public void value (
		final AvailObject value)
	{
		descriptor.o_Value(this, value);
	}

	/**
	 * Dispatch to the descriptor.
	 */
	public AvailObject valuesAsTuple ()
	{
		return descriptor.o_ValuesAsTuple(this);
	}

	/**
	 * Dispatch to the descriptor.
	 */
	public AvailObject variableBindings ()
	{
		return descriptor.o_VariableBindings(this);
	}

	/**
	 * Dispatch to the descriptor.
	 */
	public AvailObject vectors ()
	{
		return descriptor.o_Vectors(this);
	}

	/**
	 * Dispatch to the descriptor.
	 */
	public void verify ()
	{
		descriptor.o_Verify(this);
	}

	/**
	 * Dispatch to the descriptor.
	 */
	public AvailObject visibleNames ()
	{
		return descriptor.o_VisibleNames(this);
	}

	/**
	 * Dispatch to the descriptor.
	 */
	public AvailObject wordcodes ()
	{
		return descriptor.o_Wordcodes(this);
	}

	/**
	 * Dispatch to the descriptor.
	 */
	public int zoneForIndex (
		final int index)
	{
		return descriptor.o_ZoneForIndex(this, index);
	}

	/**
	 * Dispatch to the descriptor.
	 */
	public AvailObject parsingInstructions ()
	{
		return descriptor.o_ParsingInstructions(this);
	}

	/**
	 * Dispatch to the descriptor.
	 */
	public AvailObject expression ()
	{
		return descriptor.o_Expression(this);
	}

	/**
	 * Dispatch to the descriptor.
	 */
	public AvailObject variable ()
	{
		return descriptor.o_Variable(this);
	}

	/**
	 * @return
	 */
	public AvailObject argumentsTuple ()
	{
		return descriptor.o_ArgumentsTuple(this);
	}

	/**
	 * @return
	 */
	public AvailObject statementsTuple ()
	{
		return descriptor.o_StatementsTuple(this);
	}

	/**
	 * @return
	 */
	public AvailObject resultType ()
	{
		return descriptor.o_ResultType(this);
	}

	/**
	 * @param neededVariables
	 */
	public void neededVariables (final AvailObject neededVariables)
	{
		descriptor.o_NeededVariables(this, neededVariables);
	}

	/**
	 * @return
	 */
	public AvailObject neededVariables ()
	{
		return descriptor.o_NeededVariables(this);
	}

	/**
	 * @return
	 */
	public int primitive ()
	{
		return descriptor.o_Primitive(this);
	}

	/**
	 * @return
	 */
	public AvailObject declaredType ()
	{
		return descriptor.o_DeclaredType(this);
	}

	/**
	 * @return
	 */
	public DeclarationKind declarationKind ()
	{
		return descriptor.o_DeclarationKind(this);
	}

	/**
	 * @return
	 */
	public AvailObject initializationExpression ()
	{
		return descriptor.o_InitializationExpression(this);
	}

	/**
	 * @param initializationExpression
	 */
	public void initializationExpression (final AvailObject initializationExpression)
	{
		descriptor.o_InitializationExpression(this, initializationExpression);
	}

	/**
	 * @return
	 */
	public AvailObject literalObject ()
	{
		return descriptor.o_LiteralObject(this);
	}

	/**
	 * @return
	 */
	public AvailObject token ()
	{
		return descriptor.o_Token(this);
	}

	/**
	 * @return
	 */
	public AvailObject markerValue ()
	{
		return descriptor.o_MarkerValue(this);
	}

	/**
	 * @return
	 */
	public AvailObject argumentsListNode ()
	{
		return descriptor.o_ArgumentsListNode(this);
	}

	/**
	 * @return
	 */
	public AvailObject method ()
	{
		return descriptor.o_Method(this);
	}

	/**
	 * @return
	 */
	public AvailObject expressionsTuple ()
	{
		return descriptor.o_ExpressionsTuple(this);
	}

	/**
	 * @return
	 */
	public AvailObject declaration ()
	{
		return descriptor.o_Declaration(this);
	}

	/**
	 * @return
	 */
	public AvailObject expressionType ()
	{
		return descriptor.o_ExpressionType(this);
	}

	/**
	 * @param codeGenerator
	 */
	public void emitEffectOn (final AvailCodeGenerator codeGenerator)
	{
		descriptor.o_EmitEffectOn(this, codeGenerator);
	}

	/**
	 * @param codeGenerator
	 */
	public void emitValueOn (final AvailCodeGenerator codeGenerator)
	{
		descriptor.o_EmitValueOn(this, codeGenerator);
	}

	/**
	 * @param aBlock
	 */
	public void childrenMap (
		final Transformer1<AvailObject, AvailObject> aBlock)
	{
		descriptor.o_ChildrenMap(this, aBlock);
	}

	/**
	 * @param aBlock
	 */
	public void childrenDo (
		final Continuation1<AvailObject> aBlock)
	{
		descriptor.o_ChildrenDo(this, aBlock);
	}

	/**
	 * @param parent
	 */
	public void validateLocally (final @Nullable AvailObject parent)
	{
		descriptor.o_ValidateLocally(
			this,
			parent);
	}

	/**
	 * @param codeGenerator
	 * @return
	 */
	public AvailObject generate (
		final AvailCodeGenerator codeGenerator)
	{
		return descriptor.o_Generate(this, codeGenerator);
	}

	/**
	 * @param newParseNode
	 * @return
	 */
	public AvailObject copyWith (final AvailObject newParseNode)
	{
		return descriptor.o_CopyWith(this, newParseNode);
	}

	/**
	 * @param isLastUse
	 */
	public void isLastUse (final boolean isLastUse)
	{
		descriptor.o_IsLastUse(this, isLastUse);
	}

	/**
	 * @return
	 */
	public boolean isLastUse ()
	{
		return descriptor.o_IsLastUse(this);
	}

	/**
	 * @return
	 */
	public boolean isMacroDefinition ()
	{
		return descriptor.o_IsMacroDefinition(this);
	}

	/**
	 * @return
	 */
	public AvailObject copyMutableParseNode ()
	{
		return descriptor.o_CopyMutableParseNode(this);
	}

	/**
	 * Dispatch to the descriptor.
	 */
	public AvailObject binUnionKind ()
	{
		return descriptor.o_BinUnionKind(this);
	}

	/**
	 * @return
	 */
	public AvailObject outputParseNode ()
	{
		return descriptor.o_OutputParseNode(this);
	}

	/**
	 * @return
	 */
	public AvailObject apparentSendName ()
	{
		return descriptor.o_ApparentSendName(this);
	}

	/**
	 * @return
	 */
	public AvailObject statements ()
	{
		return descriptor.o_Statements(this);
	}

	/**
	 * @param accumulatedStatements
	 */
	public void flattenStatementsInto (
		final List<AvailObject> accumulatedStatements)
	{
		descriptor.o_FlattenStatementsInto(this, accumulatedStatements);
	}

	/**
	 * @return
	 */
	public int lineNumber ()
	{
		return descriptor.o_LineNumber(this);
	}

	/**
	 * @return
	 */
	public boolean isSetBin ()
	{
		return descriptor.o_IsSetBin(this);
	}

	/**
	 * @return
	 */
	public MapDescriptor.MapIterable mapIterable ()
	{
		return descriptor.o_MapIterable(this);
	}

	/**
	 * @return
	 */
	public AvailObject complete ()
	{
		return descriptor.o_Complete(this);
	}

	/**
	 * @return
	 */
	public AvailObject incomplete ()
	{
		return descriptor.o_Incomplete(this);
	}

	/**
	 * @return
	 */
	public AvailObject declaredExceptions ()
	{
		return descriptor.o_DeclaredExceptions(this);
	}

	/**
	 * @return
	 */
	public boolean isInt ()
	{
		return descriptor.o_IsInt(this);
	}

	/**
	 * @return
	 */
	public boolean isLong ()
	{
		return descriptor.o_IsLong(this);
	}

	/**
	 * @return
	 */
	public AvailObject argsTupleType ()
	{
		return descriptor.o_ArgsTupleType(this);
	}

	/**
	 * @param anInstanceType
	 * @return
	 */
	public boolean equalsInstanceTypeFor (
		final AvailObject anInstanceType)
	{
		return descriptor.o_EqualsInstanceTypeFor(this, anInstanceType);
	}

	/**
	 * @return
	 */
	public AvailObject instances ()
	{
		return descriptor.o_Instances(this);
	}

	/**
	 * Determine whether the receiver is an {@linkplain
	 * AbstractEnumerationTypeDescriptor enumeration} with the given {@linkplain
	 * SetDescriptor set} of instances.
	 *
	 * @param aSet A set of objects.
	 * @return Whether the receiver is an enumeration with the given
	 *         membership.
	 */
	public boolean equalsEnumerationWithSet (final AvailObject aSet)
	{
		return descriptor.o_EqualsEnumerationWithSet(this, aSet);
	}

	/**
	 * @return
	 */
	public boolean isEnumeration ()
	{
		return descriptor.o_IsEnumeration(this);
	}

	/**
	 * @param potentialInstance
	 * @return
	 */
	public boolean enumerationIncludesInstance (
		final AvailObject potentialInstance)
	{
		return descriptor.o_EnumerationIncludesInstance(
			this,
			potentialInstance);
	}

	/**
	 * @return
	 */
	public AvailObject valueType ()
	{
		return descriptor.o_ValueType(this);
	}

	/**
	 * Compute a {@linkplain TypeDescriptor type} that is an ancestor of the
	 * receiver, but is not an {@linkplain AbstractEnumerationTypeDescriptor
	 * enumeration}.  Choose the most specific such type.  Fail if the
	 * receiver is not itself an enumeration.  Also fail if the receiver is
	 * {@linkplain BottomTypeDescriptor bottom}.
	 *
	 * @return The must specific non-union supertype.
	 */
	public AvailObject computeSuperkind ()
	{
		return descriptor.o_ComputeSuperkind(this);
	}

	/**
	 * @param aCompiledCodeType
	 * @return
	 */
	public boolean equalsCompiledCodeType (final AvailObject aCompiledCodeType)
	{
		return descriptor.o_EqualsCompiledCodeType(this, aCompiledCodeType);
	}

	/**
	 * @param aCompiledCodeType
	 * @return
	 */
	public boolean isSupertypeOfCompiledCodeType (
		final AvailObject aCompiledCodeType)
	{
		return descriptor.o_IsSupertypeOfCompiledCodeType(
			this,
			aCompiledCodeType);
	}

	/**
	 * @param aCompiledCodeType
	 * @return
	 */
	public AvailObject typeUnionOfCompiledCodeType (
		final AvailObject aCompiledCodeType)
	{
		return descriptor.o_TypeUnionOfCompiledCodeType(
 			this,
 			aCompiledCodeType);
	}

	/**
	 * @param key
	 * @param value
	 */
	public void setAtomProperty (
		final AvailObject key,
		final AvailObject value)
	{
		descriptor.o_SetAtomProperty(this, key, value);
	}

	/**
	 * @param key
	 * @return
	 */
	public AvailObject getAtomProperty (
		final AvailObject key)
	{
		return descriptor.o_GetAtomProperty(this, key);
	}

	/**
	 * @param anEnumerationType
	 * @return
	 */
	public boolean equalsEnumerationType (
		final AvailObject anEnumerationType)
	{
		return descriptor.o_EqualsEnumerationType(this, anEnumerationType);
	}

	/**
	 * @return
	 */
	public AvailObject readType ()
	{
		return descriptor.o_ReadType(this);
	}

	/**
	 * @return
	 */
	public AvailObject writeType ()
	{
		return descriptor.o_WriteType(this);
	}

	/**
	 * @param value
	 */
	public void versions (final AvailObject value)
	{
		descriptor.o_Versions(this, value);
	}

	/**
	 * @return
	 */
	public AvailObject versions ()
	{
		return descriptor.o_Versions(this);
	}

	/**
	 * @return
	 */
	public ParseNodeKind parseNodeKind ()
	{
		return descriptor.o_ParseNodeKind(this);
	}

	/**
	 * @return
	 */
	public boolean parseNodeKindIsUnder (
		final ParseNodeKind expectedParseNodeKind)
	{
		return descriptor.o_ParseNodeKindIsUnder(this, expectedParseNodeKind);
	}

	/**
	 * @return
	 */
	public boolean isRawPojo ()
	{
		return descriptor.o_IsRawPojo(this);
	}

	/**
	 * @param restrictionSignature
	 */
	public void addTypeRestriction (final AvailObject restrictionSignature)
	{
		descriptor.o_AddTypeRestriction(this, restrictionSignature);
	}

	/**
	 * @param restrictionSignature
	 */
	public void removeTypeRestriction (final AvailObject restrictionSignature)
	{
		descriptor.o_RemoveTypeRestriction(this, restrictionSignature);
	}

	/**
	 * @return
	 */
	public AvailObject typeRestrictions ()
	{
		return descriptor.o_TypeRestrictions(this);
	}

	/**
	 * @param tupleType
	 */
	public void addSealedArgumentsType (final AvailObject tupleType)
	{
		descriptor.o_AddSealedArgumentsType(this, tupleType);
	}

	/**
	 * @param tupleType
	 */
	public void removeSealedArgumentsType (final AvailObject tupleType)
	{
		descriptor.o_RemoveSealedArgumentsType(this, tupleType);
	}

	/**
	 * @return
	 */
	public AvailObject sealedArgumentsTypesTuple ()
	{
		return descriptor.o_SealedArgumentsTypesTuple(this);
	}

	/**
	 * @param methodNameAtom
	 * @param typeRestrictionFunction
	 */
	public void addTypeRestriction (
		final AvailObject methodNameAtom,
		final AvailObject typeRestrictionFunction)
	{
		descriptor.o_AddTypeRestriction(
			this,
			methodNameAtom,
			typeRestrictionFunction);
	}

	/**
	 * @param name
	 * @param constantBinding
	 */
	public void addConstantBinding (
		final AvailObject name,
		final AvailObject constantBinding)
	{
		descriptor.o_AddConstantBinding(
			this,
			name,
			constantBinding);
	}

	/**
	 * @param name
	 * @param variableBinding
	 */
	public void addVariableBinding (
		final AvailObject name,
		final AvailObject variableBinding)
	{
		descriptor.o_AddVariableBinding(
			this,
			name,
			variableBinding);
	}

	/**
	 * @return
	 */
	public boolean isMethodEmpty ()
	{
		return descriptor.o_IsMethodEmpty(this);
	}

	/**
	 * @return
	 */
	public boolean isPojoSelfType ()
	{
		return descriptor.o_IsPojoSelfType(this);
	}

	/**
	 * @return
	 */
	public AvailObject pojoSelfType ()
	{
		return descriptor.o_PojoSelfType(this);
	}

	/**
	 * @return
	 */
	public AvailObject javaClass ()
	{
		return descriptor.o_JavaClass(this);
	}

	/**
	 * @return
	 */
	public boolean isUnsignedShort ()
	{
		return descriptor.o_IsUnsignedShort(this);
	}

	/**
	 * @return
	 */
	public int extractUnsignedShort ()
	{
		return descriptor.o_ExtractUnsignedShort(this);
	}

	/**
	 * @return
	 */
	public boolean isFloat ()
	{
		return descriptor.o_IsFloat(this);
	}

	/**
	 * @return
	 */
	public boolean isDouble ()
	{
		return descriptor.o_IsDouble(this);
	}

	/**
	 * @return
	 */
	public AvailObject rawPojo ()
	{
		return descriptor.o_RawPojo(this);
	}

	/**
	 * @return
	 */
	public boolean isPojo ()
	{
		return descriptor.o_IsPojo(this);
	}

	/**
	 * @return
	 */
	public boolean isPojoType ()
	{
		return descriptor.o_IsPojoType(this);
	}

	/**
	 * @return
	 */
	public AvailObject upperBoundMap ()
	{
		return descriptor.o_UpperBoundMap(this);
	}

	/**
	 * @param aMap
	 */
	public void upperBoundMap (final AvailObject aMap)
	{
		descriptor.o_UpperBoundMap(this, aMap);
	}

	/**
	 * @param another
	 * @return
	 */
	public Order numericCompare (final AvailObject another)
	{
		return  descriptor.o_NumericCompare(this, another);
	}

	/**
	 * @param sign
	 * @return
	 */
	public Order numericCompareToInfinity (
		final Sign sign)
	{
		return descriptor.o_NumericCompareToInfinity(this, sign);
	}

	/**
	 * @param aDouble
	 * @return
	 */
	public Order numericCompareToDouble (final double aDouble)
	{
		return descriptor.o_NumericCompareToDouble(this, aDouble);
	}

	/**
	 * @param anInteger
	 * @return
	 */
	public Order numericCompareToInteger (final AvailObject anInteger)
	{
		return descriptor.o_NumericCompareToInteger(this, anInteger);
	}

	/**
	 * @param doubleObject
	 * @param canDestroy
	 * @return
	 */
	public AvailObject addToDoubleCanDestroy (
		final AvailObject doubleObject,
		final boolean canDestroy)
	{
		return descriptor.o_AddToDoubleCanDestroy (
			this,
			doubleObject,
			canDestroy);
	}

	/**
	 * @param floatObject
	 * @param canDestroy
	 * @return
	 */
	public AvailObject addToFloatCanDestroy (
		final AvailObject floatObject,
		final boolean canDestroy)
	{
		return descriptor.o_AddToFloatCanDestroy (
			this,
			floatObject,
			canDestroy);
	}

	/**
	 * @param doubleObject
	 * @param canDestroy
	 * @return
	 */
	public AvailObject subtractFromDoubleCanDestroy (
		final AvailObject doubleObject,
		final boolean canDestroy)
	{
		return descriptor.o_SubtractFromDoubleCanDestroy (
			this,
			doubleObject,
			canDestroy);
	}

	/**
	 * @param floatObject
	 * @param canDestroy
	 * @return
	 */
	public AvailObject subtractFromFloatCanDestroy (
		final AvailObject floatObject,
		final boolean canDestroy)
	{
		return descriptor.o_SubtractFromFloatCanDestroy (
			this,
			floatObject,
			canDestroy);
	}

	/**
	 * @param doubleObject
	 * @param canDestroy
	 * @return
	 */
	public AvailObject multiplyByDoubleCanDestroy (
		final AvailObject doubleObject,
		final boolean canDestroy)
	{
		return descriptor .o_MultiplyByDoubleCanDestroy (
			this,
			doubleObject,
			canDestroy);
	}

	/**
	 * @param floatObject
	 * @param canDestroy
	 * @return
	 */
	public AvailObject multiplyByFloatCanDestroy (
		final AvailObject floatObject,
		final boolean canDestroy)
	{
		return descriptor.o_MultiplyByFloatCanDestroy (
			this,
			floatObject,
			canDestroy);
	}

	/**
	 * @param doubleObject
	 * @param canDestroy
	 * @return
	 */
	public AvailObject divideIntoDoubleCanDestroy (
		final AvailObject doubleObject,
		final boolean canDestroy)
	{
		return descriptor.o_DivideIntoDoubleCanDestroy (
			this,
			doubleObject,
			canDestroy);
	}

	/**
	 * @param floatObject
	 * @param canDestroy
	 * @return
	 */
	public AvailObject divideIntoFloatCanDestroy (
		final AvailObject floatObject,
		final boolean canDestroy)
	{
		return descriptor.o_DivideIntoFloatCanDestroy (
			this,
			floatObject,
			canDestroy);
	}

	/**
	 * @return
	 */
	public AvailObject lazyPrefilterMap ()
	{
		return descriptor.o_LazyPrefilterMap(this);
	}

	/**
	 * @return
	 */
	public SerializerOperation serializerOperation ()
	{
		return descriptor.o_SerializerOperation(this);
	}

	/**
	 * @param key
	 * @param keyHash
	 * @param value
	 * @param myLevel
	 * @param canDestroy
	 * @return
	 */
	public AvailObject mapBinAtHashPutLevelCanDestroy (
		final AvailObject key,
		final int keyHash,
		final AvailObject value,
		final byte myLevel,
		final boolean canDestroy)
	{
		return descriptor.o_MapBinAtHashPutLevelCanDestroy(
			this,
			key,
			keyHash,
			value,
			myLevel,
			canDestroy);
	}

	/**
	 * @param key
	 * @param keyHash
	 * @param canDestroy
	 * @return
	 */
	AvailObject mapBinRemoveKeyHashCanDestroy (
		final AvailObject key,
		final int keyHash,
		final boolean canDestroy)
	{
		return descriptor.o_MapBinRemoveKeyHashCanDestroy(
			this,
			key,
			keyHash,
			canDestroy);
	}

	/**
	 * @return
	 */
	AvailObject mapBinKeyUnionKind ()
	{
		return descriptor.o_MapBinKeyUnionKind(this);
	}

	/**
	 * @return
	 */
	AvailObject mapBinValueUnionKind ()
	{
		return descriptor.o_MapBinValueUnionKind(this);
	}

	/**
	 * @return
	 */
	boolean isHashedMapBin ()
	{
		return descriptor.o_IsHashedMapBin(this);
	}

	/**
	 * Look up the key in this {@linkplain MapBinDescriptor map bin}.  If not
	 * found, answer the {@linkplain NilDescriptor#nil()}.  Use the
	 * provided hash of the key.
	 *
	 * @param key The key to look up in this map.
	 * @param keyHash The conveniently already computed hash of the key.
	 * @return The value under that key in the map, or nil if not
	 *         found.
	 */
	AvailObject mapBinAtHash (
		final AvailObject key,
		final int keyHash)
	{
		return descriptor.o_MapBinAtHash(this, key, keyHash);
	}

	/**
	 * @return
	 */
	int mapBinKeysHash ()
	{
		return descriptor.o_MapBinKeysHash(this);
	}

	/**
	 * @return
	 */
	int mapBinValuesHash ()
	{
		return descriptor.o_MapBinValuesHash(this);
	}

	/**
	 * @return
	 */
	public AvailObject issuingModule ()
	{
		return descriptor.o_IssuingModule(this);
	}

	/**
	 * @return
	 */
	public boolean isPojoFusedType ()
	{
		return descriptor.o_IsPojoFusedType(this);
	}

	/**
	 * @param aPojoType
	 * @return
	 */
	public boolean isSupertypeOfPojoBottomType (
		final AvailObject aPojoType)
	{
		return descriptor.o_IsSupertypeOfPojoBottomType(this, aPojoType);
	}

	/**
	 * @return
	 */
	public boolean equalsPojoBottomType ()
	{
		return descriptor.o_EqualsPojoBottomType(this);
	}

	/**
	 * @return
	 */
	public AvailObject javaAncestors ()
	{
		return descriptor.o_JavaAncestors(this);
	}

	/**
	 * @param aFusedPojoType
	 * @return
	 */
	public AvailObject typeIntersectionOfPojoFusedType (
		final AvailObject aFusedPojoType)
	{
		return descriptor.o_TypeIntersectionOfPojoFusedType(
			this, aFusedPojoType);
	}

	/**
	 * @param anUnfusedPojoType
	 * @return
	 */
	public AvailObject typeIntersectionOfPojoUnfusedType (
		final AvailObject anUnfusedPojoType)
	{
		return descriptor.o_TypeIntersectionOfPojoUnfusedType(
			this, anUnfusedPojoType);
	}

	/**
	 * @param aFusedPojoType
	 * @return
	 */
	public AvailObject typeUnionOfPojoFusedType (
		final AvailObject aFusedPojoType)
	{
		return descriptor.o_TypeUnionOfPojoFusedType(
			this, aFusedPojoType);
	}

	/**
	 * @param anUnfusedPojoType
	 * @return
	 */
	public AvailObject typeUnionOfPojoUnfusedType (
		final AvailObject anUnfusedPojoType)
	{
		return descriptor.o_TypeUnionOfPojoUnfusedType(
			this, anUnfusedPojoType);
	}

	/**
	 * @return
	 */
	public boolean isPojoArrayType ()
	{
		return descriptor.o_IsPojoArrayType(this);
	}

	/**
	 * @param classHint
	 * @return
	 */
	public Object marshalToJava (final @Nullable Class<?> classHint)
	{
		return descriptor.o_MarshalToJava(this, classHint);
	}

	/**
	 * @return
	 */
	public AvailObject typeVariables ()
	{
		return descriptor.o_TypeVariables(this);
	}

	/**
	 * @param field
	 * @param receiver
	 * @return
	 */
	public boolean equalsPojoField (
		final AvailObject field,
		final AvailObject receiver)
	{
		return descriptor.o_EqualsPojoField(this, field, receiver);
	}

	/**
	 * @return
	 */
	boolean isSignedByte ()
	{
		return descriptor.o_IsSignedByte(this);
	}

	/**
	 * @return
	 */
	boolean isSignedShort ()
	{
		return descriptor.o_IsSignedShort(this);
	}

	/**
	 * @return
	 */
	byte extractSignedByte ()
	{
		return descriptor.o_ExtractSignedByte(this);
	}

	/**
	 * @return
	 */
	short extractSignedShort ()
	{
		return descriptor.o_ExtractSignedShort(this);
	}

	/**
	 * @param aRawPojo
	 * @return
	 */
	public boolean equalsEqualityRawPojo (final AvailObject aRawPojo)
	{
		return descriptor.o_EqualsEqualityRawPojo(this, aRawPojo);
	}

	/**
	 * @return
	 */
	public Object javaObject ()
	{
		return descriptor.o_JavaObject(this);
	}

	/**
	 * @return
	 */
	public BigInteger asBigInteger ()
	{
		return descriptor.o_AsBigInteger(this);
	}

	/**
	 * @param newElement
	 * @param canDestroy
	 * @return
	 */
	public AvailObject appendCanDestroy (
		final AvailObject newElement,
		final boolean canDestroy)
	{
		return descriptor.o_AppendCanDestroy(this, newElement, canDestroy);
	}

	/**
	 * @return
	 */
	public AvailObject lazyIncompleteCaseInsensitive ()
	{
		return descriptor.o_LazyIncompleteCaseInsensitive(this);
	}

	/**
	 * @return
	 */
	public AvailObject lowerCaseString ()
	{
		return descriptor.o_LowerCaseString(this);
	}

	/**
	 * @return
	 */
	public AvailObject instanceCount ()
	{
		return descriptor.o_InstanceCount(this);
	}

	/**
	 * @return
	 */
	public long totalInvocations ()
	{
		return descriptor.o_TotalInvocations(this);
	}

	/**
	 *
	 */
	public void tallyInvocation ()
	{
		descriptor.o_TallyInvocation(this);
	}

	/**
	 * @return
	 */
	public AvailObject fieldTypeTuple ()
	{
		return descriptor.o_FieldTypeTuple(this);
	}

	/**
	 * @return
	 */
	public AvailObject fieldTuple ()
	{
		return descriptor.o_FieldTuple(this);
	}

	/**
	 * @return
	 */
	public boolean isSystemModule ()
	{
		return descriptor.o_IsSystemModule(this);
	}

	/**
	 * @return
	 */
	public AvailObject literalType ()
	{
		return descriptor.o_LiteralType(this);
	}

	/**
	 * @param aLiteralTokenType
	 * @return
	 */
	public AvailObject typeIntersectionOfLiteralTokenType (
		final AvailObject aLiteralTokenType)
	{
		return descriptor.o_TypeIntersectionOfLiteralTokenType(
			this,
			aLiteralTokenType);
	}

	/**
	 * @param aLiteralTokenType
	 * @return
	 */
	public AvailObject typeUnionOfLiteralTokenType (
		final AvailObject aLiteralTokenType)
	{
		return descriptor.o_TypeUnionOfLiteralTokenType(
			this,
			aLiteralTokenType);
	}

	/**
	 * @return
	 */
	public boolean isLiteralTokenType ()
	{
		return descriptor.o_IsLiteralTokenType(this);
	}

	/**
	 * @return
	 */
	public boolean isLiteralToken ()
	{
		return descriptor.o_IsLiteralToken(this);
	}

	/**
	 * @param aLiteralTokenType
	 * @return
	 */
	public boolean equalsLiteralTokenType (
		final AvailObject aLiteralTokenType)
	{
		return descriptor.o_EqualsLiteralTokenType(this, aLiteralTokenType);
	}

	/**
	 * @param anObjectType
	 * @return
	 */
	public boolean equalsObjectType (
		final AvailObject anObjectType)
	{
		return descriptor.o_EqualsObjectType(this, anObjectType);
	}

	/**
	 * @param aToken
	 * @return
	 */
	public boolean equalsToken (
		final AvailObject aToken)
	{
		return descriptor.o_EqualsToken(this, aToken);
	}

	/**
	 * @param anInteger
	 * @param canDestroy
	 * @return
	 */
	public AvailObject bitwiseAnd (
		final AvailObject anInteger,
		final boolean canDestroy)
	{
		return descriptor.o_BitwiseAnd(this, anInteger, canDestroy);
	}

	/**
	 * @param anInteger
	 * @param canDestroy
	 * @return
	 */
	public AvailObject bitwiseOr (
		final AvailObject anInteger,
		final boolean canDestroy)
	{
		return descriptor.o_BitwiseOr(this, anInteger, canDestroy);
	}

	/**
	 * @param anInteger
	 * @param canDestroy
	 * @return
	 */
	public AvailObject bitwiseXor (
		final AvailObject anInteger,
		final boolean canDestroy)
	{
		return descriptor.o_BitwiseXor(this, anInteger, canDestroy);
	}

	/**
	 * @param methodName
	 * @param sealSignature
	 */
	public void addSeal (
		final AvailObject methodName,
		final AvailObject sealSignature)
	{
		descriptor.o_AddSeal(this, methodName, sealSignature);
	}

	/**
	 * @return
	 */
	public boolean isInstanceMeta ()
	{
		return descriptor.o_IsInstanceMeta(this);
	}

	/**
	 * @return
	 */
	public AvailObject instance ()
	{
		return descriptor.o_Instance(this);
	}

	/**
	 * @return
	 */
	public int allocateFromCounter ()
	{
		return descriptor.o_AllocateFromCounter(this);
	}

	/**
	 * @param methodName
	 */
	public void setMethodName (
		final AvailObject methodName)
	{
		descriptor.o_SetMethodName(this, methodName);
	}

	/**
	 * @return
	 */
	public int startingLineNumber ()
	{
		return descriptor.o_StartingLineNumber(this);
	}

	/**
	 * @return
	 */
	public AvailObject module ()
	{
		return descriptor.o_Module(this);
	}

	/**
	 * @return
	 */
	public AvailObject methodName ()
	{
		return descriptor.o_MethodName(this);
	}

	/**
	 * @param kind
	 * @return
	 */
	public boolean binElementsAreAllInstancesOfKind (
		final AvailObject kind)
	{
		return descriptor.o_BinElementsAreAllInstancesOfKind(this, kind);
	}

	/**
	 * @param kind
	 * @return
	 */
	public boolean setElementsAreAllInstancesOfKind (
		final AvailObject kind)
	{
		return descriptor.o_SetElementsAreAllInstancesOfKind(this, kind);
	}

	/**
	 * @return
	 */
	public MapDescriptor.MapIterable mapBinIterable ()
	{
		return descriptor.o_MapBinIterable(this);
	}

	/**
	 * @param anInt
	 * @return
	 */
	public boolean rangeIncludesInt (final int anInt)
	{
		return descriptor.o_RangeIncludesInt(this, anInt);
	}

	/**
	 * @param isSystemModule
	 */
	public void isSystemModule (
		final boolean isSystemModule)
	{
		descriptor.o_IsSystemModule(this, isSystemModule);
	}

	/**
	 * @return
	 */
	public boolean isMarkerNode ()
	{
		return descriptor.o_IsMarkerNode(this);
	}

	/**
	 * @param shiftFactor
	 * @param truncationBits
	 * @param canDestroy
	 * @return
	 */
	public AvailObject bitShiftLeftTruncatingToBits (
		final AvailObject shiftFactor,
		final AvailObject truncationBits,
		final boolean canDestroy)
	{
		return descriptor.o_BitShiftLeftTruncatingToBits(
			this,
			shiftFactor,
			truncationBits,
			canDestroy);
	}

	/**
	 * @return
	 */
	public SetIterator setBinIterator ()
	{
		return descriptor.o_SetBinIterator(this);
	}

	/**
	 * @param shiftFactor
	 * @param canDestroy
	 * @return
	 */
	public AvailObject bitShift (
		final AvailObject shiftFactor,
		final boolean canDestroy)
	{
		return descriptor.o_BitShift(this, shiftFactor, canDestroy);
	}

	/**
	 * @param aParseNode
	 * @return
	 */
	public boolean equalsParseNode (final AvailObject aParseNode)
	{
		return descriptor.o_EqualsParseNode(this, aParseNode);
	}

	/**
	 * @return
	 */
	public AvailObject stripMacro ()
	{
		return descriptor.o_StripMacro(this);
	}

	/**
	 * Answer the {@link MethodDescriptor method} that this {@link
	 * DefinitionDescriptor definition} is for.
	 *
	 * @return The definition's method.
	 */
	public AvailObject definitionMethod ()
	{
		return descriptor.o_DefinitionMethod(this);
	}

	/**
	 * @return
	 */
	public AvailObject prefixFunctions ()
	{
		return descriptor.o_PrefixFunctions(this);
	}

	/**
	 * @param aByteArrayTuple
	 * @return
	 */
	public boolean equalsByteArrayTuple (
		final AvailObject aByteArrayTuple)
	{
		return descriptor.o_EqualsByteArrayTuple(this, aByteArrayTuple);
	}

	/**
	 * @param i
	 * @param tupleSize
	 * @param aByteArrayTuple
	 * @param j
	 * @return
	 */
	public boolean compareFromToWithByteArrayTupleStartingAt (
		final int i,
		final int tupleSize,
		final AvailObject aByteArrayTuple,
		final int j)
	{
		return descriptor.o_CompareFromToWithByteArrayTupleStartingAt(
			this, i, tupleSize, aByteArrayTuple, j);
	}

	/**
	 * @return
	 */
	public byte[] byteArray ()
	{
		return descriptor.o_ByteArray(this);
	}

	/**
	 * @return
	 */
	public boolean isByteArrayTuple ()
	{
		return descriptor.o_IsByteArrayTuple(this);
	}

	/**
<<<<<<< HEAD
	 * @param message
	 */
	public void flushForNewOrChangedBundleNamed (
		final AvailObject message)
	{
		descriptor.o_FlushForNewOrChangedBundleNamed(this, message);
=======
	 * @param critical
	 * @return
	 */
	public void lock (final Continuation0 critical)
	{
		descriptor.o_Lock(this, critical);
>>>>>>> a7088eff
	}
}<|MERGE_RESOLUTION|>--- conflicted
+++ resolved
@@ -4910,6 +4910,16 @@
 		return descriptor.o_LineNumber(this);
 	}
 
+
+	/**
+	 * @return
+	 */
+	public AvailObject allBundles ()
+	{
+		return descriptor.o_AllBundles(this);
+	}
+
+
 	/**
 	 * @return
 	 */
@@ -6245,20 +6255,20 @@
 	}
 
 	/**
-<<<<<<< HEAD
 	 * @param message
 	 */
 	public void flushForNewOrChangedBundleNamed (
 		final AvailObject message)
 	{
 		descriptor.o_FlushForNewOrChangedBundleNamed(this, message);
-=======
+	}
+
+	/**
 	 * @param critical
 	 * @return
 	 */
 	public void lock (final Continuation0 critical)
 	{
 		descriptor.o_Lock(this, critical);
->>>>>>> a7088eff
 	}
 }