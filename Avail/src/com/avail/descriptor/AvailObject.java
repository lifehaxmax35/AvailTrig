--- conflicted
+++ resolved
@@ -42,10 +42,7 @@
 import com.avail.descriptor.AbstractNumberDescriptor.Order;
 import com.avail.descriptor.AbstractNumberDescriptor.Sign;
 import com.avail.descriptor.DeclarationNodeDescriptor.DeclarationKind;
-<<<<<<< HEAD
-=======
 import com.avail.descriptor.FiberDescriptor.GeneralFlag;
->>>>>>> 66402a29
 import com.avail.descriptor.FiberDescriptor.InterruptRequestFlag;
 import com.avail.descriptor.FiberDescriptor.SynchronizationFlag;
 import com.avail.descriptor.InfinityDescriptor.IntegerSlots;
@@ -489,12 +486,6 @@
 		return descriptor.o_Hash(this);
 	}
 
-	@Override
-	public final int hashCode ()
-	{
-		return descriptor.o_Hash(this);
-	}
-
 	/**
 	 * Construct a new {@link AvailObjectRepresentation}.
 	 *
@@ -1648,30 +1639,6 @@
 	}
 
 	/**
-	 * {@inheritDoc}
-	 *
-	 * <p>
-	 * This comparison operation takes an {@link Object} as its argument to
-	 * avoid accidentally calling this with, say, a {@link String} literal.
-	 * We mark it as deprecated to ensure we don't accidentally invoke
-	 * this method when we really mean the version that takes an {@code
-	 * AvailObject} as an argument.  Eclipse conveniently shows such invocations
-	 * with a <strike>strike-out</strike>.  That's a convenient warning for the
-	 * programmer, but we also fail if this method actually gets invoked AND
-	 * the argument is not an {@code AvailObject}.  That means we don't allow
-	 * AvailObjects to be added to Java {@linkplain Set sets} and such, at least
-	 * when they're intermixed with things that are not AvailObjects.
-	 * </p>
-	 */
-	@Override
-	@Deprecated
-	public boolean equals (final @Nullable Object another)
-	{
-		assert another instanceof AvailObject;
-		return descriptor.o_Equals(this, (AvailObject)another);
-	}
-
-	/**
 	 * Answer whether the receiver and the argument, both {@linkplain
 	 * AvailObject objects}, are equal in value.
 	 *
@@ -2382,10 +2349,7 @@
 	/**
 	 * Dispatch to the descriptor.
 	 */
-<<<<<<< HEAD
-	@Override
-=======
->>>>>>> 66402a29
+	@Override
 	public void setInterruptRequestFlag (
 		final InterruptRequestFlag flag)
 	{
@@ -2404,10 +2368,7 @@
 	/**
 	 * Dispatch to the descriptor.
 	 */
-<<<<<<< HEAD
-	@Override
-=======
->>>>>>> 66402a29
+	@Override
 	public void decrementCountdownToReoptimize (
 		final Continuation0 continuation)
 	{
@@ -3637,10 +3598,7 @@
 	/**
 	 * Dispatch to the descriptor.
 	 */
-<<<<<<< HEAD
-	@Override
-=======
->>>>>>> 66402a29
+	@Override
 	public int priority ()
 	{
 		return descriptor.o_Priority(this);
@@ -3649,10 +3607,7 @@
 	/**
 	 * Dispatch to the descriptor.
 	 */
-<<<<<<< HEAD
-	@Override
-=======
->>>>>>> 66402a29
+	@Override
 	public void priority (final int value)
 	{
 		descriptor.o_Priority(this, value);
@@ -3895,17 +3850,11 @@
 	/**
 	 * Dispatch to the descriptor.
 	 */
-<<<<<<< HEAD
 	@Override
 	public void removeDefinition (
 		final A_BasicObject definition)
 	{
 		descriptor.o_RemoveDefinition(this, definition);
-=======
-	public void removeDefinition (final AvailObject implementation)
-	{
-		descriptor.o_RemoveDefinition(this, implementation);
->>>>>>> 66402a29
 	}
 
 	/**
@@ -4847,26 +4796,7 @@
 	/**
 	 * Dispatch to the descriptor.
 	 */
-<<<<<<< HEAD
-	@Override
-	public A_Type validateArgumentTypesInterpreterIfFail (
-		final List<A_Type> argTypes,
-		final Interpreter anAvailInterpreter,
-		final Continuation1<Generator<String>> failBlock)
-	{
-		return descriptor.o_ValidateArgumentTypesInterpreterIfFail(
-			this,
-			argTypes,
-			anAvailInterpreter,
-			failBlock);
-	}
-
-	/**
-	 * Dispatch to the descriptor.
-	 */
-	@Override
-=======
->>>>>>> 66402a29
+	@Override
 	public AvailObject value ()
 	{
 		return descriptor.o_Value(this);
@@ -5186,14 +5116,14 @@
 	}
 
 	/**
-	 * @param codeGenerator
-	 * @return
-	 */
-	@Override
-	public AvailObject generate (
-		final AvailCodeGenerator codeGenerator)
-	{
-		return descriptor.o_Generate(this, codeGenerator);
+	 * @param module
+	 * @return
+	 */
+	@Override
+	public A_BasicObject generateInModule (
+		final A_BasicObject module)
+	{
+		return descriptor.o_GenerateInModule(this, module);
 	}
 
 	/**
@@ -6807,10 +6737,7 @@
 	 * @return An Avail loader, or {@code null} if no Avail loader is
 	 *         associated with the specified fiber.
 	 */
-<<<<<<< HEAD
-	@Override
-=======
->>>>>>> 66402a29
+	@Override
 	public @Nullable AvailLoader availLoader ()
 	{
 		return descriptor.o_AvailLoader(this);
@@ -6819,17 +6746,13 @@
 	/**
 	 * @param loader
 	 */
-<<<<<<< HEAD
-	@Override
-=======
->>>>>>> 66402a29
+	@Override
 	public void availLoader (final @Nullable AvailLoader loader)
 	{
 		descriptor.o_AvailLoader(this, loader);
 	}
 
 	/**
-<<<<<<< HEAD
 	 * @return
 	 */
 	@Override
@@ -6866,18 +6789,13 @@
 	}
 
 	/**
-=======
->>>>>>> 66402a29
 	 * Answer the {@linkplain Continuation1 continuation} that accepts the
 	 * result produced by the {@linkplain FiberDescriptor receiver}'s successful
 	 * completion.
 	 *
 	 * @return A continuation.
 	 */
-<<<<<<< HEAD
-	@Override
-=======
->>>>>>> 66402a29
+	@Override
 	public Continuation1<AvailObject> resultContinuation ()
 	{
 		return descriptor.o_ResultContinuation(this);
@@ -6890,10 +6808,7 @@
 	 *
 	 * @param continuation The result.
 	 */
-<<<<<<< HEAD
-	@Override
-=======
->>>>>>> 66402a29
+	@Override
 	public void resultContinuation (
 		final Continuation1<AvailObject> continuation)
 	{
@@ -6907,10 +6822,7 @@
 	 *
 	 * @return A continuation.
 	 */
-<<<<<<< HEAD
-	@Override
-=======
->>>>>>> 66402a29
+	@Override
 	public Continuation1<Throwable> failureContinuation ()
 	{
 		return descriptor.o_FailureContinuation(this);
@@ -6923,10 +6835,7 @@
 	 *
 	 * @param continuation
 	 */
-<<<<<<< HEAD
-	@Override
-=======
->>>>>>> 66402a29
+	@Override
 	public void failureContinuation (
 		final Continuation1<Throwable> continuation)
 	{
@@ -6941,10 +6850,7 @@
 	 * @return {@code true} if the interrupt request flag is set, {@code
 	 *         false} otherwise.
 	 */
-<<<<<<< HEAD
-	@Override
-=======
->>>>>>> 66402a29
+	@Override
 	public boolean interruptRequestFlag (final InterruptRequestFlag flag)
 	{
 		return descriptor.o_InterruptRequestFlag(this, flag);
@@ -6954,10 +6860,7 @@
 	 * @param newValue
 	 * @return
 	 */
-<<<<<<< HEAD
-	@Override
-=======
->>>>>>> 66402a29
+	@Override
 	public AvailObject getAndSetValue (final AvailObject newValue)
 	{
 		return descriptor.o_GetAndSetValue(this, newValue);
@@ -6968,10 +6871,7 @@
 	 * @param newValue
 	 * @return
 	 */
-<<<<<<< HEAD
-	@Override
-=======
->>>>>>> 66402a29
+	@Override
 	public boolean compareAndSwapValues (
 		final AvailObject reference,
 		final AvailObject newValue)
@@ -6983,11 +6883,8 @@
 	 * @param addend
 	 * @return
 	 */
-<<<<<<< HEAD
-	@Override
-=======
->>>>>>> 66402a29
-	public AvailObject fetchAndAddValue (final AvailObject addend)
+	@Override
+	public A_Number fetchAndAddValue (final A_Number addend)
 	{
 		return descriptor.o_FetchAndAddValue(this, addend);
 	}
@@ -6996,10 +6893,7 @@
 	 * @param flag
 	 * @return
 	 */
-<<<<<<< HEAD
-	@Override
-=======
->>>>>>> 66402a29
+	@Override
 	public boolean getAndClearInterruptRequestFlag (
 		final InterruptRequestFlag flag)
 	{
@@ -7011,10 +6905,7 @@
 	 * @param newValue
 	 * @return
 	 */
-<<<<<<< HEAD
-	@Override
-=======
->>>>>>> 66402a29
+	@Override
 	public boolean getAndSetSynchronizationFlag (
 		final SynchronizationFlag flag,
 		final boolean newValue)
@@ -7025,10 +6916,7 @@
 	/**
 	 * @return
 	 */
-<<<<<<< HEAD
-	@Override
-=======
->>>>>>> 66402a29
+	@Override
 	public AvailObject fiberResult ()
 	{
 		return descriptor.o_FiberResult(this);
@@ -7037,12 +6925,8 @@
 	/**
 	 * @param result
 	 */
-<<<<<<< HEAD
 	@Override
 	public void fiberResult (final A_BasicObject result)
-=======
-	public void fiberResult (final AvailObject result)
->>>>>>> 66402a29
 	{
 		descriptor.o_FiberResult(this, result);
 	}
@@ -7050,25 +6934,53 @@
 	/**
 	 * @return
 	 */
-<<<<<<< HEAD
 	@Override
 	public A_Set joiningFibers ()
-=======
-	public AvailObject joiningFibers ()
->>>>>>> 66402a29
 	{
 		return descriptor.o_JoiningFibers(this);
 	}
 
 	/**
-<<<<<<< HEAD
-	 * @return
-	 */
-	@Override
-=======
+	 * @return
+	 */
+	@Override
+	public AvailObject joinee ()
+	{
+		return descriptor.o_Joinee(this);
+	}
+
+	/**
+	 * @param joinee
+	 */
+	@Override
+	public void joinee (final A_BasicObject joinee)
+	{
+		descriptor.o_Joinee(this, joinee);
+	}
+
+	/**
+	 * @return
+	 */
+	@Override
+	public @Nullable TimerTask wakeupTask ()
+	{
+		return descriptor.o_WakeupTask(this);
+	}
+
+	/**
+	 * @param task
+	 */
+	@Override
+	public void wakeupTask (final @Nullable TimerTask task)
+	{
+		descriptor.o_WakeupTask(this, task);
+	}
+
+	/**
 	 * @param joiners
 	 */
-	public void joiningFibers (final AvailObject joiners)
+	@Override
+	public void joiningFibers (final A_Set joiners)
 	{
 		descriptor.o_JoiningFibers(this, joiners);
 	}
@@ -7076,58 +6988,8 @@
 	/**
 	 * @return
 	 */
->>>>>>> 66402a29
-	public AvailObject joinee ()
-	{
-		return descriptor.o_Joinee(this);
-	}
-
-	/**
-	 * @param joinee
-	 */
-<<<<<<< HEAD
-	@Override
-=======
->>>>>>> 66402a29
-	public void joinee (final AvailObject joinee)
-	{
-		descriptor.o_Joinee(this, joinee);
-	}
-
-	/**
-	 * @return
-	 */
-<<<<<<< HEAD
-	@Override
-=======
->>>>>>> 66402a29
-	public @Nullable TimerTask wakeupTask ()
-	{
-		return descriptor.o_WakeupTask(this);
-	}
-
-	/**
-	 * @param task
-	 */
-<<<<<<< HEAD
-	@Override
-=======
->>>>>>> 66402a29
-	public void wakeupTask (final @Nullable TimerTask task)
-	{
-		descriptor.o_WakeupTask(this, task);
-	}
-
-<<<<<<< HEAD
-	@Override
-	public void joiningFibers (final A_Set joiners)
-	{
-		descriptor.o_JoiningFibers(this, joiners);
-=======
-	/**
-	 * @return
-	 */
-	public AvailObject heritableFiberGlobals ()
+	@Override
+	public A_Map heritableFiberGlobals ()
 	{
 		return descriptor.o_HeritableFiberGlobals(this);
 	}
@@ -7135,7 +6997,8 @@
 	/**
 	 * @param globals
 	 */
-	public void heritableFiberGlobals (final AvailObject globals)
+	@Override
+	public void heritableFiberGlobals (final A_Map globals)
 	{
 		descriptor.o_HeritableFiberGlobals(this, globals);
 	}
@@ -7144,6 +7007,7 @@
 	 * @param flag
 	 * @return
 	 */
+	@Override
 	public boolean generalFlag (final GeneralFlag flag)
 	{
 		return descriptor.o_GeneralFlag(this, flag);
@@ -7152,6 +7016,7 @@
 	/**
 	 * @param flag
 	 */
+	@Override
 	public void setGeneralFlag (final GeneralFlag flag)
 	{
 		descriptor.o_SetGeneralFlag(this, flag);
@@ -7160,6 +7025,7 @@
 	/**
 	 * @param flag
 	 */
+	@Override
 	public void clearGeneralFlag (final GeneralFlag flag)
 	{
 		descriptor.o_ClearGeneralFlag(this, flag);
@@ -7168,6 +7034,7 @@
 	/**
 	 * @return
 	 */
+	@Override
 	public ByteBuffer byteBuffer ()
 	{
 		return descriptor.o_ByteBuffer(this);
@@ -7177,7 +7044,8 @@
 	 * @param aByteBufferTuple
 	 * @return
 	 */
-	public boolean equalsByteBufferTuple (final AvailObject aByteBufferTuple)
+	@Override
+	public boolean equalsByteBufferTuple (final A_Tuple aByteBufferTuple)
 	{
 		return descriptor.o_EqualsByteBufferTuple(this, aByteBufferTuple);
 	}
@@ -7189,10 +7057,11 @@
 	 * @param startIndex2
 	 * @return
 	 */
+	@Override
 	public boolean compareFromToWithByteBufferTupleStartingAt (
 		final int startIndex1,
 		final int endIndex1,
-		final AvailObject aByteBufferTuple,
+		final A_Tuple aByteBufferTuple,
 		final int startIndex2)
 	{
 		return descriptor.o_CompareFromToWithByteBufferTupleStartingAt(
@@ -7206,9 +7075,9 @@
 	/**
 	 * @return
 	 */
+	@Override
 	public boolean isByteBufferTuple ()
 	{
 		return descriptor.o_IsByteBufferTuple(this);
->>>>>>> 66402a29
 	}
 }