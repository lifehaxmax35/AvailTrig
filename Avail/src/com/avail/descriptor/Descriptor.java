/**
 * Descriptor.java
 * Copyright © 1993-2013, Mark van Gulik and Todd L Smith.
 * All rights reserved.
 *
 * Redistribution and use in source and binary forms, with or without
 * modification, are permitted provided that the following conditions are met:
 *
 * * Redistributions of source code must retain the above copyright notice, this
 *   list of conditions and the following disclaimer.
 *
 * * Redistributions in binary form must reproduce the above copyright notice,
 *   this list of conditions and the following disclaimer in the documentation
 *   and/or other materials provided with the distribution.
 *
 * * Neither the name of the copyright holder nor the names of the contributors
 *   may be used to endorse or promote products derived from this software
 *   without specific prior written permission.
 *
 * THIS SOFTWARE IS PROVIDED BY THE COPYRIGHT HOLDERS AND CONTRIBUTORS "AS IS"
 * AND ANY EXPRESS OR IMPLIED WARRANTIES, INCLUDING, BUT NOT LIMITED TO, THE
 * IMPLIED WARRANTIES OF MERCHANTABILITY AND FITNESS FOR A PARTICULAR PURPOSE
 * ARE DISCLAIMED. IN NO EVENT SHALL THE COPYRIGHT HOLDER OR CONTRIBUTORS BE
 * LIABLE FOR ANY DIRECT, INDIRECT, INCIDENTAL, SPECIAL, EXEMPLARY, OR
 * CONSEQUENTIAL DAMAGES (INCLUDING, BUT NOT LIMITED TO, PROCUREMENT OF
 * SUBSTITUTE GOODS OR SERVICES; LOSS OF USE, DATA, OR PROFITS; OR BUSINESS
 * INTERRUPTION) HOWEVER CAUSED AND ON ANY THEORY OF LIABILITY, WHETHER IN
 * CONTRACT, STRICT LIABILITY, OR TORT (INCLUDING NEGLIGENCE OR OTHERWISE)
 * ARISING IN ANY WAY OUT OF THE USE OF THIS SOFTWARE, EVEN IF ADVISED OF THE
 * POSSIBILITY OF SUCH DAMAGE.
 */

package com.avail.descriptor;

import java.math.BigInteger;
import java.util.*;
import com.avail.annotations.*;
import com.avail.compiler.*;
import com.avail.descriptor.AbstractNumberDescriptor.*;
import com.avail.descriptor.DeclarationNodeDescriptor.DeclarationKind;
import com.avail.descriptor.MapDescriptor.*;
import com.avail.descriptor.ParseNodeTypeDescriptor.ParseNodeKind;
import com.avail.descriptor.FiberDescriptor.ExecutionState;
import com.avail.descriptor.SetDescriptor.SetIterator;
import com.avail.descriptor.TypeDescriptor.Types;
import com.avail.exceptions.*;
<<<<<<< HEAD
import com.avail.exceptions.AvailUnsupportedOperationException;
=======
>>>>>>> a7088eff
import com.avail.interpreter.Interpreter;
import com.avail.interpreter.levelTwo.L2Interpreter;
import com.avail.serialization.SerializerOperation;
import com.avail.utility.*;
import com.avail.visitor.*;

/**
 * This is the primary subclass of {@linkplain AbstractDescriptor}.  It has the
 * sibling IndirectionDescriptor.
 *
 * <p>When a new method is added in a subclass, it should be added with the
 * {@linkplain Override @Override} annotation.  That way the project will
 * indicate errors until an abstract declaration is added to {@linkplain
 * AbstractDescriptor}, a default implementation is added to {@linkplain
 * Descriptor}, and a redirecting implementation is added to {@linkplain
 * IndirectionDescriptor}.  Any code attempting to send the corresponding
 * message to an {@linkplain AvailObject} will also indicate a problem until a
 * suitable implementation is added to AvailObject.</p>
 *
 * @author Mark van Gulik &lt;mark@availlang.org&gt;
 * @author Todd L Smith &lt;todd@availlang.org&gt;
 */
abstract class Descriptor
extends AbstractDescriptor
{
	/**
	 * Construct a new {@link Descriptor}.
	 *
	 * @param mutability
	 *        The {@linkplain Mutability mutability} of the new descriptor.
	 */
	protected Descriptor (final Mutability mutability)
	{
<<<<<<< HEAD
		super(isMutable);
	}

	/**
	 * Answer a {@linkplain AvailUnsupportedOperationException unsupported operation
	 * exception} suitable to be thrown by the sender.  We don't throw it here,
	 * since Java sadly has no way of indicating that a method <em>always</em>
	 * throws an exception (i.e., doesn't return), forcing one to have to add
	 * stupid dead statements like {@code return null;} after the
	 * never-returning call.
	 *
	 * <p>
	 * The exception indicates that the receiver does not meaningfully implement
	 * the method that immediately invoked this.  This is a strong indication
	 * that the wrong kind of object is being used somewhere.
	 * </p>
	 *
	 * @return an AvailUnsupportedOperationException suitable to be thrown.
	 */
	public AvailUnsupportedOperationException unsupportedOperationException ()
	{
		final String callerName;
		try
		{
			throw new Exception("just want the caller's frame");
		}
		catch (final Exception e)
		{
			callerName = e.getStackTrace()[1].getMethodName();
		}
		throw new AvailUnsupportedOperationException(getClass(), callerName);
=======
		super(mutability);
>>>>>>> a7088eff
	}

	/**
	 * A special enumeration used to visit all object slots within an instance
	 * of the receiver.
	 *
	 * @author Mark van Gulik &lt;mark@availlang.org&gt;
	 */
	enum FakeObjectSlotsForScanning implements ObjectSlotsEnum
	{
		/**
		 * An indexed object slot that makes it easy to visit all object slots.
		 */
		ALL_OBJECT_SLOTS_
	}


	/**
	 * Visit all of the object's object slots, passing the parent and child
	 * objects to the provided visitor.
	 *
	 * @param object The object to scan.
	 * @param visitor The visitor to invoke.
	 */
	@Override
	void o_ScanSubobjects (
		final AvailObject object,
		final AvailSubobjectVisitor visitor)
	{
		for (int i = object.objectSlotsCount(); i >= 1; i--)
		{
			final AvailObject child = object.slot(
				FakeObjectSlotsForScanning.ALL_OBJECT_SLOTS_,
				i);
			visitor.invoke(object, child);
		}
	}


	@Override
	boolean o_AcceptsArgTypesFromFunctionType (
		final AvailObject object,
		final AvailObject functionType)
	{
		throw unsupportedOperationException();
	}

	@Override
	boolean o_AcceptsListOfArgTypes (
		final AvailObject object,
		final List<AvailObject> argTypes)
	{
		throw unsupportedOperationException();
	}

	@Override
	boolean o_AcceptsListOfArgValues (
		final AvailObject object,
		final List<AvailObject> argValues)
	{
		throw unsupportedOperationException();
	}

	@Override
	boolean o_AcceptsTupleOfArgTypes (
		final AvailObject object,
		final AvailObject argTypes)
	{
		throw unsupportedOperationException();
	}

	@Override
	boolean o_AcceptsTupleOfArguments (
		final AvailObject object,
		final AvailObject arguments)
	{
		throw unsupportedOperationException();
	}

	@Override
	void o_AddDependentChunkIndex (
		final AvailObject object,
		final int aChunkIndex)
	{
		throw unsupportedOperationException();
	}

	@Override
	void o_MethodAddDefinition (
		final AvailObject object,
		final AvailObject definition)
	throws SignatureException
	{
		throw unsupportedOperationException();
	}

	@Override
	void o_AddGrammaticalRestrictions (
		final AvailObject object,
		final AvailObject restrictions)
	{
		throw unsupportedOperationException();
	}

	@Override
	AvailObject o_AddToInfinityCanDestroy (
		final AvailObject object,
		final Sign sign,
		final boolean canDestroy)
	{
		throw unsupportedOperationException();
	}

	@Override
	AvailObject o_AddToIntegerCanDestroy (
		final AvailObject object,
		final AvailObject anInteger,
		final boolean canDestroy)
	{
		throw unsupportedOperationException();
	}

	@Override
	void o_AddGrammaticalMessageRestrictions (
		final AvailObject object,
		final AvailObject methodName,
		final AvailObject illegalArgMsgs)
	{
		throw unsupportedOperationException();
	}

	@Override
	void o_ModuleAddDefinition (
		final AvailObject object,
		final AvailObject definition)
	{
		throw unsupportedOperationException();
	}

	@Override
	void o_AtMessageAddBundle (
		final AvailObject object,
		final AvailObject message,
		final AvailObject bundle)
	{
		throw unsupportedOperationException();
	}

	@Override
	void o_AtNameAdd (
		final AvailObject object,
		final AvailObject stringName,
		final AvailObject trueName)
	{
		throw unsupportedOperationException();
	}

	@Override
	void o_AtNewNamePut (
		final AvailObject object,
		final AvailObject stringName,
		final AvailObject trueName)
	{
		throw unsupportedOperationException();
	}

	@Override
	void o_AtPrivateNameAdd (
		final AvailObject object,
		final AvailObject stringName,
		final AvailObject trueName)
	{
		throw unsupportedOperationException();
	}

	@Override
	AvailObject o_BinElementAt (
		final AvailObject object,
		final int index)
	{
		throw unsupportedOperationException();
	}

	@Override
	void o_BinElementAtPut (
		final AvailObject object,
		final int index,
		final AvailObject value)
	{
		throw unsupportedOperationException();
	}

	@Override
	void o_BinHash (
		final AvailObject object,
		final int value)
	{
		throw unsupportedOperationException();
	}

	@Override
	void o_BinSize (
		final AvailObject object,
		final int value)
	{
		throw unsupportedOperationException();
	}

	@Override
	void o_BitVector (
		final AvailObject object,
		final int value)
	{
		throw unsupportedOperationException();
	}

	@Override
	void o_BreakpointBlock (
		final AvailObject object,
		final AvailObject value)
	{
		throw unsupportedOperationException();
	}

	@Override
	void o_BuildFilteredBundleTreeFrom (
		final AvailObject object,
		final AvailObject bundleTree)
	{
		throw unsupportedOperationException();
	}

	@Override
	void o_Caller (
		final AvailObject object,
		final AvailObject value)
	{
		throw unsupportedOperationException();
	}

	@Override
	void o_Function (
		final AvailObject object,
		final AvailObject value)
	{
		throw unsupportedOperationException();
	}

	@Override
	void o_Code (
		final AvailObject object,
		final AvailObject value)
	{
		throw unsupportedOperationException();
	}

	@Override
	void o_CodePoint (
		final AvailObject object,
		final int value)
	{
		throw unsupportedOperationException();
	}

	@Override
	boolean o_CompareFromToWithStartingAt (
		final AvailObject object,
		final int startIndex1,
		final int endIndex1,
		final AvailObject anotherObject,
		final int startIndex2)
	{
		throw unsupportedOperationException();
	}

	@Override
	boolean o_CompareFromToWithAnyTupleStartingAt (
		final AvailObject object,
		final int startIndex1,
		final int endIndex1,
		final AvailObject aTuple,
		final int startIndex2)
	{
		throw unsupportedOperationException();
	}

	@Override
	boolean o_CompareFromToWithByteStringStartingAt (
		final AvailObject object,
		final int startIndex1,
		final int endIndex1,
		final AvailObject aByteString,
		final int startIndex2)
	{
		throw unsupportedOperationException();
	}

	@Override
	boolean o_CompareFromToWithByteTupleStartingAt (
		final AvailObject object,
		final int startIndex1,
		final int endIndex1,
		final AvailObject aByteTuple,
		final int startIndex2)
	{
		throw unsupportedOperationException();
	}

	@Override
	boolean o_CompareFromToWithNybbleTupleStartingAt (
		final AvailObject object,
		final int startIndex1,
		final int endIndex1,
		final AvailObject aNybbleTuple,
		final int startIndex2)
	{
		throw unsupportedOperationException();
	}

	@Override
	boolean o_CompareFromToWithObjectTupleStartingAt (
		final AvailObject object,
		final int startIndex1,
		final int endIndex1,
		final AvailObject anObjectTuple,
		final int startIndex2)
	{
		throw unsupportedOperationException();
	}

	@Override
	boolean o_CompareFromToWithTwoByteStringStartingAt (
		final AvailObject object,
		final int startIndex1,
		final int endIndex1,
		final AvailObject aTwoByteString,
		final int startIndex2)
	{
		throw unsupportedOperationException();
	}

	@Override
	int o_ComputeHashFromTo (
		final AvailObject object,
		final int start,
		final int end)
	{
		throw unsupportedOperationException();
	}

	@Override
	AvailObject o_ConcatenateTuplesCanDestroy (
		final AvailObject object,
		final boolean canDestroy)
	{
		throw unsupportedOperationException();
	}

	@Override
	void o_Continuation (
		final AvailObject object,
		final AvailObject value)
	{
		throw unsupportedOperationException();
	}

	@Override
	void o_CopyToRestrictedTo (
		final AvailObject object,
		final AvailObject filteredBundleTree,
		final AvailObject visibleNames)
	{
		throw unsupportedOperationException();
	}

	@Override
	AvailObject o_CopyTupleFromToCanDestroy (
		final AvailObject object,
		final int start,
		final int end,
		final boolean canDestroy)
	{
		throw unsupportedOperationException();
	}

	@Override
	boolean o_CouldEverBeInvokedWith (
		final AvailObject object,
		final List<AvailObject> argTypes)
	{
		throw unsupportedOperationException();
	}

	@Override
	AvailObject o_DivideCanDestroy (
		final AvailObject object,
		final AvailObject aNumber,
		final boolean canDestroy)
	{
		throw unsupportedOperationException();
	}

	@Override
	AvailObject o_DivideIntoInfinityCanDestroy (
		final AvailObject object,
		final Sign sign,
		final boolean canDestroy)
	{
		throw unsupportedOperationException();
	}

	@Override
	AvailObject o_DivideIntoIntegerCanDestroy (
		final AvailObject object,
		final AvailObject anInteger,
		final boolean canDestroy)
	{
		throw unsupportedOperationException();
	}

	@Override
	AvailObject o_ElementAt (
		final AvailObject object,
		final int index)
	{
		throw unsupportedOperationException();
	}

	@Override
	void o_ElementAtPut (
		final AvailObject object,
		final int index,
		final AvailObject value)
	{
		throw unsupportedOperationException();
	}

	@Override
	int o_EndOfZone (
		final AvailObject object,
		final int zone)
	{
		throw unsupportedOperationException();
	}

	@Override
	int o_EndSubtupleIndexInZone (
		final AvailObject object,
		final int zone)
	{
		throw unsupportedOperationException();
	}

	@Override
	void o_ExecutionState (
		final AvailObject object,
		final ExecutionState value)
	{
		throw unsupportedOperationException();
	}

	@Override
	byte o_ExtractNybbleFromTupleAt (
		final AvailObject object,
		final int index)
	{
		throw unsupportedOperationException();
	}

	@Override
	List<AvailObject> o_FilterByTypes (
		final AvailObject object,
		final List<AvailObject> argTypes)
	{
		throw unsupportedOperationException();
	}

	@Override
	AvailObject o_ForZoneSetSubtupleStartSubtupleIndexEndOfZone (
		final AvailObject object,
		final int zone,
		final AvailObject newSubtuple,
		final int startSubtupleIndex,
		final int endOfZone)
	{
		throw unsupportedOperationException();
	}

	@Override
	boolean o_HasElement (
		final AvailObject object,
		final AvailObject elementObject)
	{
		throw unsupportedOperationException();
	}

	@Override
	int o_HashFromTo (
		final AvailObject object,
		final int startIndex,
		final int endIndex)
	{
		throw unsupportedOperationException();
	}

	@Override
	void o_HashOrZero (
		final AvailObject object,
		final int value)
	{
		throw unsupportedOperationException();
	}

	@Override
	boolean o_HasKey (
		final AvailObject object,
		final AvailObject keyObject)
	{
		throw unsupportedOperationException();
	}

	@Override
	List<AvailObject> o_DefinitionsAtOrBelow (
		final AvailObject object,
		final List<AvailObject> argTypes)
	{
		throw unsupportedOperationException();
	}

	@Override
	AvailObject o_IncludeBundle (
		final AvailObject object,
		final AvailObject messageBundle)
	{
		throw unsupportedOperationException();
	}

	@Override
	boolean o_IncludesDefinition (
		final AvailObject object,
		final AvailObject definition)
	{
		throw unsupportedOperationException();
	}

	@Override
	void o_Index (
		final AvailObject object,
		final int value)
	{
		throw unsupportedOperationException();
	}

	@Override
	void o_SetInterruptRequestFlag (
		final AvailObject object,
		final BitField value)
	{
		throw unsupportedOperationException();
	}

	@Override
	void o_CountdownToReoptimize (
		final AvailObject object,
		final int value)
	{
		throw unsupportedOperationException();
	}

	@Override @Deprecated
	void o_IsSaved (
		final AvailObject object,
		final boolean aBoolean)
	{
		throw unsupportedOperationException();
	}

	@Override
	boolean o_IsSubsetOf (
		final AvailObject object,
		final AvailObject another)
	{
		throw unsupportedOperationException();
	}

	@Override
	boolean o_IsSubtypeOf (
		final AvailObject object,
		final AvailObject aType)
	{
		throw unsupportedOperationException();
	}

	@Override
	boolean o_IsSupertypeOfVariableType (
		final AvailObject object,
		final AvailObject aVariableType)
	{
		throw unsupportedOperationException();
	}

	@Override
	boolean o_IsSupertypeOfContinuationType (
		final AvailObject object,
		final AvailObject aContinuationType)
	{
		throw unsupportedOperationException();
	}

	@Override
	boolean o_IsSupertypeOfCompiledCodeType (
		final AvailObject object,
		final AvailObject aCompiledCodeType)
	{
		throw unsupportedOperationException();
	}

	@Override
	boolean o_IsSupertypeOfFunctionType (
		final AvailObject object,
		final AvailObject aFunctionType)
	{
		throw unsupportedOperationException();
	}

	@Override
	boolean o_IsSupertypeOfIntegerRangeType (
		final AvailObject object,
		final AvailObject anIntegerRangeType)
	{
		throw unsupportedOperationException();
	}

	@Override
	boolean o_IsSupertypeOfMapType (
		final AvailObject object,
		final AvailObject aMapType)
	{
		throw unsupportedOperationException();
	}

	@Override
	boolean o_IsSupertypeOfObjectType (
		final AvailObject object,
		final AvailObject anObjectType)
	{
		throw unsupportedOperationException();
	}

	@Override
	boolean o_IsSupertypeOfParseNodeType (
		final AvailObject object,
		final AvailObject aParseNodeType)
	{
		throw unsupportedOperationException();
	}

	@Override
	boolean o_IsSupertypeOfPojoType (
		final AvailObject object,
		final AvailObject aPojoType)
	{
		throw unsupportedOperationException();
	}

	@Override
	boolean o_IsSupertypeOfPrimitiveTypeEnum (
		final AvailObject object,
		final Types primitiveTypeEnum)
	{
		throw unsupportedOperationException();
	}

	@Override
	boolean o_IsSupertypeOfSetType (
		final AvailObject object,
		final AvailObject aSetType)
	{
		throw unsupportedOperationException();
	}

	@Override
	boolean o_IsSupertypeOfTupleType (
		final AvailObject object,
		final AvailObject aTupleType)
	{
		throw unsupportedOperationException();
	}

	@Override
	boolean o_IsSupertypeOfEnumerationType (
		final AvailObject object,
		final AvailObject anEnumerationType)
	{
		throw unsupportedOperationException();
	}

	@Override
	void o_LevelTwoChunkOffset (
		final AvailObject object,
		final AvailObject chunk,
		final int offset)
	{
		throw unsupportedOperationException();
	}

	@Override
	AvailObject o_LiteralAt (
		final AvailObject object,
		final int index)
	{
		throw unsupportedOperationException();
	}

	@Override
	AvailObject o_ArgOrLocalOrStackAt (
		final AvailObject object,
		final int index)
	{
		throw unsupportedOperationException();
	}

	@Override
	void o_ArgOrLocalOrStackAtPut (
		final AvailObject object,
		final int index,
		final AvailObject value)
	{
		throw unsupportedOperationException();
	}

	@Override
	AvailObject o_LocalTypeAt (
		final AvailObject object,
		final int index)
	{
		throw unsupportedOperationException();
	}

	@Override
	AvailObject o_LookupByTypesFromTuple (
		final AvailObject object,
		final AvailObject argumentTypeTuple)
	{
		throw unsupportedOperationException();
	}

	@Override
	AvailObject o_LookupByValuesFromList (
		final AvailObject object,
		final List<AvailObject> argumentList)
	{
		throw unsupportedOperationException();
	}

	@Override
	AvailObject o_LookupByValuesFromTuple (
		final AvailObject object,
		final AvailObject argumentTuple)
	{
		throw unsupportedOperationException();
	}

	@Override
	AvailObject o_MapAt (
		final AvailObject object,
		final AvailObject keyObject)
	{
		throw unsupportedOperationException();
	}

	@Override
	AvailObject o_MapAtPuttingCanDestroy (
		final AvailObject object,
		final AvailObject keyObject,
		final AvailObject newValueObject,
		final boolean canDestroy)
	{
		throw unsupportedOperationException();
	}

	@Override
	AvailObject o_MapWithoutKeyCanDestroy (
		final AvailObject object,
		final AvailObject keyObject,
		final boolean canDestroy)
	{
		throw unsupportedOperationException();
	}

	@Override
	AvailObject o_MinusCanDestroy (
		final AvailObject object,
		final AvailObject aNumber,
		final boolean canDestroy)
	{
		throw unsupportedOperationException();
	}

	@Override
	AvailObject o_MultiplyByInfinityCanDestroy (
		final AvailObject object,
		final Sign sign,
		final boolean canDestroy)
	{
		throw unsupportedOperationException();
	}

	@Override
	AvailObject o_MultiplyByIntegerCanDestroy (
		final AvailObject object,
		final AvailObject anInteger,
		final boolean canDestroy)
	{
		throw unsupportedOperationException();
	}

	@Override
	void o_Name (
		final AvailObject object,
		final AvailObject value)
	{
		throw unsupportedOperationException();
	}

	@Override
	boolean o_NameVisible (
		final AvailObject object,
		final AvailObject trueName)
	{
		throw unsupportedOperationException();
	}

	@Override
	boolean o_OptionallyNilOuterVar (
		final AvailObject object,
		final int index)
	{
		throw unsupportedOperationException();
	}

	@Override
	AvailObject o_OuterTypeAt (
		final AvailObject object,
		final int index)
	{
		throw unsupportedOperationException();
	}

	@Override
	AvailObject o_OuterVarAt (
		final AvailObject object,
		final int index)
	{
		throw unsupportedOperationException();
	}

	@Override
	void o_OuterVarAtPut (
		final AvailObject object,
		final int index,
		final AvailObject value)
	{
		throw unsupportedOperationException();
	}

	@Override
	void o_Parent (
		final AvailObject object,
		final AvailObject value)
	{
		throw unsupportedOperationException();
	}

	@Override
	void o_Pc (
		final AvailObject object,
		final int value)
	{
		throw unsupportedOperationException();
	}

	@Override
	AvailObject o_PlusCanDestroy (
		final AvailObject object,
		final AvailObject aNumber,
		final boolean canDestroy)
	{
		throw unsupportedOperationException();
	}

	@Override
	void o_Priority (
		final AvailObject object,
		final AvailObject value)
	{
		throw unsupportedOperationException();
	}

	@Override
	AvailObject o_PrivateAddElement (
		final AvailObject object,
		final AvailObject element)
	{
		throw unsupportedOperationException();
	}

	@Override
	AvailObject o_PrivateExcludeElement (
		final AvailObject object,
		final AvailObject element)
	{
		throw unsupportedOperationException();
	}

	@Override
	AvailObject o_PrivateExcludeElementKnownIndex (
		final AvailObject object,
		final AvailObject element,
		final int knownIndex)
	{
		throw unsupportedOperationException();
	}

	@Override
	void o_FiberGlobals (
		final AvailObject object,
		final AvailObject value)
	{
		throw unsupportedOperationException();
	}

	@Override
	short o_RawByteAt (
		final AvailObject object,
		final int index)
	{
		throw unsupportedOperationException();
	}

	@Override
	void o_RawByteAtPut (
		final AvailObject object,
		final int index,
		final short anInteger)
	{
		throw unsupportedOperationException();
	}

	@Override
	short o_RawByteForCharacterAt (
		final AvailObject object,
		final int index)
	{
		throw unsupportedOperationException();
	}

	@Override
	void o_RawByteForCharacterAtPut (
		final AvailObject object,
		final int index,
		final short anInteger)
	{
		throw unsupportedOperationException();
	}

	@Override
	byte o_RawNybbleAt (
		final AvailObject object,
		final int index)
	{
		throw unsupportedOperationException();
	}

	@Override
	void o_RawNybbleAtPut (
		final AvailObject object,
		final int index,
		final byte aNybble)
	{
		throw unsupportedOperationException();
	}

	@Override
	int o_RawShortForCharacterAt (
		final AvailObject object,
		final int index)
	{
		throw unsupportedOperationException();
	}

	@Override
	void o_RawShortForCharacterAtPut (
		final AvailObject object,
		final int index,
		final int anInteger)
	{
		throw unsupportedOperationException();
	}

	@Override
	int o_RawSignedIntegerAt (
		final AvailObject object,
		final int index)
	{
		throw unsupportedOperationException();
	}

	@Override
	void o_RawSignedIntegerAtPut (
		final AvailObject object,
		final int index,
		final int value)
	{
		throw unsupportedOperationException();
	}

	@Override
	long o_RawUnsignedIntegerAt (
		final AvailObject object,
		final int index)
	{
		throw unsupportedOperationException();
	}

	@Override
	void o_RawUnsignedIntegerAtPut (
		final AvailObject object,
		final int index,
		final int value)
	{
		throw unsupportedOperationException();
	}

	@Override
	void o_RemoveDependentChunkIndex (
		final AvailObject object,
		final int aChunkIndex)
	{
		throw unsupportedOperationException();
	}

	@Override
	void o_RemoveFrom (
		final AvailObject object,
		final L2Interpreter anInterpreter)
	{
		throw unsupportedOperationException();
	}

	@Override
	void o_RemoveDefinition (
		final AvailObject object,
		final AvailObject definition)
	{
		throw unsupportedOperationException();
	}

	@Override
	boolean o_RemoveBundleNamed (
		final AvailObject object,
		final AvailObject message)
	{
		throw unsupportedOperationException();
	}

	@Override
	void o_RemoveGrammaticalRestrictions (
		final AvailObject object,
		final AvailObject obsoleteRestrictions)
	{
		throw unsupportedOperationException();
	}

	@Override
	void o_ResolvedForwardWithName (
		final AvailObject object,
		final AvailObject forwardImplementation,
		final AvailObject methodName)
	{
		throw unsupportedOperationException();
	}

	@Override
	AvailObject o_SetIntersectionCanDestroy (
		final AvailObject object,
		final AvailObject otherSet,
		final boolean canDestroy)
	{
		throw unsupportedOperationException();
	}

	@Override
	AvailObject o_SetMinusCanDestroy (
		final AvailObject object,
		final AvailObject otherSet,
		final boolean canDestroy)
	{
		throw unsupportedOperationException();
	}

	@Override
	void o_SetSubtupleForZoneTo (
		final AvailObject object,
		final int zoneIndex,
		final AvailObject newTuple)
	{
		throw unsupportedOperationException();
	}

	@Override
	AvailObject o_SetUnionCanDestroy (
		final AvailObject object,
		final AvailObject otherSet,
		final boolean canDestroy)
	{
		throw unsupportedOperationException();
	}

	@Override
	void o_SetValue (
		final AvailObject object,
		final AvailObject newValue)
	{
		throw unsupportedOperationException();
	}

	@Override
	void o_SetValueNoCheck (
		final AvailObject object,
		final AvailObject newValue)
	{
		throw unsupportedOperationException();
	}

	@Override
	AvailObject o_SetWithElementCanDestroy (
		final AvailObject object,
		final AvailObject newElementObject,
		final boolean canDestroy)
	{
		throw unsupportedOperationException();
	}

	@Override
	AvailObject o_SetWithoutElementCanDestroy (
		final AvailObject object,
		final AvailObject elementObjectToExclude,
		final boolean canDestroy)
	{
		throw unsupportedOperationException();
	}

	@Override
	void o_Size (
		final AvailObject object,
		final int value)
	{
		throw unsupportedOperationException();
	}

	@Override
	int o_SizeOfZone (
		final AvailObject object,
		final int zone)
	{
		throw unsupportedOperationException();
	}

	@Override
	AvailObject o_StackAt (
		final AvailObject object,
		final int slotIndex)
	{
		throw unsupportedOperationException();
	}

	@Override
	void o_StackAtPut (
		final AvailObject object,
		final int slotIndex,
		final AvailObject anObject)
	{
		throw unsupportedOperationException();
	}

	@Override
	void o_Stackp (
		final AvailObject object,
		final int value)
	{
		throw unsupportedOperationException();
	}

	@Override
	void o_SetStartingChunkAndReoptimizationCountdown (
		final AvailObject object,
		final AvailObject chunk,
		final int countdown)
	{
		throw unsupportedOperationException();
	}

	@Override
	int o_StartOfZone (
		final AvailObject object,
		final int zone)
	{
		throw unsupportedOperationException();
	}

	@Override
	int o_StartSubtupleIndexInZone (
		final AvailObject object,
		final int zone)
	{
		throw unsupportedOperationException();
	}

	@Override
	AvailObject o_SubtractFromInfinityCanDestroy (
		final AvailObject object,
		final Sign sign,
		final boolean canDestroy)
	{
		throw unsupportedOperationException();
	}

	@Override
	AvailObject o_SubtractFromIntegerCanDestroy (
		final AvailObject object,
		final AvailObject anInteger,
		final boolean canDestroy)
	{
		throw unsupportedOperationException();
	}

	@Override
	AvailObject o_SubtupleForZone (
		final AvailObject object,
		final int zone)
	{
		throw unsupportedOperationException();
	}

	@Override
	AvailObject o_TimesCanDestroy (
		final AvailObject object,
		final AvailObject aNumber,
		final boolean canDestroy)
	{
		throw unsupportedOperationException();
	}

	@Override
	int o_TranslateToZone (
		final AvailObject object,
		final int tupleIndex,
		final int zoneIndex)
	{
		throw unsupportedOperationException();
	}

	@Override
	AvailObject o_TrueNamesForStringName (
		final AvailObject object,
		final AvailObject stringName)
	{
		throw unsupportedOperationException();
	}

	@Override
	AvailObject o_TruncateTo (
		final AvailObject object,
		final int newTupleSize)
	{
		throw unsupportedOperationException();
	}

	@Override
	AvailObject o_TupleAt (
		final AvailObject object,
		final int index)
	{
		throw unsupportedOperationException();
	}

	@Override
	void o_TupleAtPut (
		final AvailObject object,
		final int index,
		final AvailObject aNybbleObject)
	{
		throw unsupportedOperationException();
	}

	@Override
	AvailObject o_TupleAtPuttingCanDestroy (
		final AvailObject object,
		final int index,
		final AvailObject newValueObject,
		final boolean canDestroy)
	{
		throw unsupportedOperationException();
	}

	@Override
	int o_TupleIntAt (
		final AvailObject object,
		final int index)
	{
		throw unsupportedOperationException();
	}

	@Override
	void o_Type (
		final AvailObject object,
		final AvailObject value)
	{
		throw unsupportedOperationException();
	}

	@Override
	AvailObject o_TypeAtIndex (
		final AvailObject object,
		final int index)
	{
		throw unsupportedOperationException();
	}

	@Override
	AvailObject o_TypeIntersection (
		final AvailObject object,
		final AvailObject another)
	{
		throw unsupportedOperationException();
	}

	@Override
	AvailObject o_TypeIntersectionOfFunctionType (
		final AvailObject object,
		final AvailObject aFunctionType)
	{
		throw unsupportedOperationException();
	}

	@Override
	AvailObject o_TypeIntersectionOfVariableType (
		final AvailObject object,
		final AvailObject aVariableType)
	{
		throw unsupportedOperationException();
	}

	@Override
	AvailObject o_TypeIntersectionOfContinuationType (
		final AvailObject object,
		final AvailObject aContinuationType)
	{
		throw unsupportedOperationException();
	}

	@Override
	AvailObject o_TypeIntersectionOfCompiledCodeType (
		final AvailObject object,
		final AvailObject aCompiledCodeType)
	{
		throw unsupportedOperationException();
	}

	@Override
	AvailObject o_TypeIntersectionOfIntegerRangeType (
		final AvailObject object,
		final AvailObject anIntegerRangeType)
	{
		throw unsupportedOperationException();
	}

	@Override
	AvailObject o_TypeIntersectionOfMapType (
		final AvailObject object,
		final AvailObject aMapType)
	{
		throw unsupportedOperationException();
	}

	@Override
	AvailObject o_TypeIntersectionOfObjectType (
		final AvailObject object,
		final AvailObject anObjectType)
	{
		throw unsupportedOperationException();
	}

	@Override
	AvailObject o_TypeIntersectionOfPojoType (
		final AvailObject object,
		final AvailObject aPojoType)
	{
		throw unsupportedOperationException();
	}

	@Override
	AvailObject o_TypeIntersectionOfParseNodeType (
		final AvailObject object,
		final AvailObject aParseNodeType)
	{
		throw unsupportedOperationException();
	}

	@Override
	AvailObject o_TypeIntersectionOfSetType (
		final AvailObject object,
		final AvailObject aSetType)
	{
		throw unsupportedOperationException();
	}

	@Override
	AvailObject o_TypeIntersectionOfTupleType (
		final AvailObject object,
		final AvailObject aTupleType)
	{
		throw unsupportedOperationException();
	}

	@Override
	AvailObject o_TypeUnion (
		final AvailObject object,
		final AvailObject another)
	{
		throw unsupportedOperationException();
	}

	@Override
	AvailObject o_TypeUnionOfFunctionType (
		final AvailObject object,
		final AvailObject aFunctionType)
	{
		throw unsupportedOperationException();
	}

	@Override
	AvailObject o_TypeUnionOfVariableType (
		final AvailObject object,
		final AvailObject aVariableType)
	{
		throw unsupportedOperationException();
	}

	@Override
	AvailObject o_TypeUnionOfContinuationType (
		final AvailObject object,
		final AvailObject aContinuationType)
	{
		throw unsupportedOperationException();
	}

	@Override
	AvailObject o_TypeUnionOfCompiledCodeType (
		final AvailObject object,
		final AvailObject aCompiledCodeType)
	{
		throw unsupportedOperationException();
	}

	@Override
	AvailObject o_TypeUnionOfIntegerRangeType (
		final AvailObject object,
		final AvailObject anIntegerRangeType)
	{
		throw unsupportedOperationException();
	}

	@Override
	AvailObject o_TypeUnionOfMapType (
		final AvailObject object,
		final AvailObject aMapType)
	{
		throw unsupportedOperationException();
	}

	@Override
	AvailObject o_TypeUnionOfObjectType (
		final AvailObject object,
		final AvailObject anObjectType)
	{
		throw unsupportedOperationException();
	}

	@Override
	AvailObject o_TypeUnionOfParseNodeType (
		final AvailObject object,
		final AvailObject aParseNodeType)
	{
		throw unsupportedOperationException();
	}

	@Override
	AvailObject o_TypeUnionOfPojoType (
		final AvailObject object,
		final AvailObject aPojoType)
	{
		throw unsupportedOperationException();
	}

	@Override
	AvailObject o_TypeUnionOfSetType (
		final AvailObject object,
		final AvailObject aSetType)
	{
		throw unsupportedOperationException();
	}

	@Override
	AvailObject o_TypeUnionOfTupleType (
		final AvailObject object,
		final AvailObject aTupleType)
	{
		throw unsupportedOperationException();
	}

	@Override
	AvailObject o_UnionOfTypesAtThrough (
		final AvailObject object,
		final int startIndex,
		final int endIndex)
	{
		throw unsupportedOperationException();
	}

	@Override
	int o_UntranslatedDataAt (
		final AvailObject object,
		final int index)
	{
		throw unsupportedOperationException();
	}

	@Override
	void o_UntranslatedDataAtPut (
		final AvailObject object,
		final int index,
		final int value)
	{
		throw unsupportedOperationException();
	}

	@Override
	AvailObject o_ValidateArgumentTypesInterpreterIfFail (
		final AvailObject object,
		final List<AvailObject> argTypes,
		final Interpreter anAvailInterpreter,
		final Continuation1<Generator<String>> failBlock)
	{
		throw unsupportedOperationException();
	}

	@Override
	void o_Value (
		final AvailObject object,
		final AvailObject value)
	{
		throw unsupportedOperationException();
	}

	@Override
	int o_ZoneForIndex (
		final AvailObject object,
		final int index)
	{
		throw unsupportedOperationException();
	}

	@Override
	String o_AsNativeString (
		final AvailObject object)
	{
		throw unsupportedOperationException();
	}

	@Override
	AvailObject o_AsSet (
		final AvailObject object)
	{
		throw unsupportedOperationException();
	}

	@Override
	AvailObject o_AsTuple (
		final AvailObject object)
	{
		throw unsupportedOperationException();
	}

	@Override
	int o_BitsPerEntry (
		final AvailObject object)
	{
		throw unsupportedOperationException();
	}

	@Override
	AvailObject o_BodyBlock (
		final AvailObject object)
	{
		throw unsupportedOperationException();
	}

	@Override
	AvailObject o_BodySignature (
		final AvailObject object)
	{
		throw unsupportedOperationException();
	}

	@Override
	AvailObject o_BreakpointBlock (
		final AvailObject object)
	{
		throw unsupportedOperationException();
	}

	@Override
	AvailObject o_Caller (
		final AvailObject object)
	{
		throw unsupportedOperationException();
	}

	@Override
	void o_CleanUpAfterCompile (
		final AvailObject object)
	{
		throw unsupportedOperationException();
	}

	@Override
	void o_ClearValue (
		final AvailObject object)
	{
		throw unsupportedOperationException();
	}

	@Override
	AvailObject o_Function (
		final AvailObject object)
	{
		throw unsupportedOperationException();
	}

	@Override
	AvailObject o_FunctionType (
		final AvailObject object)
	{
		throw unsupportedOperationException();
	}

	@Override
	AvailObject o_Code (
		final AvailObject object)
	{
		throw unsupportedOperationException();
	}

	@Override
	int o_CodePoint (
		final AvailObject object)
	{
		throw unsupportedOperationException();
	}

	@Override
	AvailObject o_LazyComplete (
		final AvailObject object)
	{
		throw unsupportedOperationException();
	}

	@Override
	AvailObject o_ConstantBindings (
		final AvailObject object)
	{
		throw unsupportedOperationException();
	}

	@Override
	AvailObject o_ContentType (
		final AvailObject object)
	{
		throw unsupportedOperationException();
	}

	@Override
	AvailObject o_Continuation (
		final AvailObject object)
	{
		throw unsupportedOperationException();
	}

	@Override
	AvailObject o_CopyAsMutableContinuation (
		final AvailObject object)
	{
		throw unsupportedOperationException();
	}

	@Override
	AvailObject o_CopyAsMutableObjectTuple (
		final AvailObject object)
	{
		throw unsupportedOperationException();
	}

	@Override
	AvailObject o_CopyAsMutableSpliceTuple (
		final AvailObject object)
	{
		throw unsupportedOperationException();
	}

	@Override
	AvailObject o_DefaultType (
		final AvailObject object)
	{
		throw unsupportedOperationException();
	}

	@Override
	void o_DisplayTestingTree (
		final AvailObject object)
	{
		throw unsupportedOperationException();
	}

	@Override
	AvailObject o_EnsureMutable (
		final AvailObject object)
	{
		throw unsupportedOperationException();
	}

	@Override
	ExecutionState o_ExecutionState (
		final AvailObject object)
	{
		throw unsupportedOperationException();
	}

	@Override
	void o_Expand (
		final AvailObject object)
	{
		throw unsupportedOperationException();
	}

	@Override
	boolean o_ExtractBoolean (
		final AvailObject object)
	{
		throw unsupportedOperationException();
	}

	@Override
	short o_ExtractUnsignedByte (
		final AvailObject object)
	{
		throw unsupportedOperationException();
	}

	@Override
	double o_ExtractDouble (
		final AvailObject object)
	{
		throw unsupportedOperationException();
	}

	@Override
	float o_ExtractFloat (
		final AvailObject object)
	{
		throw unsupportedOperationException();
	}

	@Override
	int o_ExtractInt (
		final AvailObject object)
	{
		throw unsupportedOperationException();
	}

	/**
	 * Extract a 64-bit signed Java {@code long} from the specified Avail
	 * {@linkplain IntegerDescriptor integer}.
	 *
	 * @param object An {@link AvailObject}.
	 * @return A 64-bit signed Java {@code long}
	 * @author Todd L Smith &lt;todd@availlang.org&gt;
	 */
	@Override
	long o_ExtractLong (final AvailObject object)
	{
		throw unsupportedOperationException();
	}

	@Override
	byte o_ExtractNybble (
		final AvailObject object)
	{
		throw unsupportedOperationException();
	}

	@Override
	AvailObject o_FieldMap (
		final AvailObject object)
	{
		throw unsupportedOperationException();
	}

	@Override
	AvailObject o_FieldTypeMap (
		final AvailObject object)
	{
		throw unsupportedOperationException();
	}

	@Override
	AvailObject o_FilteredBundleTree (
		final AvailObject object)
	{
		throw unsupportedOperationException();
	}

	@Override
	int o_GetInteger (
		final AvailObject object)
	{
		throw unsupportedOperationException();
	}

	@Override
	AvailObject o_GetValue (
		final AvailObject object)
	{
		throw unsupportedOperationException();
	}

	@Override
	int o_HashOrZero (
		final AvailObject object)
	{
		throw unsupportedOperationException();
	}

	@Override
	boolean o_HasGrammaticalRestrictions (
		final AvailObject object)
	{
		throw unsupportedOperationException();
	}

	@Override
	AvailObject o_DefinitionsTuple (
		final AvailObject object)
	{
		throw unsupportedOperationException();
	}

	@Override
	AvailObject o_LazyIncomplete (
		final AvailObject object)
	{
		throw unsupportedOperationException();
	}

	@Override
	int o_Index (
		final AvailObject object)
	{
		throw unsupportedOperationException();
	}

	@Override
	int o_InterruptRequestFlags (
		final AvailObject object)
	{
		throw unsupportedOperationException();
	}

	@Override
	int o_CountdownToReoptimize (
		final AvailObject object)
	{
		throw unsupportedOperationException();
	}

	@Override
	boolean o_IsAbstract (
		final AvailObject object)
	{
		throw unsupportedOperationException();
	}

	@Override
	boolean o_IsAbstractDefinition (
		final AvailObject object)
	{
		throw unsupportedOperationException();
	}

	@Override
	boolean o_IsFinite (
		final AvailObject object)
	{
		throw unsupportedOperationException();
	}

	@Override
	boolean o_IsForwardDefinition (
		final AvailObject object)
	{
		throw unsupportedOperationException();
	}

	@Override @AvailMethod
	boolean o_IsInstanceMeta (final AvailObject object)
	{
		return false;
	}

	@Override
	boolean o_IsMethodDefinition (
		final AvailObject object)
	{
		throw unsupportedOperationException();
	}

	@Override
	boolean o_IsPositive (
		final AvailObject object)
	{
		throw unsupportedOperationException();
	}

	@Override @Deprecated
	boolean o_IsSaved (
		final AvailObject object)
	{
		throw unsupportedOperationException();
	}

	@Override
	boolean o_IsSplice (
		final AvailObject object)
	{
		throw unsupportedOperationException();
	}

	@Override
	boolean o_IsSupertypeOfBottom (
		final AvailObject object)
	{
		throw unsupportedOperationException();
	}

	@Override
	boolean o_IsValid (
		final AvailObject object)
	{
		throw unsupportedOperationException();
	}

	@Override
	AvailObject o_KeysAsSet (
		final AvailObject object)
	{
		throw unsupportedOperationException();
	}

	@Override
	AvailObject o_KeyType (
		final AvailObject object)
	{
		throw unsupportedOperationException();
	}

	@Override
	AvailObject o_LevelTwoChunk (
		final AvailObject object)
	{
		throw unsupportedOperationException();
	}

	@Override
	int o_LevelTwoOffset (
		final AvailObject object)
	{
		throw unsupportedOperationException();
	}

	@Override
	AvailObject o_Literal (
		final AvailObject object)
	{
		throw unsupportedOperationException();
	}

	@Override
	AvailObject o_LowerBound (
		final AvailObject object)
	{
		throw unsupportedOperationException();
	}

	@Override
	boolean o_LowerInclusive (
		final AvailObject object)
	{
		throw unsupportedOperationException();
	}

	@Override
	int o_MapSize (
		final AvailObject object)
	{
		throw unsupportedOperationException();
	}

	@Override
	int o_MaxStackDepth (
		final AvailObject object)
	{
		throw unsupportedOperationException();
	}

	@Override
	AvailObject o_Message (
		final AvailObject object)
	{
		throw unsupportedOperationException();
	}

	@Override
	AvailObject o_MessageParts (
		final AvailObject object)
	{
		throw unsupportedOperationException();
	}

	@Override
	AvailObject o_Methods (
		final AvailObject object)
	{
		throw unsupportedOperationException();
	}

	@Override
	AvailObject o_Name (
		final AvailObject object)
	{
		throw unsupportedOperationException();
	}

	@Override
	AvailObject o_Names (
		final AvailObject object)
	{
		throw unsupportedOperationException();
	}

	@Override
	AvailObject o_NewNames (
		final AvailObject object)
	{
		throw unsupportedOperationException();
	}

	@Override
	int o_NumArgs (
		final AvailObject object)
	{
		throw unsupportedOperationException();
	}

	@Override
	int o_NumArgsAndLocalsAndStack (
		final AvailObject object)
	{
		throw unsupportedOperationException();
	}

	@Override
	int o_NumberOfZones (
		final AvailObject object)
	{
		throw unsupportedOperationException();
	}

	@Override
	int o_NumDoubles (
		final AvailObject object)
	{
		throw unsupportedOperationException();
	}

	@Override
	int o_NumIntegers (
		final AvailObject object)
	{
		throw unsupportedOperationException();
	}

	@Override
	int o_NumLiterals (
		final AvailObject object)
	{
		throw unsupportedOperationException();
	}

	@Override
	int o_NumLocals (
		final AvailObject object)
	{
		throw unsupportedOperationException();
	}

	@Override
	int o_NumObjects (
		final AvailObject object)
	{
		throw unsupportedOperationException();
	}

	@Override
	int o_NumOuters (
		final AvailObject object)
	{
		throw unsupportedOperationException();
	}

	@Override
	int o_NumOuterVars (
		final AvailObject object)
	{
		throw unsupportedOperationException();
	}

	@Override
	AvailObject o_Nybbles (
		final AvailObject object)
	{
		throw unsupportedOperationException();
	}

	@Override
	AvailObject o_Parent (
		final AvailObject object)
	{
		throw unsupportedOperationException();
	}

	@Override
	int o_Pc (
		final AvailObject object)
	{
		throw unsupportedOperationException();
	}

	@Override
	int o_PrimitiveNumber (
		final AvailObject object)
	{
		throw unsupportedOperationException();
	}

	@Override
	AvailObject o_Priority (
		final AvailObject object)
	{
		throw unsupportedOperationException();
	}

	@Override
	AvailObject o_PrivateNames (
		final AvailObject object)
	{
		throw unsupportedOperationException();
	}

	@Override
	AvailObject o_FiberGlobals (
		final AvailObject object)
	{
		throw unsupportedOperationException();
	}

	@Override
	AvailObject o_GrammaticalRestrictions (
		final AvailObject object)
	{
		throw unsupportedOperationException();
	}

	@Override
	AvailObject o_ReturnType (
		final AvailObject object)
	{
		throw unsupportedOperationException();
	}

	@Override
	int o_SetSize (
		final AvailObject object)
	{
		throw unsupportedOperationException();
	}

	@Override
	AvailObject o_SizeRange (
		final AvailObject object)
	{
		throw unsupportedOperationException();
	}

	@Override
	AvailObject o_LazyActions (
		final AvailObject object)
	{
		throw unsupportedOperationException();
	}

	@Override
	int o_Stackp (
		final AvailObject object)
	{
		throw unsupportedOperationException();
	}

	@Override
	int o_Start (
		final AvailObject object)
	{
		throw unsupportedOperationException();
	}

	@Override
	AvailObject o_StartingChunk (
		final AvailObject object)
	{
		throw unsupportedOperationException();
	}

	@Override
	void o_Step (
		final AvailObject object)
	{
		throw unsupportedOperationException();
	}

	@Override
	AvailObject o_String (
		final AvailObject object)
	{
		throw unsupportedOperationException();
	}

	@Override
	AvailObject o_TestingTree (
		final AvailObject object)
	{
		throw unsupportedOperationException();
	}

	@Override
	TokenDescriptor.TokenType o_TokenType (
		final AvailObject object)
	{
		throw unsupportedOperationException();
	}

	@Override
	void o_TrimExcessInts (
		final AvailObject object)
	{
		throw unsupportedOperationException();
	}

	@Override
	int o_TupleSize (
		final AvailObject object)
	{
		throw unsupportedOperationException();
	}

	@Override
	AvailObject o_TypeTuple (
		final AvailObject object)
	{
		throw unsupportedOperationException();
	}

	@Override
	AvailObject o_UpperBound (
		final AvailObject object)
	{
		throw unsupportedOperationException();
	}

	@Override
	boolean o_UpperInclusive (
		final AvailObject object)
	{
		throw unsupportedOperationException();
	}

	@Override
	AvailObject o_Value (
		final AvailObject object)
	{
		throw unsupportedOperationException();
	}

	@Override
	AvailObject o_ValuesAsTuple (
		final AvailObject object)
	{
		throw unsupportedOperationException();
	}

	@Override
	AvailObject o_ValueType (
		final AvailObject object)
	{
		throw unsupportedOperationException();
	}

	@Override
	AvailObject o_VariableBindings (
		final AvailObject object)
	{
		throw unsupportedOperationException();
	}

	@Override
	AvailObject o_Vectors (
		final AvailObject object)
	{
		throw unsupportedOperationException();
	}

	@Override
	void o_Verify (
		final AvailObject object)
	{
		throw unsupportedOperationException();
	}

	@Override
	AvailObject o_VisibleNames (
		final AvailObject object)
	{
		throw unsupportedOperationException();
	}

	@Override
	AvailObject o_Wordcodes (
		final AvailObject object)
	{
		throw unsupportedOperationException();
	}



	// GENERATED special mutable slots

	@Override
	boolean o_Equals (
		final AvailObject object,
		final AvailObject another)
	{
		throw unsupportedOperationException();
	}

	@Override
	boolean o_EqualsAnyTuple (
		final AvailObject object,
		final AvailObject aTuple)
	{
		return false;
	}

	@Override
	boolean o_EqualsByteString (
		final AvailObject object,
		final AvailObject aString)
	{
		return false;
	}

	@Override
	boolean o_EqualsByteTuple (
		final AvailObject object,
		final AvailObject aTuple)
	{
		return false;
	}

	@Override
	boolean o_EqualsCharacterWithCodePoint (
		final AvailObject object,
		final int otherCodePoint)
	{
		return false;
	}

	@Override
	boolean o_EqualsFunction (
		final AvailObject object,
		final AvailObject aFunction)
	{
		return false;
	}

	@Override
	boolean o_EqualsFunctionType (
		final AvailObject object,
		final AvailObject aFunctionType)
	{
		return false;
	}

	@Override
	boolean o_EqualsCompiledCode (
		final AvailObject object,
		final AvailObject aCompiledCode)
	{
		return false;
	}

	@Override
	boolean o_EqualsVariable (
		final AvailObject object,
		final AvailObject aVariable)
	{
		return false;
	}

	@Override
	boolean o_EqualsVariableType (
		final AvailObject object,
		final AvailObject aType)
	{
		return false;
	}

	@Override
	boolean o_EqualsContinuation (
		final AvailObject object,
		final AvailObject aContinuation)
	{
		return false;
	}

	@Override
	boolean o_EqualsContinuationType (
		final AvailObject object,
		final AvailObject aType)
	{
		return false;
	}

	@Override
	boolean o_EqualsCompiledCodeType (
		final AvailObject object,
		final AvailObject aType)
	{
		return false;
	}

	@Override
	boolean o_EqualsDouble (
		final AvailObject object,
		final double aDouble)
	{
		return false;
	}

	@Override
	boolean o_EqualsFloat (
		final AvailObject object,
		final float aFloat)
	{
		return false;
	}

	@Override
	boolean o_EqualsInfinity (
		final AvailObject object,
		final Sign sign)
	{
		return false;
	}

	@Override
	boolean o_EqualsInteger (
		final AvailObject object,
		final AvailObject anAvailInteger)
	{
		return false;
	}

	@Override
	boolean o_EqualsIntegerRangeType (
		final AvailObject object,
		final AvailObject another)
	{
		return false;
	}

	@Override
	boolean o_EqualsMap (
		final AvailObject object,
		final AvailObject aMap)
	{
		return false;
	}

	@Override
	boolean o_EqualsMapType (
		final AvailObject object,
		final AvailObject aMapType)
	{
		return false;
	}

	@Override
	boolean o_EqualsNybbleTuple (
		final AvailObject object,
		final AvailObject aTuple)
	{
		return false;
	}

	@Override
	boolean o_EqualsObject (
		final AvailObject object,
		final AvailObject anObject)
	{
		return false;
	}

	@Override
	boolean o_EqualsObjectTuple (
		final AvailObject object,
		final AvailObject aTuple)
	{
		return false;
	}

	@Override
	boolean o_EqualsParseNodeType (
		final AvailObject object,
		final AvailObject aParseNodeType)
	{
		return false;
	}

	@Override
	boolean o_EqualsPojo (
		final AvailObject object,
		final AvailObject aPojo)
	{
		return false;
	}

	@Override
	boolean o_EqualsPojoType (
		final AvailObject object,
		final AvailObject aPojoType)
	{
		return false;
	}

	@Override
	boolean o_EqualsPrimitiveType (
		final AvailObject object,
		final AvailObject aPrimitiveType)
	{
		return false;
	}

	@Override
	boolean o_EqualsRawPojo (
		final AvailObject object,
		final AvailObject aRawPojo)
	{
		return false;
	}

	@Override
	boolean o_EqualsSet (
		final AvailObject object,
		final AvailObject aSet)
	{
		return false;
	}

	@Override
	boolean o_EqualsSetType (
		final AvailObject object,
		final AvailObject aSetType)
	{
		return false;
	}

	@Override
	boolean o_EqualsTupleType (
		final AvailObject object,
		final AvailObject aTupleType)
	{
		return false;
	}

	@Override
	boolean o_EqualsTwoByteString (
		final AvailObject object,
		final AvailObject aString)
	{
		return false;
	}

	@Override
	boolean o_HasObjectInstance (
		final AvailObject object,
		final AvailObject potentialInstance)
	{
		//  The potentialInstance is a user-defined object.  See if it is an instance of me.

		return false;
	}

	@Override
	boolean o_IsBetterRepresentationThan (
		final AvailObject object,
		final AvailObject anotherObject)
	{
		// Given two objects that are known to be equal, is the first one in a
		// better form (more compact, more efficient, older generation) than the
		// second one?

		final int objectCost =
			object.objectSlotsCount() +
			object.integerSlotsCount();
		final int anotherCost =
			anotherObject.objectSlotsCount() +
			anotherObject.integerSlotsCount();
		return objectCost < anotherCost;
	}

	@Override
	boolean o_IsBetterRepresentationThanTupleType (
		final AvailObject object,
		final AvailObject aTupleType)
	{
		// Given two objects that are known to be equal, the second of which is
		// in the form of a tuple type, is the first one in a better form than
		// the second one?

		// Explanation: This must be called with a tuple type as the second
		// argument, but the two arguments must also be equal.  All alternative
		// implementations of tuple types should re-implement this method.
		throw unsupportedOperationException();
	}

	@Override
	boolean o_IsInstanceOfKind (
		final AvailObject object,
		final AvailObject aType)
	{
		return object.kind().isSubtypeOf(aType);
	}

	@Override
	boolean o_EqualsNil (
		final AvailObject object)
	{
		return false;
	}

	@Override
	int o_Hash (
		final AvailObject object)
	{
		//  Answer a 32-bit long that is always the same for equal objects, but
		//  statistically different for different objects.

		throw unsupportedOperationException();
	}

	@Override
	boolean o_IsFunction (
		final AvailObject object)
	{
		return false;
	}

	@Override
	AvailObject o_MakeImmutable (final AvailObject object)
	{
		// Make the object immutable. If I was mutable I have to scan my
		// children and make them immutable as well (recursively down to
		// immutable descendants).
		if (isMutable())
		{
			object.descriptor = object.descriptor.immutable();
			object.makeSubobjectsImmutable();
		}
		return object;
	}

	@Override
	AvailObject o_MakeShared (final AvailObject object)
	{
		// Make the object shared. If I wasn't shared I have to scan my
		// children and make them shared as well (recursively down to
		// shared descendants).
		if (!isShared())
		{
			object.descriptor = object.descriptor.shared();
			object.makeSubobjectsShared();
		}
		return object;
	}

	/** A statically cached stateless visitor instance */
	static final BeImmutableSubobjectVisitor beImmutableSubobjectVisitor =
		new BeImmutableSubobjectVisitor();

	/**
	 * {@inheritDoc}
	 *
	 * <p>
	 * Make my subobjects be immutable.  Don't change my own mutability state.
	 * Also, ignore my mutability state, as it should be tested (and sometimes
	 * set preemptively to immutable) prior to invoking this method.
	 * </p>
	 */
	@Override
	final void o_MakeSubobjectsImmutable (final AvailObject object)
	{
		object.scanSubobjects(beImmutableSubobjectVisitor);
	}

	/** A statically cached stateless visitor instance. */
	static final BeSharedSubobjectVisitor beSharedSubobjectVisitor =
		new BeSharedSubobjectVisitor();

	/**
	 * {@inheritDoc}
	 *
	 * <p>
	 * Make my subobjects be shared.  Don't change my own mutability state.
	 * Also, ignore my mutability state, as it should be tested (and sometimes
	 * set preemptively to shared) prior to invoking this method.
	 * </p>
	 */
	@Override
	final void o_MakeSubobjectsShared (final AvailObject object)
	{
		object.scanSubobjects(beSharedSubobjectVisitor);
	}

	@Override
	AvailObject o_Kind (
		final AvailObject object)
	{
		throw unsupportedOperationException();
	}

	@Override
	boolean o_IsBoolean (
		final AvailObject object)
	{
		return false;
	}

	@Override
	boolean o_IsByteTuple (final AvailObject object)
	{
		return false;
	}

	@Override
	boolean o_IsCharacter (
		final AvailObject object)
	{
		return false;
	}

	/**
	 * Is the specified {@link AvailObject} an Avail string?
	 *
	 * @param object An {@link AvailObject}.
	 * @return {@code true} if the argument is an Avail string, {@code false}
	 *         otherwise.
	 * @author Todd L Smith &lt;todd@availlang.org&gt;
	 */
	@Override
	boolean o_IsString (final AvailObject object)
	{
		return false;
	}


	/**
	 * Answer true if the object is aFunction or it (recursively) contains
	 * aFunction.  It only follows the trail of literal compiledCode and
	 * function objects, so this is a dead end by default.
	 */
	@Override
	boolean o_ContainsBlock (
		final AvailObject object,
		final AvailObject aFunction)
	{
		return false;
	}


	/**
	 * The object was just scanned, and its pointers converted into valid
	 * ToSpace pointers.  Do any follow-up activities specific to the kind of
	 * object it is.
	 */
	@Override @Deprecated
	void o_PostFault (
		final AvailObject object)
	{
		// do nothing special by default.
	}

	@Override
	void o_ReadBarrierFault (
		final AvailObject object)
	{
		//  The object is in ToSpace, and its fields already refer to ToSpace objects.  Do nothing,
		//  as there is no read barrier.  See also implementation in GCReadBarrierDescriptor.
		//
		//  do nothing


	}

	@Override
	AvailObject o_Traversed (
		final AvailObject object)
	{
		//  Overridden in IndirectionDescriptor to skip over indirections.

		return object;
	}

	@Override
	boolean o_IsMap (
		final AvailObject object)
	{
		return false;
	}

	@Override
	boolean o_IsUnsignedByte (
		final AvailObject object)
	{
		return false;
	}

	@Override
	boolean o_IsNybble (
		final AvailObject object)
	{
		return false;
	}

	@Override
	boolean o_IsSet (
		final AvailObject object)
	{
		return false;
	}

	@Override
	AvailObject o_SetBinAddingElementHashLevelCanDestroy (
		final AvailObject object,
		final AvailObject elementObject,
		final int elementObjectHash,
		final byte myLevel,
		final boolean canDestroy)
	{
		// Add the given element to this bin, potentially modifying it if
		// canDestroy and it's mutable.  Answer the new bin.  Note that the
		// client is responsible for marking elementObject as immutable if
		// another reference exists.  In particular, the object is masquerading
		// as a bin of size one.

		if (object.equals(elementObject))
		{
			return object;
		}
		//  Create a linear bin with two slots.
		final AvailObject result = LinearSetBinDescriptor.createPair(
			myLevel,
			object,
			elementObject);
		if (!canDestroy)
		{
			result.makeImmutable();
		}
		return result;
	}

	@Override
	boolean o_BinHasElementWithHash (
		final AvailObject object,
		final AvailObject elementObject,
		final int elementObjectHash)
	{
		//  Elements are treated as bins to save space, since bins are not
		//  entirely first-class objects (i.e., they can't be added to sets.

		return object.equals(elementObject);
	}

	/**
	 * Remove elementObject from the bin object, if present. Answer the
	 * resulting bin. The bin may be modified if it's mutable and canDestroy.
	 * In particular, an element is masquerading as a bin of size one, so the
	 * answer must be either the object or nil (to indicate a size zero bin).
	 *
	 * @param object
	 * @param elementObject
	 * @param elementObjectHash
	 * @param canDestroy
	 * @return
	 */
	@Override
	AvailObject o_BinRemoveElementHashCanDestroy (
		final AvailObject object,
		final AvailObject elementObject,
		final int elementObjectHash,
		final boolean canDestroy)
	{

		if (object.equals(elementObject))
		{
			return NilDescriptor.nil();
		}
		if (!canDestroy)
		{
			object.makeImmutable();
		}
		return object;
	}

	/**
	 * Sets only use explicit bins for collisions, otherwise they store the
	 * element itself. This works because a bin can't be an element of a set.
	 * Likewise, nil can't be a member of a set and is treated like
	 * an empty bin.
	 *
	 * @param object
	 * @param potentialSuperset
	 * @return
	 */
	@Override
	boolean o_IsBinSubsetOf (
		final AvailObject object,
		final AvailObject potentialSuperset)
	{
		return potentialSuperset.hasElement(object);
	}

	@Override
	int o_BinHash (
		final AvailObject object)
	{
		//  An object masquerading as a size one bin has a bin hash which is the sum of
		//  the elements' hashes, which in this case is just the object's hash.

		return object.hash();
	}

	@Override
	int o_BinSize (
		final AvailObject object)
	{
		//  Answer how many elements this bin contains.  I act as a bin of size one.

		return 1;
	}

	@Override
	boolean o_IsTuple (
		final AvailObject object)
	{
		return false;
	}

	@Override
	boolean o_IsAtom (
		final AvailObject object)
	{
		return false;
	}

	@Override
	boolean o_IsExtendedInteger (
		final AvailObject object)
	{
		return false;
	}

	@Override
	boolean o_IsIntegerRangeType (
		final AvailObject object)
	{
		return false;
	}

	@Override
	boolean o_IsMapType (
		final AvailObject object)
	{
		return false;
	}

	@Override
	boolean o_IsSetType (
		final AvailObject object)
	{
		return false;
	}

	@Override
	boolean o_IsTupleType (
		final AvailObject object)
	{
		return false;
	}

	@Override
	boolean o_IsType (
		final AvailObject object)
	{
		return false;
	}



	/**
	 * Answer an {@linkplain Iterator iterator} suitable for traversing the
	 * elements of the {@linkplain AvailObject object} with a Java
	 * <em>foreach</em> construct.
	 *
	 * @param object An {@link AvailObject}.
	 * @return An {@linkplain Iterator iterator}.
	 * @author Todd L Smith &lt;todd@availlang.org&gt;
	 */
	@Override
	Iterator<AvailObject> o_Iterator (
		final AvailObject object)
	{
		throw unsupportedOperationException();
	}

	@Override
	AvailObject o_ParsingInstructions (final AvailObject object)
	{
		throw unsupportedOperationException();
	}

	@Override
	AvailObject o_Expression (final AvailObject object)
	{
		throw unsupportedOperationException();
	}

	@Override
	AvailObject o_Variable (final AvailObject object)
	{
		throw unsupportedOperationException();
	}

	@Override
	AvailObject o_ArgumentsTuple (final AvailObject object)
	{
		throw unsupportedOperationException();
	}

	@Override
	AvailObject o_StatementsTuple (final AvailObject object)
	{
		throw unsupportedOperationException();
	}

	@Override
	AvailObject o_ResultType (final AvailObject object)
	{
		throw unsupportedOperationException();
	}


	@Override
	void o_NeededVariables (
		final AvailObject object,
		final AvailObject neededVariables)
	{
		throw unsupportedOperationException();
	}


	@Override
	AvailObject o_NeededVariables (final AvailObject object)
	{
		throw unsupportedOperationException();
	}


	@Override
	int o_Primitive (final AvailObject object)
	{
		throw unsupportedOperationException();
	}


	@Override
	AvailObject o_DeclaredType (final AvailObject object)
	{
		throw unsupportedOperationException();
	}


	@Override
	DeclarationKind o_DeclarationKind (final AvailObject object)
	{
		throw unsupportedOperationException();
	}


	@Override
	AvailObject o_InitializationExpression (final AvailObject object)
	{
		throw unsupportedOperationException();
	}


	@Override
	void o_InitializationExpression (
		final AvailObject object,
		final AvailObject initializationExpression)
	{
		throw unsupportedOperationException();
	}


	@Override
	AvailObject o_LiteralObject (final AvailObject object)
	{
		throw unsupportedOperationException();
	}


	@Override
	AvailObject o_Token (final AvailObject object)
	{
		throw unsupportedOperationException();
	}


	@Override
	AvailObject o_MarkerValue (final AvailObject object)
	{
		throw unsupportedOperationException();
	}


	@Override
	AvailObject o_Method(final AvailObject object)
	{
		throw unsupportedOperationException();
	}


	@Override
	AvailObject o_ExpressionsTuple (final AvailObject object)
	{
		throw unsupportedOperationException();
	}


	@Override
	AvailObject o_Declaration (final AvailObject object)
	{
		throw unsupportedOperationException();
	}

	@Override
	AvailObject o_ExpressionType (final AvailObject object)
	{
		throw unsupportedOperationException();
	}

	@Override
	void o_EmitEffectOn (
		 final AvailObject object,
		 final AvailCodeGenerator codeGenerator)
	{
		throw unsupportedOperationException();
	}


	@Override
	void o_EmitValueOn (
		final AvailObject object,
		final AvailCodeGenerator codeGenerator)
	{
		throw unsupportedOperationException();
	}


	/**
	 * Map my children through the (destructive) transformation specified by
	 * aBlock.
	 */
	@Override
	void o_ChildrenMap (
		final AvailObject object,
		final Transformer1<AvailObject, AvailObject> aBlock)
	{
		throw unsupportedOperationException();
	}


	/**
	 * Visit my child parse nodes with aBlock.
	 */
	@Override
	void o_ChildrenDo (
		final AvailObject object,
		final Continuation1<AvailObject> aBlock)
	{
		throw unsupportedOperationException();
	}


	@Override
	void o_ValidateLocally (
		final AvailObject object,
		final @Nullable AvailObject parent)
	{
		throw unsupportedOperationException();
	}


	@Override
	AvailObject o_Generate (
		final AvailObject object,
		final AvailCodeGenerator codeGenerator)
	{
		throw unsupportedOperationException();
	}


	@Override
	AvailObject o_CopyWith (
		final AvailObject object,
		final AvailObject newParseNode)
	{
		throw unsupportedOperationException();
	}


	@Override
	void o_IsLastUse (
		final AvailObject object,
		final boolean isLastUse)
	{
		throw unsupportedOperationException();
	}


	@Override
	boolean o_IsLastUse (
		final AvailObject object)
	{
		throw unsupportedOperationException();
	}


	@Override
	boolean o_IsMacroDefinition (
		final AvailObject object)
	{
		throw unsupportedOperationException();
	}


	@Override
	AvailObject o_CopyMutableParseNode (
		final AvailObject object)
	{
		throw unsupportedOperationException();
	}


	@Override
	AvailObject o_BinUnionKind (final AvailObject object)
	{
		// Ordinary (non-bin, non-void) objects act as set bins of size one.
		return object.kind();
	}


	@Override
	AvailObject o_OutputParseNode (
		final AvailObject object)
	{
		throw unsupportedOperationException();
	}


	@Override
	AvailObject o_ApparentSendName (
		final AvailObject object)
	{
		throw unsupportedOperationException();
	}


	@Override
	AvailObject o_Statements (
		final AvailObject object)
	{
		throw unsupportedOperationException();
	}


	@Override
	void o_FlattenStatementsInto (
		final AvailObject object,
		final List<AvailObject> accumulatedStatements)
	{
		throw unsupportedOperationException();
	}


	@Override
	int o_LineNumber (final AvailObject object)
	{
		throw unsupportedOperationException();
	}


	@Override
	boolean o_IsSetBin (final AvailObject object)
	{
		return false;
	}


	@Override
	MapDescriptor.MapIterable o_MapIterable (final AvailObject object)
	{
		throw unsupportedOperationException();
	}


	@Override
	AvailObject o_Complete (final AvailObject object)
	{
		throw unsupportedOperationException();
	}


	@Override
	AvailObject o_Incomplete (final AvailObject object)
	{
		throw unsupportedOperationException();
	}

	@Override
	AvailObject o_DeclaredExceptions (
		final AvailObject object)
	{
		throw unsupportedOperationException();
	}

	@Override
	boolean o_IsInt (
		final AvailObject object)
	{
		return false;
	}


	@Override
	boolean o_IsLong (
		final AvailObject object)
	{
		return false;
	}


	@Override
	AvailObject o_ArgsTupleType (final AvailObject object)
	{
		throw unsupportedOperationException();
	}


	@Override
	boolean o_EqualsInstanceTypeFor (
		final AvailObject object,
		final AvailObject anObject)
	{
		return false;
	}


	@Override
	AvailObject o_Instances (
		final AvailObject object)
	{
		throw unsupportedOperationException();
	}


	@Override
	boolean o_EqualsEnumerationWithSet (
		final AvailObject object,
		final AvailObject set)
	{
		return false;
	}


	@Override
	boolean o_IsEnumeration (final AvailObject object)
	{
		return false;
	}


	@Override
	boolean o_IsInstanceOf (
		final AvailObject object,
		final AvailObject aType)
	{
		if (aType.isEnumeration())
		{
			return aType.enumerationIncludesInstance(object);
		}
		return object.isInstanceOfKind(aType);
	}


	@Override
	boolean o_EnumerationIncludesInstance (
		final AvailObject object,
		final AvailObject potentialInstance)
	{
		throw unsupportedOperationException();
	}


	@Override
	AvailObject o_ComputeSuperkind (
		final AvailObject object)
	{
		throw unsupportedOperationException();
	}

	@Override
	void o_SetAtomProperty (
		final AvailObject object,
		final AvailObject key,
		final AvailObject value)
	{
		throw unsupportedOperationException();
	}


	@Override
	AvailObject o_GetAtomProperty (
		final AvailObject object,
		final AvailObject key)
	{
		throw unsupportedOperationException();
	}

	@Override
	boolean o_EqualsEnumerationType (
		final AvailObject object,
		final AvailObject another)
	{
		return false;
	}

	@Override
	AvailObject o_ReadType (final AvailObject object)
	{
		throw unsupportedOperationException();
	}


	@Override
	AvailObject o_WriteType (final AvailObject object)
	{
		throw unsupportedOperationException();
	}


	@Override
	void o_Versions (
		final AvailObject object,
		final AvailObject value)
	{
		throw unsupportedOperationException();
	}


	@Override
	AvailObject o_Versions (final AvailObject object)
	{
		throw unsupportedOperationException();
	}


	@Override
	ParseNodeKind o_ParseNodeKind (final AvailObject object)
	{
		throw unsupportedOperationException();
	}


	@Override
	boolean o_ParseNodeKindIsUnder (
		final AvailObject object,
		final ParseNodeKind expectedParseNodeKind)
	{
		throw unsupportedOperationException();
	}

	@Override
	boolean o_IsRawPojo (final AvailObject object)
	{
		return false;
	}

	@Override
	void o_AddTypeRestriction (
		final AvailObject object,
		final AvailObject restrictionSignature)
	{
		throw unsupportedOperationException();
	}


	@Override
	void o_RemoveTypeRestriction (
		final AvailObject object,
		final AvailObject restrictionSignature)
	{
		throw unsupportedOperationException();
	}


	@Override
	AvailObject o_TypeRestrictions (
		final AvailObject object)
	{
		throw unsupportedOperationException();
	}


	@Override
	void o_AddSealedArgumentsType (
		final AvailObject object,
		final AvailObject tupleType)
	{
		throw unsupportedOperationException();
	}


	@Override
	void o_RemoveSealedArgumentsType (
		final AvailObject object,
		final AvailObject tupleType)
	{
		throw unsupportedOperationException();
	}


	@Override
	AvailObject o_SealedArgumentsTypesTuple (final AvailObject object)
	{
		throw unsupportedOperationException();
	}


	@Override
	void o_AddTypeRestriction (
		final AvailObject object,
		final AvailObject methodNameAtom,
		final AvailObject typeRestrictionFunction)
	{
		throw unsupportedOperationException();
	}


	@Override
	void o_AddConstantBinding (
		final AvailObject object,
		final AvailObject name,
		final AvailObject constantBinding)
	{
		throw unsupportedOperationException();
	}


	@Override
	void o_AddVariableBinding (
		final AvailObject object,
		final AvailObject name,
		final AvailObject variableBinding)
	{
		throw unsupportedOperationException();
	}


	@Override
	boolean o_IsMethodEmpty (
		final AvailObject object)
	{
		throw unsupportedOperationException();
	}

	@Override
	boolean o_IsPojoSelfType (
		final AvailObject object)
	{
		return false;
	}

	@Override
	AvailObject o_PojoSelfType (
		final AvailObject object)
	{
		throw unsupportedOperationException();
	}

	@Override
	AvailObject o_JavaClass (
		final AvailObject object)
	{
		throw unsupportedOperationException();
	}

	@Override
	boolean o_IsUnsignedShort (
		final AvailObject object)
	{
		return false;
	}

	@Override
	int o_ExtractUnsignedShort (
		final AvailObject object)
	{
		throw unsupportedOperationException();
	}

	@Override
	boolean o_IsFloat (
		final AvailObject object)
	{
		return false;
	}

	@Override
	boolean o_IsDouble (
		final AvailObject object)
	{
		return false;
	}

	@Override
	AvailObject o_RawPojo (
		final AvailObject object)
	{
		throw unsupportedOperationException();
	}

	@Override
	boolean o_IsPojo (
		final AvailObject object)
	{
		return false;
	}

	@Override
	boolean o_IsPojoType (
		final AvailObject object)
	{
		return false;
	}

	@Override
	public AvailObject o_UpperBoundMap (
		final AvailObject object)
	{
		throw unsupportedOperationException();
	}

	@Override
	public void o_UpperBoundMap (
		final AvailObject object,
		final AvailObject aMap)
	{
		throw unsupportedOperationException();
	}

	@Override
	Order o_NumericCompare (
		final AvailObject object,
		final AvailObject another)
	{
		throw unsupportedOperationException();
	}

	@Override
	Order o_NumericCompareToInfinity (
		final AvailObject object,
		final Sign sign)
	{
		throw unsupportedOperationException();
	}

	@Override
	Order o_NumericCompareToDouble (
		final AvailObject object,
		final double aDouble)
	{
		throw unsupportedOperationException();
	}

	@Override
	Order o_NumericCompareToInteger (
		final AvailObject object,
		final AvailObject anInteger)
	{
		throw unsupportedOperationException();
	}

	@Override
	AvailObject o_AddToDoubleCanDestroy (
		final AvailObject object,
		final AvailObject doubleObject,
		final boolean canDestroy)
	{
		throw unsupportedOperationException();
	}


	@Override
	AvailObject o_AddToFloatCanDestroy (
		final AvailObject object,
		final AvailObject floatObject,
		final boolean canDestroy)
	{
		throw unsupportedOperationException();
	}


	@Override
	AvailObject o_SubtractFromDoubleCanDestroy (
		final AvailObject object,
		final AvailObject doubleObject,
		final boolean canDestroy)
	{
		throw unsupportedOperationException();
	}


	@Override
	AvailObject o_SubtractFromFloatCanDestroy (
		final AvailObject object,
		final AvailObject floatObject,
		final boolean canDestroy)
	{
		throw unsupportedOperationException();
	}


	@Override
	AvailObject o_MultiplyByDoubleCanDestroy (
		final AvailObject object,
		final AvailObject doubleObject,
		final boolean canDestroy)
	{
		throw unsupportedOperationException();
	}


	@Override
	AvailObject o_MultiplyByFloatCanDestroy (
		final AvailObject object,
		final AvailObject floatObject,
		final boolean canDestroy)
	{
		throw unsupportedOperationException();
	}


	@Override
	AvailObject o_DivideIntoDoubleCanDestroy (
		final AvailObject object,
		final AvailObject doubleObject,
		final boolean canDestroy)
	{
		throw unsupportedOperationException();
	}


	@Override
	AvailObject o_DivideIntoFloatCanDestroy (
		final AvailObject object,
		final AvailObject floatObject,
		final boolean canDestroy)
	{
		throw unsupportedOperationException();
	}

	@Override
	AvailObject o_LazyPrefilterMap (
		final AvailObject object)
	{
		throw unsupportedOperationException();
	}


	@Override
	SerializerOperation o_SerializerOperation (
		final AvailObject object)
	{
		throw unsupportedOperationException();
	}

	/**
	 * @param object
	 * @param key
	 * @param keyHash
	 * @param value
	 * @param myLevel
	 * @param canDestroy
	 * @return
	 */
	@Override
	AvailObject o_MapBinAtHashPutLevelCanDestroy (
		final AvailObject object,
		final AvailObject key,
		final int keyHash,
		final AvailObject value,
		final byte myLevel,
		final boolean canDestroy)
	{
		throw unsupportedOperationException();
	}

	/**
	 * @param object
	 * @param key
	 * @param keyHash
	 * @param canDestroy
	 * @return
	 */
	@Override
	AvailObject o_MapBinRemoveKeyHashCanDestroy (
		final AvailObject object,
		final AvailObject key,
		final int keyHash,
		final boolean canDestroy)
	{
		throw unsupportedOperationException();
	}

	/**
	 * @param object
	 * @return
	 */
	@Override
	AvailObject o_MapBinKeyUnionKind (
		final AvailObject object)
	{
		throw unsupportedOperationException();
	}

	/**
	 * @param object
	 * @return
	 */
	@Override
	AvailObject o_MapBinValueUnionKind (
		final AvailObject object)
	{
		throw unsupportedOperationException();
	}

	@Override
	boolean o_IsHashedMapBin (
		final AvailObject object)
	{
		throw unsupportedOperationException();
	}

	@Override
	AvailObject o_MapBinAtHash (
		final AvailObject object,
		final AvailObject key,
		final int keyHash)
	{
		throw unsupportedOperationException();
	}

	@Override
	int o_MapBinKeysHash (
		final AvailObject object)
	{
		throw unsupportedOperationException();
	}

	@Override
	int o_MapBinValuesHash (
		final AvailObject object)
	{
		throw unsupportedOperationException();
	}

	@Override
	AvailObject o_IssuingModule (
		final AvailObject object)
	{
		throw unsupportedOperationException();
	}

	@Override
	boolean o_IsPojoFusedType (final AvailObject object)
	{
		throw unsupportedOperationException();
	}

	@Override
	boolean o_IsSupertypeOfPojoBottomType (
		final AvailObject object,
		final AvailObject aPojoType)
	{
		throw unsupportedOperationException();
	}

	@Override
	boolean o_EqualsPojoBottomType (final AvailObject object)
	{
		return false;
	}

	@Override
	AvailObject o_JavaAncestors (final AvailObject object)
	{
		throw unsupportedOperationException();
	}

	/**
	 * @param object
	 * @param aFusedPojoType
	 * @return
	 */
	@Override
	AvailObject o_TypeIntersectionOfPojoFusedType (
		final AvailObject object,
		final AvailObject aFusedPojoType)
	{
		throw unsupportedOperationException();
	}

	/**
	 * @param object
	 * @param anUnfusedPojoType
	 * @return
	 */
	@Override
	AvailObject o_TypeIntersectionOfPojoUnfusedType (
		final AvailObject object,
		final AvailObject anUnfusedPojoType)
	{
		throw unsupportedOperationException();
	}


	/**
	 * @param object
	 * @param aFusedPojoType
	 * @return
	 */
	@Override
	AvailObject o_TypeUnionOfPojoFusedType (
		final AvailObject object,
		final AvailObject aFusedPojoType)
	{
		throw unsupportedOperationException();
	}


	/**
	 * @param object
	 * @param anUnfusedPojoType
	 * @return
	 */
	@Override
	AvailObject o_TypeUnionOfPojoUnfusedType (
		final AvailObject object,
		final AvailObject anUnfusedPojoType)
	{
		throw unsupportedOperationException();
	}

	@Override
	boolean o_IsPojoArrayType (final AvailObject object)
	{
		throw unsupportedOperationException();
	}

	@Override
	Object o_MarshalToJava (
		final AvailObject object,
		final @Nullable Class<?> ignoredClassHint)
	{
		// Treat AvailObjects as opaque for most purposes. Pass them to Java
		// unmarshaled.
		return object;
	}

	@Override
	AvailObject o_TypeVariables (final AvailObject object)
	{
		throw unsupportedOperationException();
	}

	@Override
	boolean o_EqualsPojoField (
		final AvailObject object,
		final AvailObject field,
		final AvailObject receiver)
	{
		return false;
	}

	/**
	 * @param object
	 * @return
	 */
	@Override
	boolean o_IsSignedByte (final AvailObject object)
	{
		throw unsupportedOperationException();
	}

	/**
	 * @param object
	 * @return
	 */
	@Override
	boolean o_IsSignedShort (final AvailObject object)
	{
		throw unsupportedOperationException();
	}

	/**
	 * @param object
	 * @return
	 */
	@Override
	byte o_ExtractSignedByte (final AvailObject object)
	{
		throw unsupportedOperationException();
	}

	/**
	 * @param object
	 * @return
	 */

	@Override
	short o_ExtractSignedShort (final AvailObject object)
	{
		throw unsupportedOperationException();
	}

	/**
	 * @param object
	 * @param aRawPojo
	 * @return
	 */
	@Override
	boolean o_EqualsEqualityRawPojo (
		final AvailObject object,
		final AvailObject aRawPojo)
	{
		return false;
	}

	/**
	 * @param object
	 * @return
	 */
	@Override
	Object o_JavaObject (final AvailObject object)
	{
		throw unsupportedOperationException();
	}

	@Override
	BigInteger o_AsBigInteger (
		final AvailObject object)
	{
		throw unsupportedOperationException();
	}


	@Override
	AvailObject o_AppendCanDestroy (
		final AvailObject object,
		final AvailObject newElement,
		final boolean canDestroy)
	{
		throw unsupportedOperationException();
	}

	@Override
	AvailObject o_LazyIncompleteCaseInsensitive (
		final AvailObject object)
	{
		throw unsupportedOperationException();
	}

	@Override
	AvailObject o_LowerCaseString (final AvailObject object)
	{
		throw unsupportedOperationException();
	}

	@Override
	AvailObject o_InstanceCount (final AvailObject object)
	{
		throw unsupportedOperationException();
	}

	@Override
	long o_TotalInvocations (final AvailObject object)
	{
		throw unsupportedOperationException();
	}

	@Override
	void o_TallyInvocation (final AvailObject object)
	{
		throw unsupportedOperationException();
	}

	@Override
	AvailObject o_FieldTypeTuple (final AvailObject object)
	{
		throw unsupportedOperationException();
	}

	@Override
	AvailObject o_FieldTuple (final AvailObject object)
	{
		throw unsupportedOperationException();
	}

	@Override
	void o_ClearInterruptRequestFlags (final AvailObject object)
	{
		throw unsupportedOperationException();
	}

	@Override
	boolean o_IsSystemModule (final AvailObject object)
	{
		throw unsupportedOperationException();
	}

	@Override
	AvailObject o_ArgumentsListNode (
		final AvailObject object)
	{
		throw unsupportedOperationException();
	}

	@Override
	AvailObject o_LiteralType (
		final AvailObject object)
	{
		throw unsupportedOperationException();
	}

	@Override
	AvailObject o_TypeIntersectionOfLiteralTokenType (
		final AvailObject object,
		final AvailObject aLiteralTokenType)
	{
		throw unsupportedOperationException();
	}

	@Override
	AvailObject o_TypeUnionOfLiteralTokenType (
		final AvailObject object,
		final AvailObject aLiteralTokenType)
	{
		throw unsupportedOperationException();
	}

	@Override
	boolean o_IsLiteralTokenType (
		final AvailObject object)
	{
		return false;
	}

	@Override
	boolean o_IsLiteralToken (
		final AvailObject object)
	{
		return false;
	}

	@Override
	boolean o_IsSupertypeOfLiteralTokenType (
		final AvailObject object,
		final AvailObject aLiteralTokenType)
	{
		throw unsupportedOperationException();
	}

	@Override
	boolean o_EqualsLiteralTokenType (
		final AvailObject object,
		final AvailObject aLiteralTokenType)
	{
		return false;
	}

	@Override
	boolean o_EqualsObjectType (
		final AvailObject object,
		final AvailObject anObjectType)
	{
		return false;
	}

	@Override
	boolean o_EqualsToken (
		final AvailObject object,
		final AvailObject aToken)
	{
		return false;
	}

	@Override
	AvailObject o_BitwiseAnd (
		final AvailObject object,
		final AvailObject anInteger,
		final boolean canDestroy)
	{
		throw unsupportedOperationException();
	}

	@Override
	AvailObject o_BitwiseOr (
		final AvailObject object,
		final AvailObject anInteger,
		final boolean canDestroy)
	{
		throw unsupportedOperationException();
	}

	@Override
	AvailObject o_BitwiseXor (
		final AvailObject object,
		final AvailObject anInteger,
		final boolean canDestroy)
	{
		throw unsupportedOperationException();
	}

	@Override
	void o_AddSeal (
		final AvailObject object,
		final AvailObject methodName,
		final AvailObject sealSignature)
	{
		throw unsupportedOperationException();
	}

	@Override
	AvailObject o_Instance (
		final AvailObject object)
	{
		throw unsupportedOperationException();
	}

	@Override
	int o_AllocateFromCounter (
		final AvailObject object)
	{
		throw unsupportedOperationException();
	}

	@Override
	void o_SetMethodName (
		final AvailObject object,
		final AvailObject methodName)
	{
		throw unsupportedOperationException();
	}

	@Override
	int o_StartingLineNumber (
		final AvailObject object)
	{
		throw unsupportedOperationException();
	}

	@Override
	AvailObject o_Module (final AvailObject object)
	{
		throw unsupportedOperationException();
	}

	@Override
	AvailObject o_MethodName (final AvailObject object)
	{
		throw unsupportedOperationException();
	}

	@Override
	String o_NameForDebugger (final AvailObject object)
	{
		String typeName = getClass().getSimpleName();
		if (typeName.matches(".*Descriptor"))
		{
			typeName = typeName.substring(0, typeName.length() - 10);
		}
		if (isMutable())
		{
			typeName = typeName + "\u2133";
		}
		if (object.showValueInNameForDebugger())
		{
			return String.format("(%s) = %s",
				typeName,
				object);
		}
		return String.format("(%s)", typeName);
	}

	@Override
	boolean o_BinElementsAreAllInstancesOfKind (
		final AvailObject object,
		final AvailObject kind)
	{
		// Actual bins (instances of SetBinDescriptor's subclasses) and nil will
		// override this, but single non-null values act as a singleton bin.
		return object.isInstanceOfKind(kind);
	}

	@Override
	boolean o_SetElementsAreAllInstancesOfKind (
		final AvailObject object,
		final AvailObject kind)
	{
		throw unsupportedOperationException();
	}

	@Override
	MapIterable o_MapBinIterable (
		final AvailObject object)
	{
		throw unsupportedOperationException();
	}

	@Override
	boolean o_RangeIncludesInt (
		final AvailObject object,
		final int anInt)
	{
		throw unsupportedOperationException();
	}

	@Override
	void o_IsSystemModule (
		final AvailObject object,
		final boolean isSystemModule)
	{
		throw unsupportedOperationException();
	}

	@Override
	boolean o_IsMarkerNode (
		final AvailObject object)
	{
		return false;
	}

	@Override
	AvailObject o_BitShiftLeftTruncatingToBits (
		final AvailObject object,
		final AvailObject shiftFactor,
		final AvailObject truncationBits,
		final boolean canDestroy)
	{
		throw unsupportedOperationException();
	}

	@Override
	SetIterator o_SetBinIterator (
		final AvailObject object)
	{
		// By default an object acts like a bin of size one.
		return new SetDescriptor.SetIterator()
		{
			private boolean hasNext = true;

			@Override
			public AvailObject next ()
			{
				assert hasNext;
				hasNext = false;
				return object;
			}

			@Override
			public boolean hasNext ()
			{
				return hasNext;
			}
		};
	}

	@Override
	AvailObject o_BitShift (
		final AvailObject object,
		final AvailObject shiftFactor,
		final boolean canDestroy)
	{
		throw unsupportedOperationException();
	}

	@Override
	boolean o_EqualsParseNode (
		final AvailObject object,
		final AvailObject aParseNode)
	{
		return false;
	}

	@Override
	AvailObject o_StripMacro (final AvailObject object)
	{
		throw unsupportedOperationException();
	}

	@Override
	AvailObject o_DefinitionMethod (final AvailObject object)
	{
		throw unsupportedOperationException();
	}

	@Override
	AvailObject o_PrefixFunctions (final AvailObject object)
	{
		throw unsupportedOperationException();
	}

	@Override boolean o_EqualsByteArrayTuple (
		final AvailObject object,
		final AvailObject aByteArrayTuple)
	{
		throw unsupportedOperationException();
	}

	@Override
	boolean o_CompareFromToWithByteArrayTupleStartingAt (
		final AvailObject object,
		final int i,
		final int tupleSize,
		final AvailObject aByteArrayTuple,
		final int j)
	{
		throw unsupportedOperationException();
	}

	@Override
	byte[] o_ByteArray (final AvailObject object)
	{
		throw unsupportedOperationException();
	}

	@Override
	boolean o_IsByteArrayTuple (final AvailObject object)
	{
		return false;
	}

	@Override
<<<<<<< HEAD
	AvailObject o_IncludeBundleNamed (
		final AvailObject object,
		final AvailObject message)
	throws SignatureException
	{
		throw unsupportedOperationException();
	}

	@Override
	void o_FlushForNewOrChangedBundleNamed (
		final AvailObject object,
		final AvailObject message)
	{
		throw unsupportedOperationException();
=======
	void o_Lock (final AvailObject object, final Continuation0 critical)
	{
		synchronized (object)
		{
			critical.value();
		}
>>>>>>> a7088eff
	}
}<|MERGE_RESOLUTION|>--- conflicted
+++ resolved
@@ -44,10 +44,6 @@
 import com.avail.descriptor.SetDescriptor.SetIterator;
 import com.avail.descriptor.TypeDescriptor.Types;
 import com.avail.exceptions.*;
-<<<<<<< HEAD
-import com.avail.exceptions.AvailUnsupportedOperationException;
-=======
->>>>>>> a7088eff
 import com.avail.interpreter.Interpreter;
 import com.avail.interpreter.levelTwo.L2Interpreter;
 import com.avail.serialization.SerializerOperation;
@@ -81,41 +77,7 @@
 	 */
 	protected Descriptor (final Mutability mutability)
 	{
-<<<<<<< HEAD
-		super(isMutable);
-	}
-
-	/**
-	 * Answer a {@linkplain AvailUnsupportedOperationException unsupported operation
-	 * exception} suitable to be thrown by the sender.  We don't throw it here,
-	 * since Java sadly has no way of indicating that a method <em>always</em>
-	 * throws an exception (i.e., doesn't return), forcing one to have to add
-	 * stupid dead statements like {@code return null;} after the
-	 * never-returning call.
-	 *
-	 * <p>
-	 * The exception indicates that the receiver does not meaningfully implement
-	 * the method that immediately invoked this.  This is a strong indication
-	 * that the wrong kind of object is being used somewhere.
-	 * </p>
-	 *
-	 * @return an AvailUnsupportedOperationException suitable to be thrown.
-	 */
-	public AvailUnsupportedOperationException unsupportedOperationException ()
-	{
-		final String callerName;
-		try
-		{
-			throw new Exception("just want the caller's frame");
-		}
-		catch (final Exception e)
-		{
-			callerName = e.getStackTrace()[1].getMethodName();
-		}
-		throw new AvailUnsupportedOperationException(getClass(), callerName);
-=======
 		super(mutability);
->>>>>>> a7088eff
 	}
 
 	/**
@@ -3472,6 +3434,13 @@
 
 	@Override
 	int o_LineNumber (final AvailObject object)
+	{
+		throw unsupportedOperationException();
+	}
+
+
+	@Override
+	AvailObject o_AllBundles (final AvailObject object)
 	{
 		throw unsupportedOperationException();
 	}
@@ -4639,7 +4608,6 @@
 	}
 
 	@Override
-<<<<<<< HEAD
 	AvailObject o_IncludeBundleNamed (
 		final AvailObject object,
 		final AvailObject message)
@@ -4654,13 +4622,14 @@
 		final AvailObject message)
 	{
 		throw unsupportedOperationException();
-=======
+	}
+
+	@Override
 	void o_Lock (final AvailObject object, final Continuation0 critical)
 	{
 		synchronized (object)
 		{
 			critical.value();
 		}
->>>>>>> a7088eff
 	}
 }