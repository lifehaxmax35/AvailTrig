--- conflicted
+++ resolved
@@ -4272,14 +4272,14 @@
 	}
 
 	@Override
-<<<<<<< HEAD
+	boolean o_SkipReturnFlag (final AvailObject object)
+	{
+		throw unsupportedOperationException();
+	}
+	
+	@Override
 	boolean o_IsIntegerIntervalTuple (final AvailObject object)
 	{
 		return false;
-=======
-	boolean o_SkipReturnFlag (final AvailObject object)
-	{
-		throw unsupportedOperationException();
->>>>>>> 18851686
 	}
 }