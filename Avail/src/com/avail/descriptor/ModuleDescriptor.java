--- conflicted
+++ resolved
@@ -426,6 +426,8 @@
 			object.setSlot(
 				GRAMMATICAL_RESTRICTIONS,
 				grammaticalRestrictions.makeShared());
+			final A_BasicObject bundleTree = object.slot(FILTERED_BUNDLE_TREE);
+			bundleTree.flushForNewOrChangedBundleNamed(methodName);
 		}
 	}
 
@@ -664,59 +666,35 @@
 	}
 
 	@Override @AvailMethod
-<<<<<<< HEAD
 	void o_RemoveFrom (
 		final AvailObject object,
 		final AvailLoader aLoader)
-=======
-	void o_RemoveFrom (final AvailObject object, final AvailLoader loader)
->>>>>>> 66402a29
 	{
 		synchronized (object)
 		{
 			final AvailRuntime runtime = AvailRuntime.current();
 			for (final A_BasicObject definition : object.methodDefinitions())
 			{
-<<<<<<< HEAD
 				aLoader.removeDefinition(definition);
-=======
-				final AvailObject methodName = entry.key;
-				for (final AvailObject definition : entry.value)
-				{
-					loader.removeDefinition(methodName, definition);
-				}
->>>>>>> 66402a29
 			}
 			final A_BasicObject typeRestrictions = object.slot(
 				TYPE_RESTRICTION_FUNCTIONS);
 			for (final MapDescriptor.Entry entry
 				: typeRestrictions.mapIterable())
 			{
-				final AvailObject methodName = entry.key;
-				for (final AvailObject restriction : entry.value)
+				final AvailObject methodName = entry.key();
+				for (final AvailObject restriction : entry.value())
 				{
-<<<<<<< HEAD
 					runtime.removeTypeRestriction(methodName, restriction);
-=======
-					AvailRuntime.current().removeTypeRestriction(
-						methodName,
-						restriction);
->>>>>>> 66402a29
 				}
 			}
 			final A_BasicObject seals = object.slot(SEALS);
 			for (final MapDescriptor.Entry entry : seals.mapIterable())
 			{
-				final AvailObject methodName = entry.key;
-				for (final AvailObject seal : entry.value)
+				final AvailObject methodName = entry.key();
+				for (final AvailObject seal : entry.value())
 				{
-<<<<<<< HEAD
 					runtime.removeSeal(methodName, seal);
-=======
-					AvailRuntime.current().removeSeal(
-						methodName,
-						seal);
->>>>>>> 66402a29
 				}
 			}
 		}
@@ -915,11 +893,7 @@
 	 */
 	public static AvailObject current ()
 	{
-<<<<<<< HEAD
 		final A_BasicObject fiber = FiberDescriptor.current();
-=======
-		final AvailObject fiber = FiberDescriptor.current();
->>>>>>> 66402a29
 		final AvailLoader loader = fiber.availLoader();
 		if (loader == null)
 		{
