/**
 * ModuleDescriptor.java
 * Copyright © 1993-2013, Mark van Gulik and Todd L Smith.
 * All rights reserved.
 *
 * Redistribution and use in source and binary forms, with or without
 * modification, are permitted provided that the following conditions are met:
 *
 * * Redistributions of source code must retain the above copyright notice, this
 *   list of conditions and the following disclaimer.
 *
 * * Redistributions in binary form must reproduce the above copyright notice,
 *   this list of conditions and the following disclaimer in the documentation
 *   and/or other materials provided with the distribution.
 *
 * * Neither the name of the copyright holder nor the names of the contributors
 *   may be used to endorse or promote products derived from this software
 *   without specific prior written permission.
 *
 * THIS SOFTWARE IS PROVIDED BY THE COPYRIGHT HOLDERS AND CONTRIBUTORS "AS IS"
 * AND ANY EXPRESS OR IMPLIED WARRANTIES, INCLUDING, BUT NOT LIMITED TO, THE
 * IMPLIED WARRANTIES OF MERCHANTABILITY AND FITNESS FOR A PARTICULAR PURPOSE
 * ARE DISCLAIMED. IN NO EVENT SHALL THE COPYRIGHT HOLDER OR CONTRIBUTORS BE
 * LIABLE FOR ANY DIRECT, INDIRECT, INCIDENTAL, SPECIAL, EXEMPLARY, OR
 * CONSEQUENTIAL DAMAGES (INCLUDING, BUT NOT LIMITED TO, PROCUREMENT OF
 * SUBSTITUTE GOODS OR SERVICES; LOSS OF USE, DATA, OR PROFITS; OR BUSINESS
 * INTERRUPTION) HOWEVER CAUSED AND ON ANY THEORY OF LIABILITY, WHETHER IN
 * CONTRACT, STRICT LIABILITY, OR TORT (INCLUDING NEGLIGENCE OR OTHERWISE)
 * ARISING IN ANY WAY OUT OF THE USE OF THIS SOFTWARE, EVEN IF ADVISED OF THE
 * POSSIBILITY OF SUCH DAMAGE.
 */

package com.avail.descriptor;

import static com.avail.descriptor.ModuleDescriptor.IntegerSlots.*;
import static com.avail.descriptor.ModuleDescriptor.ObjectSlots.*;
import static com.avail.descriptor.AvailObject.error;
import static com.avail.descriptor.TypeDescriptor.Types.*;
import java.util.List;
import com.avail.annotations.*;
import com.avail.interpreter.levelTwo.L2Interpreter;

/**
 * A {@linkplain ModuleDescriptor module} is the mechanism by which Avail code
 * is organized.  Modules are parsed from files with the extension ".avail"
 * which contain information about:
 * <ul>
 * <li>the module's name,</li>
 * <li>the set of version strings for which this module claims to be
 *     compatible,</li>
 * <li>the module's prerequisites,</li>
 * <li>the names to be exported from the module,</li>
 * <li>methods and macros defined in this module,</li>
 * <li>negative-precedence rules to help disambiguate complex expressions,</li>
 * <li>variables and constants private to the module.</li>
 * </ul>
 *
 * @author Mark van Gulik &lt;mark@availlang.org&gt;
 * @author Todd L Smith &lt;todd@availlang.org&gt;
 */
public class ModuleDescriptor
extends Descriptor
{
	/**
	 * The layout of integer slots for my instances.
	 */
	public enum IntegerSlots
	implements IntegerSlotsEnum
	{
		/**
		 * A composite field containing a {@link #IS_SYSTEM_MODULE} flag
		 * indicating whether this is a system module, and a 31-bit {@link
		 * #COUNTER} for generating integers unique to this module.
		 */
		FLAGS_AND_COUNTER;

		/**
		 * A flag indicating if this is a system module.
		 */
		static BitField IS_SYSTEM_MODULE = bitField(
			FLAGS_AND_COUNTER,
			31,
			1);

		/**
		 * A counter for generating numbers unique to a module.
		 */
		static BitField COUNTER = bitField(
			FLAGS_AND_COUNTER,
			0,
			30);
	}

	/**
	 * The layout of object slots for my instances.
	 */
	public enum ObjectSlots
	implements ObjectSlotsEnum
	{
		/**
		 * A {@linkplain StringDescriptor string} that names the {@linkplain
		 * ModuleDescriptor module}.
		 */
		NAME,

		/**
		 * The {@linkplain SetDescriptor set} of {@linkplain
		 * StringDescriptor versions} that this module alleges to support.
		 */
		VERSIONS,

		/**
		 * A {@linkplain MapDescriptor map} from {@linkplain
		 * StringDescriptor strings} to {@linkplain AtomDescriptor atoms} which
		 * act as true names. The true names are identity-based identifiers
		 * that prevent or at least clarify name conflicts. This field holds
		 * only those names that are newly added by this module.
		 */
		NEW_NAMES,

		/**
		 * A {@linkplain MapDescriptor map} from {@linkplain StringDescriptor
		 * strings} to {@linkplain AtomDescriptor atoms} which act as true
		 * names. The true names are identity-based identifiers that prevent or
		 * at least clarify name conflicts. This field holds only those names
		 * that have been imported from other modules.
		 */
		NAMES,

		/**
		 * A {@linkplain MapDescriptor map} from {@linkplain StringDescriptor
		 * strings} to {@linkplain AtomDescriptor atoms} which act as true
		 * names. The true names are identity-based identifiers that prevent or
		 * at least clarify name conflicts. This field holds only those names
		 * that are neither imported from another module nor exported from the
		 * current module.
		 */
		PRIVATE_NAMES,

		/**
		 * A {@linkplain SetDescriptor set} of {@linkplain AtomDescriptor true
		 * names} that are visible within this module.
		 */
		VISIBLE_NAMES,

		/**
		 * A {@linkplain MapDescriptor map} from {@linkplain AtomDescriptor
<<<<<<< HEAD
		 * atoms} to {@linkplain SetDescriptor sets} of {@linkplain
		 * DefinitionDescriptor definitions} which implement (or forward or
		 * declare abstract or declare as a macro} that true name.
=======
		 * atoms} to {@linkplain DefinitionDescriptor definitions} which
		 * implement (or forward or declare abstract or declare as a macro) that
		 * true name.
>>>>>>> a7088eff
		 */
		METHODS,

		/**
		 * A {@linkplain MapDescriptor map} from a parent {@linkplain
		 * AtomDescriptor true names} to a {@linkplain TupleDescriptor tuple} of
		 * {@linkplain SetDescriptor sets} of child true names. An argument of
		 * a {@linkplain SendNodeDescriptor send} of the parent true name must
		 * not be a send of a child name at the corresponding argument position
		 * in the tuple.
		 */
		GRAMMATICAL_RESTRICTIONS,

		/**
		 * A {@linkplain MapDescriptor map} from {@linkplain StringDescriptor
		 * string} to a {@linkplain VariableDescriptor variable}. Since
		 * {@linkplain DeclarationNodeDescriptor.DeclarationKind#MODULE_VARIABLE
		 * module variables} are never accessible outside the module in which
		 * they are defined, this slot is overwritten with {@linkplain
		 * NilDescriptor#nil() nil} when module compilation is complete.
		 */
		VARIABLE_BINDINGS,

		/**
		 * A {@linkplain MapDescriptor map} from {@linkplain StringDescriptor
		 * string} to an {@linkplain AvailObject}. Since a {@linkplain
		 * DeclarationNodeDescriptor.DeclarationKind#MODULE_CONSTANT module
		 * constants} are never accessible outside the module in which they are
		 * defined, this slot is overwritten with {@linkplain
		 * NilDescriptor#nil() nil} when module compilation is complete.
		 */
		CONSTANT_BINDINGS,

		/**
		 * The {@linkplain MessageBundleTreeDescriptor bundle tree} used to
		 * parse multimethod {@linkplain SendNodeDescriptor sends} while
		 * compiling this module. When the module has been fully compiled, this
		 * slot is overwritten with {@linkplain NilDescriptor#nil() nil}.
		 */
		FILTERED_BUNDLE_TREE,

		/**
		 * A {@linkplain MapDescriptor map} from {@linkplain AtomDescriptor true
		 * names} to {@linkplain TupleDescriptor tuples} of {@linkplain
		 * MethodDescriptor.ObjectSlots#TYPE_RESTRICTIONS_TUPLE type
		 * restriction} {@linkplain FunctionDescriptor functions}. At any call
		 * site for the given message name, any applicable functions are
		 * executed to determine if the input types are acceptable, and if so
		 * the expected return type is produced. The actual expected return
		 * type for the call site is the intersection of types provided by
		 * applicable semantic restrictions and the types indicated by all
		 * applicable {@linkplain DefinitionDescriptor definitions}.
		 */
		TYPE_RESTRICTION_FUNCTIONS,

		/**
		 * A {@linkplain MapDescriptor map} from {@linkplain AtomDescriptor true
		 * names} to {@linkplain TupleDescriptor tuples} of seal points.
		 */
		SEALS
	}

	@Override boolean allowsImmutableToMutableReferenceInField (
		final AbstractSlotsEnum e)
	{
		return e == NEW_NAMES
			|| e == NAMES
			|| e == PRIVATE_NAMES
			|| e == VISIBLE_NAMES
			|| e == METHODS
			|| e == GRAMMATICAL_RESTRICTIONS
			|| e == VARIABLE_BINDINGS
			|| e == CONSTANT_BINDINGS
			|| e == FILTERED_BUNDLE_TREE
			|| e == TYPE_RESTRICTION_FUNCTIONS
			|| e == SEALS
			|| e == FLAGS_AND_COUNTER
			|| e == VERSIONS;
	}

	@Override
	public void printObjectOnAvoidingIndent (
		final AvailObject object,
		final StringBuilder builder,
		final List<AvailObject> recursionList,
		final int indent)
	{
		builder.append("Module: ");
		builder.append(object.name().toString());
	}

	@Override @AvailMethod
	boolean o_IsSystemModule (final AvailObject object)
	{
		synchronized (object)
		{
			return object.slot(IS_SYSTEM_MODULE) != 0;
		}
	}

	@Override @AvailMethod
	void o_IsSystemModule (
		final AvailObject object,
		final boolean isSystemModule)
	{
		assert isShared();
		synchronized (object)
		{
			object.setSlot(
				IS_SYSTEM_MODULE,
				isSystemModule ? 1 : 0);
		}
	}

	@Override @AvailMethod
	AvailObject o_Name (final AvailObject object)
	{
		return object.slot(NAME);
	}

	@Override @AvailMethod
<<<<<<< HEAD
	void o_AddGrammaticalMessageRestrictions (
		final AvailObject object,
		final AvailObject methodName,
		final AvailObject illegalArgumentMessages)
	{
		AvailObject grammaticalRestrictions =
			object.slot(GRAMMATICAL_RESTRICTIONS);
		AvailObject fullIllegalArgumentMessages;
		if (grammaticalRestrictions.hasKey(methodName))
		{
			fullIllegalArgumentMessages = illegalArgumentMessages;
		}
		else
		{
			fullIllegalArgumentMessages =
				grammaticalRestrictions.mapAt(methodName);
			fullIllegalArgumentMessages.makeImmutable();  // Safety.
			for (int i = fullIllegalArgumentMessages.tupleSize(); i >= 1; i--)
			{
				fullIllegalArgumentMessages =
					fullIllegalArgumentMessages.tupleAtPuttingCanDestroy(
						i,
						illegalArgumentMessages.tupleAt(i),
						true);
			}
			grammaticalRestrictions =
				grammaticalRestrictions.mapAtPuttingCanDestroy(
					methodName,
					illegalArgumentMessages,
					true);
		}
		fullIllegalArgumentMessages.makeImmutable();
		grammaticalRestrictions =
			grammaticalRestrictions.mapAtPuttingCanDestroy(
				methodName,
				fullIllegalArgumentMessages,
				true);
		object.setSlot(GRAMMATICAL_RESTRICTIONS, grammaticalRestrictions);
	}

	@Override @AvailMethod
	void o_ModuleAddDefinition (
		final AvailObject object,
		final AvailObject definition)
=======
	AvailObject o_Versions (final AvailObject object)
	{
		synchronized (object)
		{
			return object.slot(VERSIONS);
		}
	}

	@Override @AvailMethod
	void o_Versions (final AvailObject object, final AvailObject value)
>>>>>>> a7088eff
	{
		synchronized (object)
		{
			object.setSlot(VERSIONS, value.traversed().makeShared());
		}
	}

	@Override @AvailMethod
	AvailObject o_NewNames (final AvailObject object)
	{
		synchronized (object)
		{
			return object.slot(NEW_NAMES);
		}
	}

	@Override @AvailMethod
	AvailObject o_Names (final AvailObject object)
	{
		synchronized (object)
		{
			return object.slot(NAMES);
		}
	}

	@Override @AvailMethod
	AvailObject o_PrivateNames (final AvailObject object)
	{
		synchronized (object)
		{
			return object.slot(PRIVATE_NAMES);
		}
	}

	@Override @AvailMethod
	AvailObject o_VisibleNames (final AvailObject object)
	{
		synchronized (object)
		{
			return object.slot(VISIBLE_NAMES);
		}
	}

	@Override @AvailMethod
	AvailObject o_Methods (final AvailObject object)
	{
		synchronized (object)
		{
			return object.slot(METHODS);
		}
	}

	@Override @AvailMethod
	AvailObject o_GrammaticalRestrictions (final AvailObject object)
	{
		synchronized (object)
		{
			return object.slot(GRAMMATICAL_RESTRICTIONS);
		}
	}

	@Override @AvailMethod
	AvailObject o_VariableBindings (final AvailObject object)
	{
		synchronized (object)
		{
			return object.slot(VARIABLE_BINDINGS);
		}
	}

	@Override @AvailMethod
	AvailObject o_ConstantBindings (final AvailObject object)
	{
		synchronized (object)
		{
			return object.slot(CONSTANT_BINDINGS);
		}
	}

	@Override @AvailMethod
	AvailObject o_FilteredBundleTree (final AvailObject object)
	{
		synchronized (object)
		{
			return object.slot(FILTERED_BUNDLE_TREE);
		}
	}

	@Override @AvailMethod
	void o_AddConstantBinding (
		final AvailObject object,
		final AvailObject name,
		final AvailObject constantBinding)
	{
		synchronized (object)
		{
			assert constantBinding.kind().isSubtypeOf(
				VariableTypeDescriptor.mostGeneralType());
			AvailObject constantBindings = object.slot(
				CONSTANT_BINDINGS);
			constantBindings = constantBindings.mapAtPuttingCanDestroy(
				name,
				constantBinding,
				true);
			object.setSlot(
				CONSTANT_BINDINGS, constantBindings.traversed().makeShared());
		}
	}

	@Override @AvailMethod
	void o_AddGrammaticalMessageRestrictions (
		final AvailObject object,
		final AvailObject methodName,
		final AvailObject illegalArgMsgs)
	{
		synchronized (object)
		{
			assert !object.grammaticalRestrictions().hasKey(methodName)
			: "Don't declare multiple restrictions on same message separately"
				+ " in module.";
			AvailObject grammaticalRestrictions = object.slot(
				GRAMMATICAL_RESTRICTIONS);
			grammaticalRestrictions =
				grammaticalRestrictions.mapAtPuttingCanDestroy(
					methodName,
					illegalArgMsgs,
					true);
			object.setSlot(
				GRAMMATICAL_RESTRICTIONS,
				grammaticalRestrictions.traversed().makeShared());
		}
	}

	@Override @AvailMethod
	void o_AddMethodDefinition (
		final AvailObject object,
		final AvailObject definition)
	{
		synchronized (object)
		{
			final AvailObject methodName = definition.definitionMethod().name();
			AvailObject methods = object.slot(METHODS);
			AvailObject set;
			if (methods.hasKey(methodName))
			{
				set = methods.mapAt(methodName);
			}
			else
			{
				set = SetDescriptor.empty();
			}
			set = set.setWithElementCanDestroy(definition, false);
			methods = methods.mapAtPuttingCanDestroy(
				methodName,
				set,
				true);
			object.setSlot(METHODS, methods.traversed().makeShared());
		}
	}

	@Override @AvailMethod
	void o_AddSeal (
		final AvailObject object,
		final AvailObject methodName,
		final AvailObject sealSignature)
	{
		synchronized (object)
		{
			AvailObject seals = object.slot(SEALS);
			AvailObject tuple;
			if (seals.hasKey(methodName))
			{
				tuple = seals.mapAt(methodName);
			}
			else
			{
				tuple = TupleDescriptor.empty();
			}
			tuple = tuple.appendCanDestroy(sealSignature, true);
			seals = seals.mapAtPuttingCanDestroy(methodName, tuple, true);
			object.setSlot(SEALS, seals.traversed().makeShared());
		}
	}

	@Override @AvailMethod
	void o_AddTypeRestriction (
		final AvailObject object,
		final AvailObject methodName,
		final AvailObject typeRestrictionFunction)
	{
		synchronized (object)
		{
			AvailObject typeRestrictions = object.slot(
				TYPE_RESTRICTION_FUNCTIONS);
			AvailObject tuple;
			if (typeRestrictions.hasKey(methodName))
			{
				tuple = typeRestrictions.mapAt(methodName);
			}
			else
			{
				tuple = TupleDescriptor.empty();
			}
			tuple = tuple.appendCanDestroy(typeRestrictionFunction, true);
			typeRestrictions = typeRestrictions.mapAtPuttingCanDestroy(
				methodName,
				tuple,
				true);
			object.setSlot(
				TYPE_RESTRICTION_FUNCTIONS,
				typeRestrictions.traversed().makeShared());
		}
	}

	@Override @AvailMethod
	void o_AddVariableBinding (
		final AvailObject object,
		final AvailObject name,
		final AvailObject variableBinding)
	{
		synchronized (object)
		{
			assert variableBinding.kind().isSubtypeOf(
				VariableTypeDescriptor.mostGeneralType());
			AvailObject variableBindings = object.slot(
				VARIABLE_BINDINGS);
			variableBindings = variableBindings.mapAtPuttingCanDestroy(
				name,
				variableBinding,
				true);
			object.setSlot(
				VARIABLE_BINDINGS,
				variableBindings.traversed().makeShared());
		}
	}

	@Override @AvailMethod
	int o_AllocateFromCounter (final AvailObject object)
	{
		synchronized (object)
		{
			final int value = object.slot(COUNTER);
			object.setSlot(COUNTER, value + 1);
			return value;
		}
	}

	@Override @AvailMethod
	void o_AtNameAdd (
		final AvailObject object,
		final AvailObject stringName,
		final AvailObject trueName)
	{
		// Add the trueName to the current public scope.
		synchronized (object)
		{
			AvailObject names = object.slot(NAMES);
			AvailObject set;
			if (names.hasKey(stringName))
			{
				set = names.mapAt(stringName);
			}
			else
			{
				set = SetDescriptor.empty();
			}
			set = set.setWithElementCanDestroy(trueName, false);
			names = names.mapAtPuttingCanDestroy(
				stringName,
				set,
				true);
			object.setSlot(NAMES, names.traversed().makeShared());
			AvailObject visibleNames = object.slot(VISIBLE_NAMES);
			visibleNames = visibleNames.setWithElementCanDestroy(
				trueName, true);
			object.setSlot(
				VISIBLE_NAMES, visibleNames.traversed().makeShared());
		}
	}

	@Override @AvailMethod
	void o_AtNewNamePut (
		final AvailObject object,
		final AvailObject stringName,
		final AvailObject trueName)
	{
		// Set up this true name, which is local to the module.
		synchronized (object)
		{
			if (object.newNames().hasKey(stringName))
			{
				error("Can't define a new true name twice in a module", object);
				return;
			}
			AvailObject newNames = object.slot(NEW_NAMES);
			newNames = newNames.mapAtPuttingCanDestroy(
				stringName, trueName, true);
			object.setSlot(NEW_NAMES, newNames.traversed().makeShared());
			AvailObject visibleNames = object.slot(VISIBLE_NAMES);
			visibleNames = visibleNames.setWithElementCanDestroy(
				trueName, true);
			object.setSlot(
				VISIBLE_NAMES, visibleNames.traversed().makeShared());
		}
	}

	@Override @AvailMethod
	void o_AtPrivateNameAdd (
		final AvailObject object,
		final AvailObject stringName,
		final AvailObject trueName)
	{
		// Add the trueName to the current private scope.
		synchronized (object)
		{
			AvailObject privateNames = object.slot(PRIVATE_NAMES);
			AvailObject set;
			if (privateNames.hasKey(stringName))
			{
				set = privateNames.mapAt(stringName);
			}
			else
			{
				set = SetDescriptor.empty();
			}
			set = set.setWithElementCanDestroy(trueName, false);
			privateNames = privateNames.mapAtPuttingCanDestroy(
				stringName,
				set,
				true);
			object.setSlot(
				PRIVATE_NAMES, privateNames.traversed().makeShared());
			AvailObject visibleNames = object.slot(VISIBLE_NAMES);
			visibleNames = visibleNames.setWithElementCanDestroy(
				trueName, true);
			object.setSlot(
				VISIBLE_NAMES, visibleNames.traversed().makeShared());
		}
	}

	/**
	 * Construct a {@linkplain MessageBundleTreeDescriptor bundle tree} that has
	 * been filtered to contain just those {@linkplain MessageBundleDescriptor
	 * message bundles} that are visible in the current module.  Store the
	 * resulting bundle tree as this module's {@linkplain
	 * ObjectSlots#FILTERED_BUNDLE_TREE filtered bundle tree}.
	 *
	 * @param object The module.
	 * @param bundleTree
	 *        The root {@linkplain MessageBundleTreeDescriptor bundle tree} for
	 *        which to make a filtered copy.
	 */
	@Override @AvailMethod
	void o_BuildFilteredBundleTreeFrom (
		final AvailObject object,
		final AvailObject bundleTree)
	{
<<<<<<< HEAD
		***
		final AvailObject filteredBundleTree =
			MessageBundleTreeDescriptor.newPc(1);
		object.setSlot(FILTERED_BUNDLE_TREE, filteredBundleTree);
		bundleTree.copyToRestrictedTo(
			filteredBundleTree,
			object.visibleNames());
=======
		synchronized (object)
		{
			final AvailObject filteredBundleTree =
				MessageBundleTreeDescriptor.newPc(1);
			object.setSlot(
				FILTERED_BUNDLE_TREE,
				filteredBundleTree.traversed().makeShared());
			bundleTree.copyToRestrictedTo(
				filteredBundleTree,
				object.visibleNames());
		}
>>>>>>> a7088eff
	}

	@Override @AvailMethod
	void o_CleanUpAfterCompile (final AvailObject object)
	{
<<<<<<< HEAD
		object.setSlot(METHODS, NullDescriptor.nullObject());
		object.setSlot(GRAMMATICAL_RESTRICTIONS, NullDescriptor.nullObject());
		object.setSlot(VARIABLE_BINDINGS, NullDescriptor.nullObject());
		object.setSlot(CONSTANT_BINDINGS, NullDescriptor.nullObject());
		object.setSlot(FILTERED_BUNDLE_TREE, NullDescriptor.nullObject());
		object.setSlot(TYPE_RESTRICTION_FUNCTIONS, NullDescriptor.nullObject());
=======
		synchronized (object)
		{
			object.setSlot(
				METHODS,
				NilDescriptor.nil());
			object.setSlot(
				GRAMMATICAL_RESTRICTIONS,
				NilDescriptor.nil());
			object.setSlot(
				VARIABLE_BINDINGS,
				NilDescriptor.nil());
			object.setSlot(
				CONSTANT_BINDINGS,
				NilDescriptor.nil());
			object.setSlot(
				FILTERED_BUNDLE_TREE,
				NilDescriptor.nil());
			object.setSlot(
				TYPE_RESTRICTION_FUNCTIONS,
				NilDescriptor.nil());
		}
>>>>>>> a7088eff
	}

	@Override @AvailMethod
	boolean o_Equals (final AvailObject object, final AvailObject another)
	{
		// Compare by address (identity).
		return another.traversed().sameAddressAs(object);
	}

	@Override @AvailMethod
	int o_Hash (final AvailObject object)
	{
		return object.slot(NAME).hash() * 173 ^ 0xDF383F8C;
	}

	@Override @AvailMethod
	AvailObject o_Kind (final AvailObject object)
	{
		return MODULE.o();
	}

	@Override
	AvailObject o_MakeImmutable (final AvailObject object)
	{
		if (isMutable())
		{
			// Modules are always shared, never immutable.
			return object.makeShared();
		}
		return object;
	}

	@Override @AvailMethod
	boolean o_NameVisible (final AvailObject object, final AvailObject trueName)
	{
		// Check if the given trueName is visible in this module.
		return object.visibleNames().hasElement(trueName);
	}

	@Override @AvailMethod
	void o_RemoveFrom (
		final AvailObject object,
		final L2Interpreter anInterpreter)
	{
		synchronized (object)
		{
<<<<<<< HEAD
			for (final AvailObject definition : entry.value)
			{
				assert definition.definitionMethod().equals(definition);
				anInterpreter.removeDefinition(definition);
=======
			for (final MapDescriptor.Entry entry
				: object.methods().mapIterable())
			{
				final AvailObject methodName = entry.key;
				for (final AvailObject definition : entry.value)
				{
					anInterpreter.removeDefinition(
						methodName,
						definition);
				}
>>>>>>> a7088eff
			}
			final AvailObject typeRestrictions = object.slot(
				TYPE_RESTRICTION_FUNCTIONS);
			for (final MapDescriptor.Entry entry
				: typeRestrictions.mapIterable())
			{
				final AvailObject methodName = entry.key;
				for (final AvailObject restriction : entry.value)
				{
					anInterpreter.runtime().removeTypeRestriction(
						methodName,
						restriction);
				}
			}
			final AvailObject seals = object.slot(SEALS);
			for (final MapDescriptor.Entry entry : seals.mapIterable())
			{
				final AvailObject methodName = entry.key;
				for (final AvailObject seal : entry.value)
				{
					anInterpreter.runtime().removeSeal(
						methodName,
						seal);
				}
			}
		}
	}

	/**
	 * The interpreter is in the fiber of resolving this forward declaration.
	 * Record the fact that this definition no longer needs to be cleaned up
	 * if the rest of the module compilation fails.
	 *
	 * @param object
	 *        The module.
	 * @param forwardDeclaration
	 *        The {@linkplain ForwardDefinitionDescriptor forward declaration}
	 *        to be removed.
	 * @param methodName
	 *        The {@linkplain AtomDescriptor true name} of the
	 *        {@linkplain ForwardDefinitionDescriptor forward declaration}
	 *        being removed.
	 */
	@Override @AvailMethod
	void o_ResolvedForwardWithName (
		final AvailObject object,
		final AvailObject forwardDeclaration,
		final AvailObject methodName)
	{
		synchronized (object)
		{
			assert forwardDeclaration.isInstanceOfKind(FORWARD_DEFINITION.o());
			AvailObject methods = object.slot(METHODS);
			assert methods.hasKey(methodName);
			AvailObject group = methods.mapAt(methodName);
			assert group.hasElement(forwardDeclaration);
			group = group.setWithoutElementCanDestroy(forwardDeclaration, true);
			methods = methods.mapAtPuttingCanDestroy(
				methodName,
				group,
				true);
			object.setSlot(METHODS, methods.traversed().makeShared());
		}
	}

	@Override
	public boolean o_ShowValueInNameForDebugger (final AvailObject object)
	{
		return false;
	}

	/**
	 * Check what true names are visible in this module under the given string
	 * name.
	 *
	 * @param object The module.
	 * @param stringName
	 *        A string whose corresponding {@linkplain AtomDescriptor
	 *        true names} are to be looked up in this module.
	 * @return The {@linkplain SetDescriptor set} of {@linkplain
	 *         AtomDescriptor true names} that have the given stringName
	 *         and are visible in this module.
	 */
	@Override @AvailMethod
	AvailObject o_TrueNamesForStringName (
		final AvailObject object,
		final AvailObject stringName)
	{
		synchronized (object)
		{
			assert stringName.isTuple();
			if (object.slot(NEW_NAMES).hasKey(stringName))
			{
				return SetDescriptor.empty().setWithElementCanDestroy(
					object.slot(NEW_NAMES).mapAt(stringName),
					false);
			}
			final AvailObject publics;
			if (object.slot(NAMES).hasKey(stringName))
			{
				publics = object.slot(NAMES).mapAt(stringName);
			}
			else
			{
				publics = SetDescriptor.empty();
			}
			if (!object.slot(PRIVATE_NAMES).hasKey(stringName))
			{
				return publics;
			}
			final AvailObject privates = object.slot(PRIVATE_NAMES).mapAt(
				stringName);
			if (publics.setSize() == 0)
			{
				return privates;
			}
			return publics.setUnionCanDestroy(privates, false);
		}
	}

	/**
	 * Construct a new empty {@linkplain ModuleDescriptor module}.
	 *
	 * @param moduleName
	 *        The {@linkplain StringDescriptor name} of the module.
	 * @return The new module.
	 */
	public static AvailObject newModule (final AvailObject moduleName)
	{
		final AvailObject emptyMap = MapDescriptor.empty();
		final AvailObject emptySet = SetDescriptor.empty();
		final AvailObject object = mutable.create();
		object.setSlot(NAME, moduleName);
		object.setSlot(VERSIONS, emptySet);
		object.setSlot(NEW_NAMES, emptyMap);
		object.setSlot(NAMES, emptyMap);
		object.setSlot(PRIVATE_NAMES, emptyMap);
		object.setSlot(VISIBLE_NAMES, emptySet);
		object.setSlot(METHODS, emptyMap);
		object.setSlot(GRAMMATICAL_RESTRICTIONS, emptyMap);
		object.setSlot(VARIABLE_BINDINGS, emptyMap);
		object.setSlot(CONSTANT_BINDINGS, emptyMap);
		object.setSlot(
			FILTERED_BUNDLE_TREE,
			MessageBundleTreeDescriptor.newPc(1));
		object.setSlot(VARIABLE_BINDINGS, emptyMap);
		object.setSlot(TYPE_RESTRICTION_FUNCTIONS, MapDescriptor.empty());
		object.setSlot(SEALS, MapDescriptor.empty());
		object.setSlot(COUNTER, 0);
		object.makeShared();
		return object;
	}

	/**
	 * Construct a new {@link ModuleDescriptor}.
	 *
	 * @param mutability
	 *        The {@linkplain Mutability mutability} of the new descriptor.
	 */
	private ModuleDescriptor (final Mutability mutability)
	{
		super(mutability);
	}

	/** The mutable {@link ModuleDescriptor}. */
	private static final ModuleDescriptor mutable =
		new ModuleDescriptor(Mutability.MUTABLE);

	@Override
	ModuleDescriptor mutable ()
	{
		return mutable;
	}

	/** The shared {@link ModuleDescriptor}. */
	private static final ModuleDescriptor shared =
		new ModuleDescriptor(Mutability.SHARED);

	@Override
	ModuleDescriptor immutable ()
	{
		// There is no immutable descriptor. Use the shared one.
		return shared;
	}

	@Override
	ModuleDescriptor shared ()
	{
		return shared;
	}
}<|MERGE_RESOLUTION|>--- conflicted
+++ resolved
@@ -145,15 +145,9 @@
 
 		/**
 		 * A {@linkplain MapDescriptor map} from {@linkplain AtomDescriptor
-<<<<<<< HEAD
-		 * atoms} to {@linkplain SetDescriptor sets} of {@linkplain
-		 * DefinitionDescriptor definitions} which implement (or forward or
-		 * declare abstract or declare as a macro} that true name.
-=======
 		 * atoms} to {@linkplain DefinitionDescriptor definitions} which
 		 * implement (or forward or declare abstract or declare as a macro) that
 		 * true name.
->>>>>>> a7088eff
 		 */
 		METHODS,
 
@@ -275,52 +269,6 @@
 	}
 
 	@Override @AvailMethod
-<<<<<<< HEAD
-	void o_AddGrammaticalMessageRestrictions (
-		final AvailObject object,
-		final AvailObject methodName,
-		final AvailObject illegalArgumentMessages)
-	{
-		AvailObject grammaticalRestrictions =
-			object.slot(GRAMMATICAL_RESTRICTIONS);
-		AvailObject fullIllegalArgumentMessages;
-		if (grammaticalRestrictions.hasKey(methodName))
-		{
-			fullIllegalArgumentMessages = illegalArgumentMessages;
-		}
-		else
-		{
-			fullIllegalArgumentMessages =
-				grammaticalRestrictions.mapAt(methodName);
-			fullIllegalArgumentMessages.makeImmutable();  // Safety.
-			for (int i = fullIllegalArgumentMessages.tupleSize(); i >= 1; i--)
-			{
-				fullIllegalArgumentMessages =
-					fullIllegalArgumentMessages.tupleAtPuttingCanDestroy(
-						i,
-						illegalArgumentMessages.tupleAt(i),
-						true);
-			}
-			grammaticalRestrictions =
-				grammaticalRestrictions.mapAtPuttingCanDestroy(
-					methodName,
-					illegalArgumentMessages,
-					true);
-		}
-		fullIllegalArgumentMessages.makeImmutable();
-		grammaticalRestrictions =
-			grammaticalRestrictions.mapAtPuttingCanDestroy(
-				methodName,
-				fullIllegalArgumentMessages,
-				true);
-		object.setSlot(GRAMMATICAL_RESTRICTIONS, grammaticalRestrictions);
-	}
-
-	@Override @AvailMethod
-	void o_ModuleAddDefinition (
-		final AvailObject object,
-		final AvailObject definition)
-=======
 	AvailObject o_Versions (final AvailObject object)
 	{
 		synchronized (object)
@@ -331,7 +279,6 @@
 
 	@Override @AvailMethod
 	void o_Versions (final AvailObject object, final AvailObject value)
->>>>>>> a7088eff
 	{
 		synchronized (object)
 		{
@@ -437,36 +384,55 @@
 				constantBinding,
 				true);
 			object.setSlot(
-				CONSTANT_BINDINGS, constantBindings.traversed().makeShared());
-		}
-	}
+				CONSTANT_BINDINGS, constantBindings.makeShared());
+		}
+	}
+
 
 	@Override @AvailMethod
 	void o_AddGrammaticalMessageRestrictions (
 		final AvailObject object,
 		final AvailObject methodName,
-		final AvailObject illegalArgMsgs)
-	{
-		synchronized (object)
-		{
-			assert !object.grammaticalRestrictions().hasKey(methodName)
-			: "Don't declare multiple restrictions on same message separately"
-				+ " in module.";
-			AvailObject grammaticalRestrictions = object.slot(
-				GRAMMATICAL_RESTRICTIONS);
+		final AvailObject exclusions)
+	{
+		synchronized (object)
+		{
+			AvailObject grammaticalRestrictions =
+				object.slot(GRAMMATICAL_RESTRICTIONS);
+			AvailObject fullExclusions;
+			if (!grammaticalRestrictions.hasKey(methodName))
+			{
+				fullExclusions = exclusions;
+			}
+			else
+			{
+				fullExclusions = grammaticalRestrictions.mapAt(methodName);
+				assert fullExclusions.descriptor.isShared();
+				for (int i = fullExclusions.tupleSize(); i >= 1; i--)
+				{
+					final AvailObject union =
+						exclusions.tupleAt(i).setUnionCanDestroy(
+							fullExclusions.tupleAt(i),
+							false);
+					fullExclusions = fullExclusions.tupleAtPuttingCanDestroy(
+						i,
+						union,
+						true);
+				}
+			}
 			grammaticalRestrictions =
 				grammaticalRestrictions.mapAtPuttingCanDestroy(
 					methodName,
-					illegalArgMsgs,
+					fullExclusions,
 					true);
 			object.setSlot(
 				GRAMMATICAL_RESTRICTIONS,
-				grammaticalRestrictions.traversed().makeShared());
-		}
-	}
-
-	@Override @AvailMethod
-	void o_AddMethodDefinition (
+				grammaticalRestrictions.makeShared());
+		}
+	}
+
+	@Override @AvailMethod
+	void o_ModuleAddDefinition (
 		final AvailObject object,
 		final AvailObject definition)
 	{
@@ -484,11 +450,8 @@
 				set = SetDescriptor.empty();
 			}
 			set = set.setWithElementCanDestroy(definition, false);
-			methods = methods.mapAtPuttingCanDestroy(
-				methodName,
-				set,
-				true);
-			object.setSlot(METHODS, methods.traversed().makeShared());
+			methods = methods.mapAtPuttingCanDestroy(methodName, set, true);
+			object.setSlot(METHODS, methods.makeShared());
 		}
 	}
 
@@ -512,7 +475,7 @@
 			}
 			tuple = tuple.appendCanDestroy(sealSignature, true);
 			seals = seals.mapAtPuttingCanDestroy(methodName, tuple, true);
-			object.setSlot(SEALS, seals.traversed().makeShared());
+			object.setSlot(SEALS, seals.makeShared());
 		}
 	}
 
@@ -542,7 +505,7 @@
 				true);
 			object.setSlot(
 				TYPE_RESTRICTION_FUNCTIONS,
-				typeRestrictions.traversed().makeShared());
+				typeRestrictions.makeShared());
 		}
 	}
 
@@ -562,9 +525,7 @@
 				name,
 				variableBinding,
 				true);
-			object.setSlot(
-				VARIABLE_BINDINGS,
-				variableBindings.traversed().makeShared());
+			object.setSlot(VARIABLE_BINDINGS, variableBindings.makeShared());
 		}
 	}
 
@@ -599,16 +560,12 @@
 				set = SetDescriptor.empty();
 			}
 			set = set.setWithElementCanDestroy(trueName, false);
-			names = names.mapAtPuttingCanDestroy(
-				stringName,
-				set,
-				true);
-			object.setSlot(NAMES, names.traversed().makeShared());
+			names = names.mapAtPuttingCanDestroy(stringName, set, true);
+			object.setSlot(NAMES, names.makeShared());
 			AvailObject visibleNames = object.slot(VISIBLE_NAMES);
 			visibleNames = visibleNames.setWithElementCanDestroy(
 				trueName, true);
-			object.setSlot(
-				VISIBLE_NAMES, visibleNames.traversed().makeShared());
+			object.setSlot(VISIBLE_NAMES, visibleNames.makeShared());
 		}
 	}
 
@@ -629,12 +586,11 @@
 			AvailObject newNames = object.slot(NEW_NAMES);
 			newNames = newNames.mapAtPuttingCanDestroy(
 				stringName, trueName, true);
-			object.setSlot(NEW_NAMES, newNames.traversed().makeShared());
+			object.setSlot(NEW_NAMES, newNames.makeShared());
 			AvailObject visibleNames = object.slot(VISIBLE_NAMES);
 			visibleNames = visibleNames.setWithElementCanDestroy(
 				trueName, true);
-			object.setSlot(
-				VISIBLE_NAMES, visibleNames.traversed().makeShared());
+			object.setSlot(VISIBLE_NAMES, visibleNames.makeShared());
 		}
 	}
 
@@ -662,13 +618,11 @@
 				stringName,
 				set,
 				true);
-			object.setSlot(
-				PRIVATE_NAMES, privateNames.traversed().makeShared());
+			object.setSlot(PRIVATE_NAMES, privateNames.makeShared());
 			AvailObject visibleNames = object.slot(VISIBLE_NAMES);
 			visibleNames = visibleNames.setWithElementCanDestroy(
 				trueName, true);
-			object.setSlot(
-				VISIBLE_NAMES, visibleNames.traversed().makeShared());
+			object.setSlot(VISIBLE_NAMES, visibleNames.makeShared());
 		}
 	}
 
@@ -689,64 +643,34 @@
 		final AvailObject object,
 		final AvailObject bundleTree)
 	{
-<<<<<<< HEAD
-		***
-		final AvailObject filteredBundleTree =
-			MessageBundleTreeDescriptor.newPc(1);
-		object.setSlot(FILTERED_BUNDLE_TREE, filteredBundleTree);
-		bundleTree.copyToRestrictedTo(
-			filteredBundleTree,
-			object.visibleNames());
-=======
-		synchronized (object)
-		{
+		synchronized (object)
+		{
+			***
 			final AvailObject filteredBundleTree =
 				MessageBundleTreeDescriptor.newPc(1);
 			object.setSlot(
 				FILTERED_BUNDLE_TREE,
-				filteredBundleTree.traversed().makeShared());
+				filteredBundleTree.makeShared());
 			bundleTree.copyToRestrictedTo(
 				filteredBundleTree,
 				object.visibleNames());
 		}
->>>>>>> a7088eff
-	}
-
-	@Override @AvailMethod
-	void o_CleanUpAfterCompile (final AvailObject object)
-	{
-<<<<<<< HEAD
-		object.setSlot(METHODS, NullDescriptor.nullObject());
-		object.setSlot(GRAMMATICAL_RESTRICTIONS, NullDescriptor.nullObject());
-		object.setSlot(VARIABLE_BINDINGS, NullDescriptor.nullObject());
-		object.setSlot(CONSTANT_BINDINGS, NullDescriptor.nullObject());
-		object.setSlot(FILTERED_BUNDLE_TREE, NullDescriptor.nullObject());
-		object.setSlot(TYPE_RESTRICTION_FUNCTIONS, NullDescriptor.nullObject());
-=======
-		synchronized (object)
-		{
-			object.setSlot(
-				METHODS,
-				NilDescriptor.nil());
-			object.setSlot(
-				GRAMMATICAL_RESTRICTIONS,
-				NilDescriptor.nil());
-			object.setSlot(
-				VARIABLE_BINDINGS,
-				NilDescriptor.nil());
-			object.setSlot(
-				CONSTANT_BINDINGS,
-				NilDescriptor.nil());
-			object.setSlot(
-				FILTERED_BUNDLE_TREE,
-				NilDescriptor.nil());
-			object.setSlot(
-				TYPE_RESTRICTION_FUNCTIONS,
-				NilDescriptor.nil());
-		}
->>>>>>> a7088eff
-	}
-
+	}
+
+	@Override @AvailMethod
+	void o_CleanUpAfterCompile (
+		final AvailObject object)
+	{
+		synchronized (object)
+		{
+			object.setSlot(METHODS, NilDescriptor.nil());
+			object.setSlot(GRAMMATICAL_RESTRICTIONS, NilDescriptor.nil());
+			object.setSlot(VARIABLE_BINDINGS, NilDescriptor.nil());
+			object.setSlot(CONSTANT_BINDINGS, NilDescriptor.nil());
+			object.setSlot(FILTERED_BUNDLE_TREE, NilDescriptor.nil());
+			object.setSlot(TYPE_RESTRICTION_FUNCTIONS, NilDescriptor.nil());
+		}
+	}
 	@Override @AvailMethod
 	boolean o_Equals (final AvailObject object, final AvailObject another)
 	{
@@ -791,23 +715,14 @@
 	{
 		synchronized (object)
 		{
-<<<<<<< HEAD
-			for (final AvailObject definition : entry.value)
-			{
-				assert definition.definitionMethod().equals(definition);
-				anInterpreter.removeDefinition(definition);
-=======
 			for (final MapDescriptor.Entry entry
 				: object.methods().mapIterable())
 			{
-				final AvailObject methodName = entry.key;
 				for (final AvailObject definition : entry.value)
 				{
-					anInterpreter.removeDefinition(
-						methodName,
-						definition);
+					assert definition.definitionMethod().equals(entry.key);
+					anInterpreter.removeDefinition(definition);
 				}
->>>>>>> a7088eff
 			}
 			final AvailObject typeRestrictions = object.slot(
 				TYPE_RESTRICTION_FUNCTIONS);
@@ -865,11 +780,8 @@
 			AvailObject group = methods.mapAt(methodName);
 			assert group.hasElement(forwardDeclaration);
 			group = group.setWithoutElementCanDestroy(forwardDeclaration, true);
-			methods = methods.mapAtPuttingCanDestroy(
-				methodName,
-				group,
-				true);
-			object.setSlot(METHODS, methods.traversed().makeShared());
+			methods = methods.mapAtPuttingCanDestroy(methodName, group, true);
+			object.setSlot(METHODS, methods.makeShared());
 		}
 	}
 
