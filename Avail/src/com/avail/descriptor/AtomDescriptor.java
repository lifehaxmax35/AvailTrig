--- conflicted
+++ resolved
@@ -39,7 +39,6 @@
 import java.util.*;
 import com.avail.AvailRuntime;
 import com.avail.annotations.*;
-import com.avail.compiler.AbstractAvailCompiler.*;
 import com.avail.serialization.*;
 
 /**
@@ -583,7 +582,7 @@
 	{
 		return clientDataGlobalKey;
 	}
-	
+
 	/**
 	 * Answer the atom used as a property key under which to store a {@link
 	 * RandomAccessFile}.
@@ -620,38 +619,6 @@
 	 */
 	static void createWellKnownObjects ()
 	{
-<<<<<<< HEAD
-		trueObject = create(
-			StringDescriptor.from("true"),
-			NullDescriptor.nullObject());
-		falseObject = create(
-			StringDescriptor.from("false"),
-			NullDescriptor.nullObject());
-		objectTypeNamePropertyKey = create(
-			StringDescriptor.from("object names"),
-			NullDescriptor.nullObject());
-		moduleHeaderSectionAtom = create(
-			StringDescriptor.from("Module header section"),
-			NullDescriptor.nullObject());
-		moduleBodySectionAtom = create(
-			StringDescriptor.from("Module body section"),
-			NullDescriptor.nullObject());
-		compilerScopeMapKey = create(
-			StringDescriptor.from("Compilation scope"),
-			NullDescriptor.nullObject());
-		clientDataGlobalKey = create(
-			StringDescriptor.from("Compiler client data"),
-			NullDescriptor.nullObject());
-		fileKey = create(
-			StringDescriptor.from("file key"),
-			NullDescriptor.nullObject());
-		fileModeReadKey = create(
-			StringDescriptor.from("file mode read"),
-			NullDescriptor.nullObject());
-		fileModeWriteKey = create(
-			StringDescriptor.from("file mode write"),
-			NullDescriptor.nullObject());
-=======
 		trueObject = createSpecialAtom(StringDescriptor.from("true"));
 		falseObject = createSpecialAtom(StringDescriptor.from("false"));
 		objectTypeNamePropertyKey = createSpecialAtom(
@@ -660,12 +627,15 @@
 			StringDescriptor.from("Module header section"));
 		moduleBodySectionAtom = createSpecialAtom(
 			StringDescriptor.from("Module body section"));
+		compilerScopeMapKey = createSpecialAtom(
+			StringDescriptor.from("Compilation scope"));
+		clientDataGlobalKey = createSpecialAtom(
+			StringDescriptor.from("Compiler client data"));
 		fileKey = createSpecialAtom(StringDescriptor.from("file key"));
 		fileModeReadKey = createSpecialAtom(
 			StringDescriptor.from("file mode read"));
 		fileModeWriteKey = createSpecialAtom(
 			StringDescriptor.from("file mode write"));
->>>>>>> a7088eff
 	}
 
 	/**
