/**
 * IndirectionDescriptor.java
 * Copyright © 1993-2013, Mark van Gulik and Todd L Smith.
 * All rights reserved.
 *
 * Redistribution and use in source and binary forms, with or without
 * modification, are permitted provided that the following conditions are met:
 *
 * * Redistributions of source code must retain the above copyright notice, this
 *   list of conditions and the following disclaimer.
 *
 * * Redistributions in binary form must reproduce the above copyright notice,
 *   this list of conditions and the following disclaimer in the documentation
 *   and/or other materials provided with the distribution.
 *
 * * Neither the name of the copyright holder nor the names of the contributors
 *   may be used to endorse or promote products derived from this software
 *   without specific prior written permission.
 *
 * THIS SOFTWARE IS PROVIDED BY THE COPYRIGHT HOLDERS AND CONTRIBUTORS "AS IS"
 * AND ANY EXPRESS OR IMPLIED WARRANTIES, INCLUDING, BUT NOT LIMITED TO, THE
 * IMPLIED WARRANTIES OF MERCHANTABILITY AND FITNESS FOR A PARTICULAR PURPOSE
 * ARE DISCLAIMED. IN NO EVENT SHALL THE COPYRIGHT HOLDER OR CONTRIBUTORS BE
 * LIABLE FOR ANY DIRECT, INDIRECT, INCIDENTAL, SPECIAL, EXEMPLARY, OR
 * CONSEQUENTIAL DAMAGES (INCLUDING, BUT NOT LIMITED TO, PROCUREMENT OF
 * SUBSTITUTE GOODS OR SERVICES; LOSS OF USE, DATA, OR PROFITS; OR BUSINESS
 * INTERRUPTION) HOWEVER CAUSED AND ON ANY THEORY OF LIABILITY, WHETHER IN
 * CONTRACT, STRICT LIABILITY, OR TORT (INCLUDING NEGLIGENCE OR OTHERWISE)
 * ARISING IN ANY WAY OUT OF THE USE OF THIS SOFTWARE, EVEN IF ADVISED OF THE
 * POSSIBILITY OF SUCH DAMAGE.
 */

package com.avail.descriptor;

import static com.avail.descriptor.IndirectionDescriptor.ObjectSlots.*;
import java.math.BigInteger;
import java.nio.ByteBuffer;
import java.util.*;
import com.avail.annotations.*;
import com.avail.compiler.*;
import com.avail.descriptor.AbstractNumberDescriptor.Order;
import com.avail.descriptor.AbstractNumberDescriptor.Sign;
import com.avail.descriptor.DeclarationNodeDescriptor.DeclarationKind;
import com.avail.descriptor.FiberDescriptor.GeneralFlag;
import com.avail.descriptor.FiberDescriptor.SynchronizationFlag;
import com.avail.descriptor.MapDescriptor.MapIterable;
import com.avail.descriptor.ParseNodeTypeDescriptor.ParseNodeKind;
import com.avail.descriptor.FiberDescriptor.ExecutionState;
import com.avail.descriptor.FiberDescriptor.InterruptRequestFlag;
import com.avail.descriptor.SetDescriptor.SetIterator;
import com.avail.descriptor.TypeDescriptor.Types;
import com.avail.exceptions.SignatureException;
import com.avail.interpreter.AvailLoader;
import com.avail.serialization.SerializerOperation;
import com.avail.utility.*;
import com.avail.visitor.AvailSubobjectVisitor;

/**
 * An {@link AvailObject} with an {@link IndirectionDescriptor} keeps track of
 * its target, that which it is pretending to be.  Almost all messages are
 * routed to the target, making it an ideal proxy.
 * <p>
 * When some kinds of objects are compared to each other, say {@linkplain
 * StringDescriptor strings}, a check is first made to see if the objects
 * are at the same location in memory -- the same AvailObject in the current
 * version that uses {@link AvailObjectRepresentation}.  If so, it immediately
 * returns true.  If not, a more detailed, potentially expensive comparison
 * takes place.  If the objects are found to be equal, one of them is mutated
 * into an indirection (by replacing its descriptor with an {@link
 * IndirectionDescriptor}) to cause subsequent comparisons to be faster.
 * </p>
 * <p>
 * When Avail has had its own garbage collector over the years, it has been
 * possible to strip off indirections during a suitable level of garbage
 * collection.  When combined with the comparison optimization above, this has
 * the effect of collapsing together equal objects.  There was even once a
 * mechanism that collected objects at some garbage collection generation into
 * a set, causing <em>all</em> equal objects in that generation to be compared
 * against each other.  So not only does this mechanism save time, it also saves
 * space.
 * </p>
 * <p>
 * Of course, the cost of traversing indirections, and even just of descriptors
 * may be significant.  That's a complexity price that's paid once, with
 * many mechanisms depending on it to effect higher level optimizations.  My bet
 * is this that will have a net payoff.  Especially since the low level
 * optimizations can be replaced with expression folding, dynamic inlining,
 * object escape analysis, instance-specific optimizations, and a plethora of
 * other just-in-time optimizations.
 * </p>
 *
 * @author Mark van Gulik &lt;mark@availlang.org&gt;
 * @author Todd L Smith &lt;todd@availlang.org&gt;
 */
final class IndirectionDescriptor
extends AbstractDescriptor
{

	/**
	 * The object slots of my {@link AvailObject} instances.  In particular, an
	 * {@linkplain IndirectionDescriptor indirection} has just a {@link
	 * #INDIRECTION_TARGET}, which is the object that the current object is
	 * equivalent to.  There may be other slots, depending on our mechanism for
	 * conversion to an indirection object, but they should be ignored.
	 */
	enum ObjectSlots
	implements ObjectSlotsEnum
	{
		/**
		 * The target {@linkplain AvailObject object} to which my instance is
		 * delegating all behavior.
		 */
		INDIRECTION_TARGET,

		/**
		 * All other object slots should be ignored.
		 */
		@HideFieldInDebugger
		IGNORED_OBJECT_SLOT_;
	}

	/**
	 * The integer slots of my {@link AvailObject} instances.  Always ignored
	 * for an indirection object.
	 */
	enum IntegerSlots
	implements IntegerSlotsEnum
	{
		/**
		 * Ignore all integer slots.
		 */
		@HideFieldInDebugger
		IGNORED_INTEGER_SLOT_;
	}

	@Override boolean allowsImmutableToMutableReferenceInField (
		final AbstractSlotsEnum e)
	{
		return e == INDIRECTION_TARGET;
	}

	@Override
	void printObjectOnAvoidingIndent (
		final AvailObject object,
		final StringBuilder aStream,
		final List<A_BasicObject> recursionList,
		final int indent)
	{
		object.traversed().printOnAvoidingIndent(
			aStream,
			recursionList,
			indent);
	}

	@Override
	void o_ScanSubobjects (
		final AvailObject object,
		final AvailSubobjectVisitor visitor)
	{
		visitor.invoke(object, object.slot(INDIRECTION_TARGET));
	}

	@Override
	AvailObject o_MakeImmutable (final AvailObject object)
	{
		if (isMutable())
		{
			object.descriptor = immutable;
			return object.slot(INDIRECTION_TARGET).makeImmutable();
		}
		return object.slot(INDIRECTION_TARGET);
	}

	@Override
	AvailObject o_MakeShared (final AvailObject object)
	{
		if (!isShared())
		{
			object.descriptor = shared;
			return object.slot(INDIRECTION_TARGET).traversed().makeShared();
		}
		return object.slot(INDIRECTION_TARGET);
	}

	/**
	 * {@inheritDoc}
	 *
	 * <p>
	 * Answer the non-indirection pointed to (transitively) by object.  Also
	 * changes the object to point directly at the ultimate target to save hops
	 * next time if possible.
	 * </p>
	 */
	@Override
	AvailObject o_Traversed (final AvailObject object)
	{
		final AvailObject next = object.slot(INDIRECTION_TARGET);
		final AvailObject finalObject = next.traversed();
		if (!next.sameAddressAs(object))
		{
			object.setSlot(INDIRECTION_TARGET, finalObject);
		}
		return finalObject;
	}

	@Override
	Iterator<AvailObject> o_Iterator (final AvailObject object)
	{
		return o_Traversed(object).iterator();
	}

	/**
	 * Construct a new {@link IndirectionDescriptor}.
	 *
	 * @param mutability
	 *        The {@linkplain Mutability mutability} of the new descriptor.
	 */
	private IndirectionDescriptor (final Mutability mutability)
	{
		super(mutability);
	}

	/** The mutable {@link IndirectionDescriptor}. */
	static final IndirectionDescriptor mutable =
		new IndirectionDescriptor(Mutability.MUTABLE);

	@Override
	IndirectionDescriptor mutable ()
	{
		return mutable;
	}

	/** The immutable {@link IndirectionDescriptor}. */
	static final IndirectionDescriptor immutable =
		new IndirectionDescriptor(Mutability.IMMUTABLE);

	@Override
	IndirectionDescriptor immutable ()
	{
		return immutable;
	}

	/** The shared {@link IndirectionDescriptor}. */
	static final IndirectionDescriptor shared =
		new IndirectionDescriptor(Mutability.SHARED);

	@Override
	IndirectionDescriptor shared ()
	{
		return shared;
	}

	@Override
	boolean o_AcceptsArgTypesFromFunctionType (
		final AvailObject object,
		final A_Type functionType)
	{
		return o_Traversed(object).acceptsArgTypesFromFunctionType(
			functionType);
	}

	@Override
	boolean o_AcceptsListOfArgTypes (
		final AvailObject object,
		final List<A_Type> argTypes)
	{
		return o_Traversed(object).acceptsListOfArgTypes(argTypes);
	}

	@Override
	boolean o_AcceptsListOfArgValues (
		final AvailObject object,
		final List<? extends A_BasicObject> argValues)
	{
		return o_Traversed(object).acceptsListOfArgValues(argValues);
	}

	@Override
	boolean o_AcceptsTupleOfArgTypes (
		final AvailObject object,
		final A_Tuple argTypes)
	{
		return o_Traversed(object).acceptsTupleOfArgTypes(argTypes);
	}

	@Override
	boolean o_AcceptsTupleOfArguments (
		final AvailObject object,
		final A_Tuple arguments)
	{
		return o_Traversed(object).acceptsTupleOfArguments(arguments);
	}

	@Override
	void o_AddDependentChunkIndex (
		final AvailObject object,
		final int aChunkIndex)
	{
		o_Traversed(object).addDependentChunkIndex(aChunkIndex);
	}

	@Override
	void o_MethodAddDefinition (
		final AvailObject object,
		final A_Definition definition)
	throws SignatureException
	{
		o_Traversed(object).methodAddDefinition(definition);
	}

	@Override
	void o_AddGrammaticalRestrictions (
		final AvailObject object,
		final A_Tuple restrictions)
	{
		o_Traversed(object).addGrammaticalRestrictions(restrictions);
	}

	@Override
	A_Number o_AddToInfinityCanDestroy (
		final AvailObject object,
		final Sign sign,
		final boolean canDestroy)
	{
		return o_Traversed(object).addToInfinityCanDestroy(
			sign,
			canDestroy);
	}

	@Override
	A_Number o_AddToIntegerCanDestroy (
		final AvailObject object,
		final A_Number anInteger,
		final boolean canDestroy)
	{
		return o_Traversed(object)
				.addToIntegerCanDestroy(anInteger, canDestroy);
	}

	@Override
	void o_AddGrammaticalRestrictions (
		final AvailObject object,
		final A_Atom methodName,
		final A_Tuple illegalArgMsgs)
	{
		o_Traversed(object).addGrammaticalRestrictions(
			methodName,
			illegalArgMsgs);
	}

	@Override
	void o_ModuleAddDefinition (
		final AvailObject object,
		final A_BasicObject definition)
	{
		o_Traversed(object).moduleAddDefinition(
			definition);
	}

	@Override
	void o_AddBundle (
		final AvailObject object,
		final A_Bundle bundle)
	{
		o_Traversed(object).addBundle(bundle);
	}

	@Override
	void o_AddImportedName (
		final AvailObject object,
		final A_String stringName,
		final A_Atom trueName)
	{
		o_Traversed(object).addImportedName(stringName, trueName);
	}

	@Override
	void o_IntroduceNewName (
		final AvailObject object,
		final A_String stringName,
		final A_Atom trueName)
	{
		o_Traversed(object).introduceNewName(stringName, trueName);
	}

	@Override
	void o_AddPrivateName (
		final AvailObject object,
		final A_String stringName,
		final A_Atom trueName)
	{
		o_Traversed(object).addPrivateName(stringName, trueName);
	}

	@Override
	A_BasicObject o_SetBinAddingElementHashLevelCanDestroy (
		final AvailObject object,
		final A_BasicObject elementObject,
		final int elementObjectHash,
		final byte myLevel,
		final boolean canDestroy)
	{
		return o_Traversed(object).setBinAddingElementHashLevelCanDestroy(
			elementObject,
			elementObjectHash,
			myLevel,
			canDestroy);
	}

	@Override
	AvailObject o_BinElementAt (final AvailObject object, final int index)
	{
		return o_Traversed(object).binElementAt(index);
	}

	@Override
	void o_BinElementAtPut (
		final AvailObject object,
		final int index,
		final A_BasicObject value)
	{
		o_Traversed(object).binElementAtPut(index, value);
	}

	@Override
	boolean o_BinHasElementWithHash (
		final AvailObject object,
		final A_BasicObject elementObject,
		final int elementObjectHash)
	{
		return o_Traversed(object).binHasElementWithHash(
			elementObject,
			elementObjectHash);
	}

	@Override
	void o_BinHash (final AvailObject object, final int value)
	{
		o_Traversed(object).binHash(value);
	}

	@Override
	AvailObject o_BinRemoveElementHashCanDestroy (
		final AvailObject object,
		final A_BasicObject elementObject,
		final int elementObjectHash,
		final boolean canDestroy)
	{
		return o_Traversed(object).binRemoveElementHashCanDestroy(
			elementObject,
			elementObjectHash,
			canDestroy);
	}

	@Override
	void o_BinSize (final AvailObject object, final int value)
	{
		o_Traversed(object).binSize(value);
	}

	@Override
	void o_BitVector (final AvailObject object, final int value)
	{
		o_Traversed(object).bitVector(value);
	}

	@Override
	void o_BreakpointBlock (
		final AvailObject object,
		final AvailObject value)
	{
		o_Traversed(object).breakpointBlock(value);
	}

	@Override
	A_BundleTree o_BuildFilteredBundleTree (
		final AvailObject object)
	{
		return o_Traversed(object).buildFilteredBundleTree();
	}

	@Override
	void o_CodePoint (final AvailObject object, final int value)
	{
		o_Traversed(object).codePoint(value);
	}

	@Override
	boolean o_CompareFromToWithStartingAt (
		final AvailObject object,
		final int startIndex1,
		final int endIndex1,
		final A_Tuple anotherObject,
		final int startIndex2)
	{
		return o_Traversed(object).compareFromToWithStartingAt(
			startIndex1,
			endIndex1,
			anotherObject,
			startIndex2);
	}

	@Override
	boolean o_CompareFromToWithAnyTupleStartingAt (
		final AvailObject object,
		final int startIndex1,
		final int endIndex1,
		final A_Tuple aTuple,
		final int startIndex2)
	{
		return o_Traversed(object).compareFromToWithAnyTupleStartingAt(
			startIndex1,
			endIndex1,
			aTuple,
			startIndex2);
	}

	@Override
	boolean o_CompareFromToWithByteStringStartingAt (
		final AvailObject object,
		final int startIndex1,
		final int endIndex1,
		final A_String aByteString,
		final int startIndex2)
	{
		return o_Traversed(object).compareFromToWithByteStringStartingAt(
			startIndex1,
			endIndex1,
			aByteString,
			startIndex2);
	}

	@Override
	boolean o_CompareFromToWithByteTupleStartingAt (
		final AvailObject object,
		final int startIndex1,
		final int endIndex1,
		final A_Tuple aByteTuple,
		final int startIndex2)
	{
		return o_Traversed(object).compareFromToWithByteTupleStartingAt(
			startIndex1,
			endIndex1,
			aByteTuple,
			startIndex2);
	}

	@Override
	boolean o_CompareFromToWithNybbleTupleStartingAt (
		final AvailObject object,
		final int startIndex1,
		final int endIndex1,
		final A_Tuple aNybbleTuple,
		final int startIndex2)
	{
		return o_Traversed(object).compareFromToWithNybbleTupleStartingAt(
			startIndex1,
			endIndex1,
			aNybbleTuple,
			startIndex2);
	}

	@Override
	boolean o_CompareFromToWithObjectTupleStartingAt (
		final AvailObject object,
		final int startIndex1,
		final int endIndex1,
		final A_Tuple anObjectTuple,
		final int startIndex2)
	{
		return o_Traversed(object).compareFromToWithObjectTupleStartingAt(
			startIndex1,
			endIndex1,
			anObjectTuple,
			startIndex2);
	}

	@Override
	boolean o_CompareFromToWithTwoByteStringStartingAt (
		final AvailObject object,
		final int startIndex1,
		final int endIndex1,
		final A_String aTwoByteString,
		final int startIndex2)
	{
		return o_Traversed(object).compareFromToWithTwoByteStringStartingAt(
			startIndex1,
			endIndex1,
			aTwoByteString,
			startIndex2);
	}

	@Override
	int o_ComputeHashFromTo (
		final AvailObject object,
		final int start,
		final int end)
	{
		return o_Traversed(object).computeHashFromTo(start, end);
	}

	@Override
	A_Tuple o_ConcatenateTuplesCanDestroy (
		final AvailObject object,
		final boolean canDestroy)
	{
		return o_Traversed(object).concatenateTuplesCanDestroy(canDestroy);
	}

	@Override
	boolean o_ContainsBlock (
		final AvailObject object,
		final A_Function aFunction)
	{
		return o_Traversed(object).containsBlock(aFunction);
	}

	@Override
	void o_Continuation (
		final AvailObject object,
		final A_Continuation value)
	{
		o_Traversed(object).continuation(value);
	}

	@Override
	A_Tuple o_CopyTupleFromToCanDestroy (
		final AvailObject object,
		final int start,
		final int end,
		final boolean canDestroy)
	{
		return o_Traversed(object).copyTupleFromToCanDestroy(
			start,
			end,
			canDestroy);
	}

	@Override
	boolean o_CouldEverBeInvokedWith (
		final AvailObject object,
		final List<? extends A_Type> argTypes)
	{
		return o_Traversed(object).couldEverBeInvokedWith(argTypes);
	}

	@Override
	A_Number o_DivideCanDestroy (
		final AvailObject object,
		final A_Number aNumber,
		final boolean canDestroy)
	{
		return o_Traversed(object).divideCanDestroy(aNumber, canDestroy);
	}

	@Override
	A_Number o_DivideIntoInfinityCanDestroy (
		final AvailObject object,
		final Sign sign,
		final boolean canDestroy)
	{
		return o_Traversed(object).divideIntoInfinityCanDestroy(
			sign,
			canDestroy);
	}

	@Override
	A_Number o_DivideIntoIntegerCanDestroy (
		final AvailObject object,
		final A_Number anInteger,
		final boolean canDestroy)
	{
		return o_Traversed(object).divideIntoIntegerCanDestroy(
			anInteger,
			canDestroy);
	}

	@Override
	A_BasicObject o_ElementAt (final AvailObject object, final int index)
	{
		return o_Traversed(object).elementAt(index);
	}

	@Override
	void o_ElementAtPut (
		final AvailObject object,
		final int index,
		final A_BasicObject value)
	{
		o_Traversed(object).elementAtPut(index, value);
	}

	@Override
	int o_EndOfZone (final AvailObject object, final int zone)
	{
		return o_Traversed(object).endOfZone(zone);
	}

	@Override
	int o_EndSubtupleIndexInZone (
		final AvailObject object,
		final int zone)
	{
		return o_Traversed(object).endSubtupleIndexInZone(zone);
	}

	@Override
	boolean o_Equals (
		final AvailObject object,
		final A_BasicObject another)
	{
		return o_Traversed(object).equals(another);
	}

	@Override
	boolean o_EqualsAnyTuple (
		final AvailObject object,
		final A_Tuple anotherTuple)
	{
		return o_Traversed(object).equalsAnyTuple(anotherTuple);
	}

	@Override
	boolean o_EqualsByteString (
		final AvailObject object,
		final A_String aByteString)
	{
		return o_Traversed(object).equalsByteString(aByteString);
	}

	@Override
	boolean o_EqualsByteTuple (
		final AvailObject object,
		final A_Tuple aByteTuple)
	{
		return o_Traversed(object).equalsByteTuple(aByteTuple);
	}

	@Override
	boolean o_EqualsCharacterWithCodePoint (
		final AvailObject object,
		final int otherCodePoint)
	{
		return o_Traversed(object).equalsCharacterWithCodePoint(otherCodePoint);
	}

	@Override
	boolean o_EqualsFiberType (final AvailObject object, final A_Type aType)
	{
		return o_Traversed(object).equalsFiberType(aType);
	}

	@Override
	boolean o_EqualsFunction (
		final AvailObject object,
		final A_Function aFunction)
	{
		return o_Traversed(object).equalsFunction(aFunction);
	}

	@Override
	boolean o_EqualsFunctionType (
		final AvailObject object,
		final A_Type aFunctionType)
	{
		return o_Traversed(object).equalsFunctionType(aFunctionType);
	}

	@Override
	boolean o_EqualsCompiledCode (
		final AvailObject object,
		final A_RawFunction aCompiledCode)
	{
		return o_Traversed(object).equalsCompiledCode(aCompiledCode);
	}

	@Override
	boolean o_EqualsVariable (
		final AvailObject object,
		final AvailObject aVariable)
	{
		return o_Traversed(object).equalsVariable(aVariable);
	}

	@Override
	boolean o_EqualsVariableType (
		final AvailObject object,
		final A_Type aVariableType)
	{
		return o_Traversed(object).equalsVariableType(aVariableType);
	}

	@Override
	boolean o_EqualsContinuation (
		final AvailObject object,
		final A_Continuation aContinuation)
	{
		return o_Traversed(object).equalsContinuation(aContinuation);
	}

	@Override
	boolean o_EqualsContinuationType (
		final AvailObject object,
		final A_Type aContinuationType)
	{
		return o_Traversed(object).equalsContinuationType(aContinuationType);
	}

	@Override
	boolean o_EqualsCompiledCodeType (
		final AvailObject object,
		final A_Type aCompiledCodeType)
	{
		return o_Traversed(object).equalsCompiledCodeType(aCompiledCodeType);
	}

	@Override
	boolean o_EqualsDouble (
		final AvailObject object,
		final double aDouble)
	{
		return o_Traversed(object).equalsDouble(aDouble);
	}

	@Override
	boolean o_EqualsFloat (
		final AvailObject object,
		final float aFloat)
	{
		return o_Traversed(object).equalsFloat(aFloat);
	}

	@Override
	boolean o_EqualsInfinity (
		final AvailObject object,
		final Sign sign)
	{
		return o_Traversed(object).equalsInfinity(sign);
	}

	@Override
	boolean o_EqualsInteger (
		final AvailObject object,
		final A_Number anAvailInteger)
	{
		return o_Traversed(object).equalsInteger(anAvailInteger);
	}

	@Override
	boolean o_EqualsIntegerRangeType (
		final AvailObject object,
		final A_Type anIntegerRangeType)
	{
		return o_Traversed(object).equalsIntegerRangeType(anIntegerRangeType);
	}

	@Override
	boolean o_EqualsMap (
		final AvailObject object,
		final A_Map aMap)
	{
		return o_Traversed(object).equalsMap(aMap);
	}

	@Override
	boolean o_EqualsMapType (
		final AvailObject object,
		final A_Type aMapType)
	{
		return o_Traversed(object).equalsMapType(aMapType);
	}

	@Override
	boolean o_EqualsNybbleTuple (
		final AvailObject object,
		final A_Tuple aNybbleTuple)
	{
		return o_Traversed(object).equalsNybbleTuple(aNybbleTuple);
	}

	@Override
	boolean o_EqualsObject (
		final AvailObject object,
		final AvailObject anObject)
	{
		return o_Traversed(object).equalsObject(anObject);
	}

	@Override
	boolean o_EqualsObjectTuple (
		final AvailObject object,
		final A_Tuple anObjectTuple)
	{
		return o_Traversed(object).equalsObjectTuple(anObjectTuple);
	}

	@Override
	boolean o_EqualsPojo (
		final AvailObject object,
		final AvailObject aRawPojo)
	{
		return o_Traversed(object).equalsPojo(aRawPojo);
	}

	@Override
	boolean o_EqualsPojoType (
		final AvailObject object,
		final AvailObject aPojoType)
	{
		return o_Traversed(object).equalsPojoType(aPojoType);
	}

	@Override
	boolean o_EqualsPrimitiveType (
		final AvailObject object,
		final A_Type aPrimitiveType)
	{
		return o_Traversed(object).equalsPrimitiveType(aPrimitiveType);
	}

	@Override
	boolean o_EqualsRawPojo (
		final AvailObject object,
		final AvailObject aPojo)
	{
		return o_Traversed(object).equalsRawPojo(aPojo);
	}

	@Override
	boolean o_EqualsSet (
		final AvailObject object,
		final A_Set aSet)
	{
		return o_Traversed(object).equalsSet(aSet);
	}

	@Override
	boolean o_EqualsSetType (
		final AvailObject object,
		final A_Type aSetType)
	{
		return o_Traversed(object).equalsSetType(aSetType);
	}

	@Override
	boolean o_EqualsTupleType (
		final AvailObject object,
		final A_Type aTupleType)
	{
		return o_Traversed(object).equalsTupleType(aTupleType);
	}

	@Override
	boolean o_EqualsTwoByteString (
		final AvailObject object,
		final A_String aTwoByteString)
	{
		return o_Traversed(object).equalsTwoByteString(aTwoByteString);
	}

	@Override
	void o_ExecutionState (
		final AvailObject object,
		final ExecutionState value)
	{
		o_Traversed(object).executionState(value);
	}

	@Override
	byte o_ExtractNybbleFromTupleAt (
		final AvailObject object,
		final int index)
	{
		return o_Traversed(object).extractNybbleFromTupleAt(index);
	}

	@Override
	List<A_Definition> o_FilterByTypes (
		final AvailObject object,
		final List<A_Type> argTypes)
	{
		return o_Traversed(object).filterByTypes(argTypes);
	}

	@Override
	A_BasicObject o_ForZoneSetSubtupleStartSubtupleIndexEndOfZone (
		final AvailObject object,
		final int zone,
		final AvailObject newSubtuple,
		final int startSubtupleIndex,
		final int endOfZone)
	{
		return o_Traversed(object)
				.forZoneSetSubtupleStartSubtupleIndexEndOfZone(
					zone,
					newSubtuple,
					startSubtupleIndex,
					endOfZone);
	}

	@Override
	Order o_NumericCompareToInteger (
		final AvailObject object,
		final A_Number anInteger)
	{
		return o_Traversed(object).numericCompareToInteger(anInteger);
	}

	@Override
	Order o_NumericCompareToInfinity (
		final AvailObject object,
		final Sign sign)
	{
		return o_Traversed(object).numericCompareToInfinity(sign);
	}

	@Override
	boolean o_HasElement (
		final AvailObject object,
		final A_BasicObject elementObject)
	{
		return o_Traversed(object).hasElement(elementObject);
	}

	@Override
	int o_HashFromTo (
		final AvailObject object,
		final int startIndex,
		final int endIndex)
	{
		return o_Traversed(object).hashFromTo(startIndex, endIndex);
	}

	@Override
	void o_HashOrZero (final AvailObject object, final int value)
	{
		o_Traversed(object).hashOrZero(value);
	}

	@Override
	boolean o_HasKey (
		final AvailObject object,
		final A_BasicObject keyObject)
	{
		return o_Traversed(object).hasKey(keyObject);
	}

	@Override
	boolean o_HasObjectInstance (
		final AvailObject object,
		final AvailObject potentialInstance)
	{
		return o_Traversed(object).hasObjectInstance(potentialInstance);
	}

	@Override
	List<A_Definition> o_DefinitionsAtOrBelow (
		final AvailObject object,
		final List<? extends A_Type> argTypes)
	{
		return o_Traversed(object).definitionsAtOrBelow(argTypes);
	}

	@Override
	boolean o_IncludesDefinition (
		final AvailObject object,
		final A_Definition definition)
	{
		return o_Traversed(object).includesDefinition(definition);
	}

	@Override
	void o_Index (final AvailObject object, final int value)
	{
		o_Traversed(object).index(value);
	}

	@Override
	void o_SetInterruptRequestFlag (
		final AvailObject object,
		final InterruptRequestFlag flag)
	{
		o_Traversed(object).setInterruptRequestFlag(flag);
	}

	@Override
	void o_CountdownToReoptimize (final AvailObject object, final int value)
	{
		o_Traversed(object).countdownToReoptimize(value);
	}

	@Override
	boolean o_IsBetterRepresentationThan (
		final AvailObject object,
		final A_BasicObject anotherObject)
	{
		return o_Traversed(object).isBetterRepresentationThan(anotherObject);
	}

	@Override
	boolean o_IsBetterRepresentationThanTupleType (
		final AvailObject object,
		final A_Type aTupleType)
	{
		return o_Traversed(object).isBetterRepresentationThanTupleType(
			aTupleType);
	}

	@Override
	boolean o_IsBinSubsetOf (
		final AvailObject object,
		final A_Set potentialSuperset)
	{
		return o_Traversed(object).isBinSubsetOf(potentialSuperset);
	}

	@Override
	boolean o_IsInstanceOfKind (
		final AvailObject object,
		final A_Type aType)
	{
		return o_Traversed(object).isInstanceOfKind(aType);
	}

	@Override
	boolean o_IsSubsetOf (
		final AvailObject object,
		final A_Set another)
	{
		return o_Traversed(object).isSubsetOf(another);
	}

	@Override
	boolean o_IsSubtypeOf (
		final AvailObject object,
		final A_Type aType)
	{
		return o_Traversed(object).isSubtypeOf(aType);
	}

	@Override
	boolean o_IsSupertypeOfVariableType (
		final AvailObject object,
		final A_BasicObject aVariableType)
	{
		return o_Traversed(object).isSupertypeOfVariableType(aVariableType);
	}

	@Override
	boolean o_IsSupertypeOfContinuationType (
		final AvailObject object,
		final A_Type aContinuationType)
	{
		return o_Traversed(object).isSupertypeOfContinuationType(
			aContinuationType);
	}

	@Override
	boolean o_IsSupertypeOfCompiledCodeType (
		final AvailObject object,
		final A_Type aCompiledCodeType)
	{
		return o_Traversed(object).isSupertypeOfCompiledCodeType(
			aCompiledCodeType);
	}

	@Override
	boolean o_IsSupertypeOfFiberType (
		final AvailObject object,
		final A_Type aFiberType)
	{
		return o_Traversed(object).isSupertypeOfFiberType(aFiberType);
	}

	@Override
	boolean o_IsSupertypeOfFunctionType (
		final AvailObject object,
		final A_Type aFunctionType)
	{
		return o_Traversed(object).isSupertypeOfFunctionType(aFunctionType);
	}

	@Override
	boolean o_IsSupertypeOfIntegerRangeType (
		final AvailObject object,
		final A_Type anIntegerRangeType)
	{
		return o_Traversed(object).isSupertypeOfIntegerRangeType(
			anIntegerRangeType);
	}

	@Override
	boolean o_IsSupertypeOfMapType (
		final AvailObject object,
		final AvailObject aMapType)
	{
		return o_Traversed(object).isSupertypeOfMapType(aMapType);
	}

	@Override
	boolean o_IsSupertypeOfObjectType (
		final AvailObject object,
		final A_BasicObject anObjectType)
	{
		return o_Traversed(object).isSupertypeOfObjectType(anObjectType);
	}

	@Override
	boolean o_IsSupertypeOfParseNodeType (
		final AvailObject object,
		final AvailObject aParseNodeType)
	{
		return o_Traversed(object).isSupertypeOfParseNodeType(aParseNodeType);
	}

	@Override
	boolean o_IsSupertypeOfPojoType (
		final AvailObject object,
		final A_BasicObject aPojoType)
	{
		return o_Traversed(object).isSupertypeOfPojoType(aPojoType);
	}

	@Override
	boolean o_IsSupertypeOfPrimitiveTypeEnum (
		final AvailObject object,
		final Types primitiveTypeEnum)
	{
		return o_Traversed(object).isSupertypeOfPrimitiveTypeEnum(
			primitiveTypeEnum);
	}

	@Override
	boolean o_IsSupertypeOfSetType (
		final AvailObject object,
		final AvailObject aSetType)
	{
		return o_Traversed(object).isSupertypeOfSetType(aSetType);
	}

	@Override
	boolean o_IsSupertypeOfTupleType (
		final AvailObject object,
		final AvailObject aTupleType)
	{
		return o_Traversed(object).isSupertypeOfTupleType(aTupleType);
	}

	@Override
	boolean o_IsSupertypeOfEnumerationType (
		final AvailObject object,
		final A_BasicObject anEnumerationType)
	{
		return o_Traversed(object).isSupertypeOfEnumerationType(
			anEnumerationType);
	}

	@Override
	void o_LevelTwoChunkOffset (
		final AvailObject object,
		final A_Chunk chunk,
		final int offset)
	{
		o_Traversed(object).levelTwoChunkOffset(chunk, offset);
	}

	@Override
	AvailObject o_LiteralAt (final AvailObject object, final int index)
	{
		return o_Traversed(object).literalAt(index);
	}

	@Override
	AvailObject o_ArgOrLocalOrStackAt (
		final AvailObject object,
		final int index)
	{
		return o_Traversed(object).argOrLocalOrStackAt(index);
	}

	@Override
	void o_ArgOrLocalOrStackAtPut (
		final AvailObject object,
		final int index,
		final AvailObject value)
	{
		o_Traversed(object).argOrLocalOrStackAtPut(index, value);
	}

	@Override
	A_Type o_LocalTypeAt (
		final AvailObject object,
		final int index)
	{
		return o_Traversed(object).localTypeAt(index);
	}

	@Override
	AvailObject o_LookupByTypesFromTuple (
		final AvailObject object,
		final A_Tuple argumentTypeTuple)
	{
		return o_Traversed(object).lookupByTypesFromTuple(argumentTypeTuple);
	}

	@Override
	AvailObject o_LookupByValuesFromList (
		final AvailObject object,
		final List<? extends A_BasicObject> argumentList)
	{
		return o_Traversed(object).lookupByValuesFromList(argumentList);
	}

	@Override
	AvailObject o_MapAt (
		final AvailObject object,
		final A_BasicObject keyObject)
	{
		return o_Traversed(object).mapAt(keyObject);
	}

	@Override
	A_Map o_MapAtPuttingCanDestroy (
		final AvailObject object,
		final A_BasicObject keyObject,
		final A_BasicObject newValueObject,
		final boolean canDestroy)
	{
		return o_Traversed(object).mapAtPuttingCanDestroy(
			keyObject,
			newValueObject,
			canDestroy);
	}

	@Override
	A_Map o_MapWithoutKeyCanDestroy (
		final AvailObject object,
		final A_BasicObject keyObject,
		final boolean canDestroy)
	{
		return o_Traversed(object).mapWithoutKeyCanDestroy(
			keyObject,
			canDestroy);
	}

	@Override
	A_Number o_MinusCanDestroy (
		final AvailObject object,
		final A_Number aNumber,
		final boolean canDestroy)
	{
		return o_Traversed(object).minusCanDestroy(aNumber, canDestroy);
	}

	@Override
	A_Number o_MultiplyByInfinityCanDestroy (
		final AvailObject object,
		final Sign sign,
		final boolean canDestroy)
	{
		return o_Traversed(object).multiplyByInfinityCanDestroy(
			sign,
			canDestroy);
	}

	@Override
	A_Number o_MultiplyByIntegerCanDestroy (
		final AvailObject object,
		final A_Number anInteger,
		final boolean canDestroy)
	{
		return o_Traversed(object).multiplyByIntegerCanDestroy(
			anInteger,
			canDestroy);
	}

	@Override
	boolean o_NameVisible (
		final AvailObject object,
		final A_Atom trueName)
	{
		return o_Traversed(object).nameVisible(trueName);
	}

	@Override
	boolean o_OptionallyNilOuterVar (
		final AvailObject object,
		final int index)
	{
		return o_Traversed(object).optionallyNilOuterVar(index);
	}

	@Override
	A_Type o_OuterTypeAt (final AvailObject object, final int index)
	{
		return o_Traversed(object).outerTypeAt(index);
	}

	@Override
	AvailObject o_OuterVarAt (final AvailObject object, final int index)
	{
		return o_Traversed(object).outerVarAt(index);
	}

	@Override
	void o_OuterVarAtPut (
		final AvailObject object,
		final int index,
		final AvailObject value)
	{
		o_Traversed(object).outerVarAtPut(index, value);
	}

	@Override
	void o_Parent (
		final AvailObject object,
		final AvailObject value)
	{
		o_Traversed(object).parent(value);
	}

	@Override
	A_Number o_PlusCanDestroy (
		final AvailObject object,
		final A_Number aNumber,
		final boolean canDestroy)
	{
		return o_Traversed(object).plusCanDestroy(aNumber, canDestroy);
	}

	@Override
	void o_Priority (
		final AvailObject object,
		final int value)
	{
		o_Traversed(object).priority(value);
	}

	@Override
	A_BasicObject o_PrivateAddElement (
		final AvailObject object,
		final A_BasicObject element)
	{
		return o_Traversed(object).privateAddElement(element);
	}

	@Override
	A_BasicObject o_PrivateExcludeElement (
		final AvailObject object,
		final A_BasicObject element)
	{
		return o_Traversed(object).privateExcludeElement(element);
	}

	@Override
	A_BasicObject o_PrivateExcludeElementKnownIndex (
		final AvailObject object,
		final A_BasicObject element,
		final int knownIndex)
	{
		return o_Traversed(object).privateExcludeElementKnownIndex(
			element,
			knownIndex);
	}

	@Override
	void o_FiberGlobals (
		final AvailObject object,
		final A_Map value)
	{
		o_Traversed(object).fiberGlobals(value);
	}

	@Override
	short o_RawByteAt (final AvailObject object, final int index)
	{
		return o_Traversed(object).rawByteAt(index);
	}

	@Override
	void o_RawByteAtPut (
		final AvailObject object,
		final int index,
		final short anInteger)
	{
		o_Traversed(object).rawByteAtPut(index, anInteger);
	}

	@Override
	short o_RawByteForCharacterAt (
		final AvailObject object,
		final int index)
	{
		return o_Traversed(object).rawByteForCharacterAt(index);
	}

	@Override
	void o_RawByteForCharacterAtPut (
		final AvailObject object,
		final int index,
		final short anInteger)
	{
		o_Traversed(object).rawByteForCharacterAtPut(index, anInteger);
	}

	@Override
	void o_RawNybbleAtPut (
		final AvailObject object,
		final int index,
		final byte aNybble)
	{
		o_Traversed(object).rawNybbleAtPut(index, aNybble);
	}

	@Override
	int o_RawShortForCharacterAt (
		final AvailObject object,
		final int index)
	{
		return o_Traversed(object).rawShortForCharacterAt(index);
	}

	@Override
	void o_RawShortForCharacterAtPut (
		final AvailObject object,
		final int index,
		final int anInteger)
	{
		o_Traversed(object).rawShortForCharacterAtPut(index, anInteger);
	}

	@Override
	int o_RawSignedIntegerAt (final AvailObject object, final int index)
	{
		return o_Traversed(object).rawSignedIntegerAt(index);
	}

	@Override
	void o_RawSignedIntegerAtPut (
		final AvailObject object,
		final int index,
		final int value)
	{
		o_Traversed(object).rawSignedIntegerAtPut(index, value);
	}

	@Override
	long o_RawUnsignedIntegerAt (
		final AvailObject object,
		final int index)
	{
		return o_Traversed(object).rawUnsignedIntegerAt(index);
	}

	@Override
	void o_RawUnsignedIntegerAtPut (
		final AvailObject object,
		final int index,
		final int value)
	{
		o_Traversed(object).rawUnsignedIntegerAtPut(index, value);
	}

	@Override
	void o_RemoveDependentChunkIndex (
		final AvailObject object,
		final int aChunkIndex)
	{
		o_Traversed(object).removeDependentChunkIndex(aChunkIndex);
	}

	@Override
	void o_RemoveFrom (
		final AvailObject object,
		final AvailLoader aLoader)
	{
		o_Traversed(object).removeFrom(aLoader);
	}

	@Override
	void o_RemoveDefinition (
		final AvailObject object,
		final A_Definition definition)
	{
		o_Traversed(object).removeDefinition(definition);
	}

	@Override
	boolean o_RemoveBundleNamed (
		final AvailObject object,
		final A_Atom message)
	{
		return o_Traversed(object).removeBundleNamed(message);
	}

	@Override
	void o_RemoveGrammaticalRestrictions (
		final AvailObject object,
		final A_Tuple obsoleteRestrictions)
	{
		o_Traversed(object).removeGrammaticalRestrictions(obsoleteRestrictions);
	}

	@Override
	void o_ResolveForward (
		final AvailObject object,
		final A_BasicObject forwardDefinition)
	{
		o_Traversed(object).resolveForward(
			forwardDefinition);
	}

	@Override
	A_Set o_SetIntersectionCanDestroy (
		final AvailObject object,
		final A_Set otherSet,
		final boolean canDestroy)
	{
		return o_Traversed(object).setIntersectionCanDestroy(
			otherSet,
			canDestroy);
	}

	@Override
	A_Set o_SetMinusCanDestroy (
		final AvailObject object,
		final A_Set otherSet,
		final boolean canDestroy)
	{
		return o_Traversed(object).setMinusCanDestroy(otherSet, canDestroy);
	}

	@Override
	void o_SetSubtupleForZoneTo (
		final AvailObject object,
		final int zoneIndex,
		final A_Tuple newTuple)
	{
		o_Traversed(object).setSubtupleForZoneTo(zoneIndex, newTuple);
	}

	@Override
	A_Set o_SetUnionCanDestroy (
		final AvailObject object,
		final A_Set otherSet,
		final boolean canDestroy)
	{
		return o_Traversed(object).setUnionCanDestroy(otherSet, canDestroy);
	}

	@Override
	void o_SetValue (
		final AvailObject object,
		final A_BasicObject newValue)
	{
		o_Traversed(object).setValue(newValue);
	}

	@Override
	void o_SetValueNoCheck (
		final AvailObject object,
		final AvailObject newValue)
	{
		o_Traversed(object).setValueNoCheck(newValue);
	}

	@Override
	A_Set o_SetWithElementCanDestroy (
		final AvailObject object,
		final A_BasicObject newElementObject,
		final boolean canDestroy)
	{
		return o_Traversed(object).setWithElementCanDestroy(
			newElementObject,
			canDestroy);
	}

	@Override
	A_Set o_SetWithoutElementCanDestroy (
		final AvailObject object,
		final A_BasicObject elementObjectToExclude,
		final boolean canDestroy)
	{
		return o_Traversed(object).setWithoutElementCanDestroy(
			elementObjectToExclude,
			canDestroy);
	}

	@Override
	void o_Size (final AvailObject object, final int value)
	{
		o_Traversed(object).size(value);
	}

	@Override
	int o_SizeOfZone (final AvailObject object, final int zone)
	{
		return o_Traversed(object).sizeOfZone(zone);
	}

	@Override
	AvailObject o_StackAt (final AvailObject object, final int slotIndex)
	{
		return o_Traversed(object).stackAt(slotIndex);
	}

	@Override
	void o_StackAtPut (
		final AvailObject object,
		final int slotIndex,
		final A_BasicObject anObject)
	{
		o_Traversed(object).stackAtPut(slotIndex, anObject);
	}

	@Override
	void o_SetStartingChunkAndReoptimizationCountdown (
		final AvailObject object,
		final A_BasicObject chunk,
		final int countdown)
	{
		o_Traversed(object).setStartingChunkAndReoptimizationCountdown(
			chunk, countdown);
	}

	@Override
	int o_StartOfZone (final AvailObject object, final int zone)
	{
		return o_Traversed(object).startOfZone(zone);
	}

	@Override
	int o_StartSubtupleIndexInZone (
		final AvailObject object,
		final int zone)
	{
		return o_Traversed(object).startSubtupleIndexInZone(zone);
	}

	@Override
	A_Number o_SubtractFromInfinityCanDestroy (
		final AvailObject object,
		final Sign sign,
		final boolean canDestroy)
	{
		return o_Traversed(object).subtractFromInfinityCanDestroy(
			sign,
			canDestroy);
	}

	@Override
	A_Number o_SubtractFromIntegerCanDestroy (
		final AvailObject object,
		final A_Number anInteger,
		final boolean canDestroy)
	{
		return o_Traversed(object).subtractFromIntegerCanDestroy(
			anInteger,
			canDestroy);
	}

	@Override
	AvailObject o_SubtupleForZone (
		final AvailObject object,
		final int zone)
	{
		return o_Traversed(object).subtupleForZone(zone);
	}

	@Override
	A_Number o_TimesCanDestroy (
		final AvailObject object,
		final A_Number aNumber,
		final boolean canDestroy)
	{
		return o_Traversed(object).timesCanDestroy(aNumber, canDestroy);
	}

	@Override
	int o_TranslateToZone (
		final AvailObject object,
		final int tupleIndex,
		final int zoneIndex)
	{
		return o_Traversed(object).translateToZone(tupleIndex, zoneIndex);
	}

	@Override
	A_Set o_TrueNamesForStringName (
		final AvailObject object,
		final A_String stringName)
	{
		return o_Traversed(object).trueNamesForStringName(stringName);
	}

	@Override
	A_Tuple o_TruncateTo (
		final AvailObject object,
		final int newTupleSize)
	{
		return o_Traversed(object).truncateTo(newTupleSize);
	}

	@Override
	AvailObject o_TupleAt (final AvailObject object, final int index)
	{
		return o_Traversed(object).tupleAt(index);
	}

	@Override
	void o_TupleAtPut (
		final AvailObject object,
		final int index,
		final AvailObject aNybbleObject)
	{
		o_Traversed(object).tupleAtPut(index, aNybbleObject);
	}

	@Override
	A_Tuple o_TupleAtPuttingCanDestroy (
		final AvailObject object,
		final int index,
		final A_BasicObject newValueObject,
		final boolean canDestroy)
	{
		return o_Traversed(object).tupleAtPuttingCanDestroy(
			index,
			newValueObject,
			canDestroy);
	}

	@Override
	int o_TupleIntAt (final AvailObject object, final int index)
	{
		return o_Traversed(object).tupleIntAt(index);
	}

	@Override
	void o_Type (
		final AvailObject object,
		final A_BasicObject value)
	{
		o_Traversed(object).type(value);
	}

	@Override
	A_Type o_TypeAtIndex (final AvailObject object, final int index)
	{
		return o_Traversed(object).typeAtIndex(index);
	}

	@Override
	A_Type o_TypeIntersection (
		final AvailObject object,
		final A_Type another)
	{
		return o_Traversed(object).typeIntersection(another);
	}

	@Override
	A_Type o_TypeIntersectionOfFiberType (
		final AvailObject object,
		final A_Type aFiberType)
	{
		return o_Traversed(object).typeIntersectionOfFiberType(
			aFiberType);
	}

	@Override
	A_Type o_TypeIntersectionOfFunctionType (
		final AvailObject object,
		final A_Type aFunctionType)
	{
		return o_Traversed(object).typeIntersectionOfFunctionType(
			aFunctionType);
	}

	@Override
	A_Type o_TypeIntersectionOfVariableType (
		final AvailObject object,
		final A_Type aVariableType)
	{
		return o_Traversed(object).typeIntersectionOfVariableType(
			aVariableType);
	}

	@Override
	A_Type o_TypeIntersectionOfContinuationType (
		final AvailObject object,
		final A_Type aContinuationType)
	{
		return o_Traversed(object).typeIntersectionOfContinuationType(
			aContinuationType);
	}

	@Override
	A_Type o_TypeIntersectionOfCompiledCodeType (
		final AvailObject object,
		final A_Type aCompiledCodeType)
	{
		return o_Traversed(object).typeIntersectionOfCompiledCodeType(
			aCompiledCodeType);
	}

	@Override
	A_Type o_TypeIntersectionOfIntegerRangeType (
		final AvailObject object,
		final A_Type anIntegerRangeType)
	{
		return o_Traversed(object).typeIntersectionOfIntegerRangeType(
			anIntegerRangeType);
	}

	@Override
	A_Type o_TypeIntersectionOfMapType (
		final AvailObject object,
		final A_Type aMapType)
	{
		return o_Traversed(object).typeIntersectionOfMapType(aMapType);
	}

	@Override
	A_Type o_TypeIntersectionOfObjectType (
		final AvailObject object,
		final A_Type anObjectType)
	{
		return o_Traversed(object).typeIntersectionOfObjectType(anObjectType);
	}

	@Override
	A_Type o_TypeIntersectionOfParseNodeType (
		final AvailObject object,
		final A_Type aParseNodeType)
	{
		return o_Traversed(object).typeIntersectionOfParseNodeType(
			aParseNodeType);
	}

	@Override
	A_Type o_TypeIntersectionOfPojoType (
		final AvailObject object,
		final A_Type aPojoType)
	{
		return o_Traversed(object).typeIntersectionOfPojoType(aPojoType);
	}

	@Override
	A_Type o_TypeIntersectionOfSetType (
		final AvailObject object,
		final A_Type aSetType)
	{
		return o_Traversed(object).typeIntersectionOfSetType(aSetType);
	}

	@Override
	A_Type o_TypeIntersectionOfTupleType (
		final AvailObject object,
		final A_Type aTupleType)
	{
		return o_Traversed(object).typeIntersectionOfTupleType(aTupleType);
	}

	@Override
	A_Type o_TypeUnion (
		final AvailObject object,
		final A_Type another)
	{
		return o_Traversed(object).typeUnion(another);
	}

	@Override
	A_Type o_TypeUnionOfFiberType (
		final AvailObject object,
		final A_Type aFiberType)
	{
		return o_Traversed(object).typeUnionOfFiberType(aFiberType);
	}

	@Override
	A_Type o_TypeUnionOfFunctionType (
		final AvailObject object,
		final A_Type aFunctionType)
	{
		return o_Traversed(object).typeUnionOfFunctionType(aFunctionType);
	}

	@Override
	A_Type o_TypeUnionOfVariableType (
		final AvailObject object,
		final A_Type aVariableType)
	{
		return o_Traversed(object).typeUnionOfVariableType(aVariableType);
	}

	@Override
	A_Type o_TypeUnionOfContinuationType (
		final AvailObject object,
		final A_Type aContinuationType)
	{
		return o_Traversed(object).typeUnionOfContinuationType(
			aContinuationType);
	}

	@Override
	A_Type o_TypeUnionOfCompiledCodeType (
		final AvailObject object,
		final A_Type aCompiledCodeType)
	{
		return o_Traversed(object).typeUnionOfCompiledCodeType(
			aCompiledCodeType);
	}

	@Override
	A_Type o_TypeUnionOfIntegerRangeType (
		final AvailObject object,
		final A_Type anIntegerRangeType)
	{
		return o_Traversed(object).typeUnionOfIntegerRangeType(
			anIntegerRangeType);
	}

	@Override
	A_Type o_TypeUnionOfMapType (
		final AvailObject object,
		final A_Type aMapType)
	{
		return o_Traversed(object).typeUnionOfMapType(aMapType);
	}

	@Override
	A_Type o_TypeUnionOfObjectType (
		final AvailObject object,
		final A_Type anObjectType)
	{
		return o_Traversed(object).typeUnionOfObjectType(anObjectType);
	}

	@Override
	A_Type o_TypeUnionOfParseNodeType (
		final AvailObject object,
		final A_Type aParseNodeType)
	{
		return o_Traversed(object).typeUnionOfParseNodeType(
			aParseNodeType);
	}

	@Override
	A_Type o_TypeUnionOfPojoType (
		final AvailObject object,
		final A_Type aPojoType)
	{
		return o_Traversed(object).typeUnionOfPojoType(aPojoType);
	}

	@Override
	A_Type o_TypeUnionOfSetType (
		final AvailObject object,
		final A_Type aSetType)
	{
		return o_Traversed(object).typeUnionOfSetType(aSetType);
	}

	@Override
	A_Type o_TypeUnionOfTupleType (
		final AvailObject object,
		final A_Type aTupleType)
	{
		return o_Traversed(object).typeUnionOfTupleType(aTupleType);
	}

	@Override
	A_Type o_UnionOfTypesAtThrough (
		final AvailObject object,
		final int startIndex,
		final int endIndex)
	{
		return o_Traversed(object).unionOfTypesAtThrough(startIndex, endIndex);
	}

	@Override
	int o_UntranslatedDataAt (final AvailObject object, final int index)
	{
		return o_Traversed(object).untranslatedDataAt(index);
	}

	@Override
	void o_UntranslatedDataAtPut (
		final AvailObject object,
		final int index,
		final int value)
	{
		o_Traversed(object).untranslatedDataAtPut(index, value);
	}

	@Override
	void o_Value (
		final AvailObject object,
		final A_BasicObject value)
	{
		o_Traversed(object).value(value);
	}

	@Override
	int o_ZoneForIndex (final AvailObject object, final int index)
	{
		return o_Traversed(object).zoneForIndex(index);
	}

	@Override
	String o_AsNativeString (final AvailObject object)
	{
		return o_Traversed(object).asNativeString();
	}

	@Override
	A_Set o_AsSet (final AvailObject object)
	{
		return o_Traversed(object).asSet();
	}

	@Override
	A_Tuple o_AsTuple (final AvailObject object)
	{
		return o_Traversed(object).asTuple();
	}

	@Override
	int o_BinHash (final AvailObject object)
	{
		return o_Traversed(object).binHash();
	}

	@Override
	int o_BinSize (final AvailObject object)
	{
		return o_Traversed(object).binSize();
	}

	@Override
	int o_BitsPerEntry (final AvailObject object)
	{
		return o_Traversed(object).bitsPerEntry();
	}

	@Override
	A_Function o_BodyBlock (final AvailObject object)
	{
		return o_Traversed(object).bodyBlock();
	}

	@Override
	A_Type o_BodySignature (final AvailObject object)
	{
		return o_Traversed(object).bodySignature();
	}

	@Override
	A_BasicObject o_BreakpointBlock (final AvailObject object)
	{
		return o_Traversed(object).breakpointBlock();
	}

	@Override
	A_Continuation o_Caller (final AvailObject object)
	{
		return o_Traversed(object).caller();
	}

	@Override
	void o_CleanUpAfterCompile (final AvailObject object)
	{
		o_Traversed(object).cleanUpAfterCompile();
	}

	@Override
	void o_ClearValue (final AvailObject object)
	{
		o_Traversed(object).clearValue();
	}

	@Override
	A_Function o_Function (final AvailObject object)
	{
		return o_Traversed(object).function();
	}

	@Override
	A_Type o_FunctionType (final AvailObject object)
	{
		return o_Traversed(object).functionType();
	}

	@Override
	A_RawFunction o_Code (final AvailObject object)
	{
		return o_Traversed(object).code();
	}

	@Override
	int o_CodePoint (final AvailObject object)
	{
		return o_Traversed(object).codePoint();
	}

	@Override
	A_Map o_LazyComplete (final AvailObject object)
	{
		return o_Traversed(object).lazyComplete();
	}

	@Override
	A_Map o_ConstantBindings (final AvailObject object)
	{
		return o_Traversed(object).constantBindings();
	}

	@Override
	A_Type o_ContentType (final AvailObject object)
	{
		return o_Traversed(object).contentType();
	}

	@Override
	A_Continuation o_Continuation (final AvailObject object)
	{
		return o_Traversed(object).continuation();
	}

	@Override
	AvailObject o_CopyAsMutableContinuation (final AvailObject object)
	{
		return o_Traversed(object).copyAsMutableContinuation();
	}

	@Override
	A_Tuple o_CopyAsMutableObjectTuple (final AvailObject object)
	{
		return o_Traversed(object).copyAsMutableObjectTuple();
	}

	@Override
	A_Tuple o_CopyAsMutableSpliceTuple (final AvailObject object)
	{
		return o_Traversed(object).copyAsMutableSpliceTuple();
	}

	@Override
	A_Type o_DefaultType (final AvailObject object)
	{
		return o_Traversed(object).defaultType();
	}

	@Override
	void o_DisplayTestingTree (final AvailObject object)
	{
		o_Traversed(object).displayTestingTree();
	}

	@Override
	AvailObject o_EnsureMutable (final AvailObject object)
	{
		return o_Traversed(object).ensureMutable();
	}

	@Override
	boolean o_EqualsNil (final AvailObject object)
	{
		return o_Traversed(object).equalsNil();
	}

	@Override
	ExecutionState o_ExecutionState (final AvailObject object)
	{
		return o_Traversed(object).executionState();
	}

	@Override
	void o_Expand (final AvailObject object)
	{
		o_Traversed(object).expand();
	}

	@Override
	boolean o_ExtractBoolean (final AvailObject object)
	{
		return o_Traversed(object).extractBoolean();
	}

	@Override
	short o_ExtractUnsignedByte (final AvailObject object)
	{
		return o_Traversed(object).extractUnsignedByte();
	}

	@Override
	double o_ExtractDouble (final AvailObject object)
	{
		return o_Traversed(object).extractDouble();
	}

	@Override
	float o_ExtractFloat (final AvailObject object)
	{
		return o_Traversed(object).extractFloat();
	}

	@Override
	int o_ExtractInt (final AvailObject object)
	{
		return o_Traversed(object).extractInt();
	}

	/**
	 * @author Todd L Smith &lt;todd@availlang.org&gt;
	 */
	@Override
	long o_ExtractLong (final AvailObject object)
	{
		return o_Traversed(object).extractLong();
	}

	@Override
	byte o_ExtractNybble (final AvailObject object)
	{
		return o_Traversed(object).extractNybble();
	}

	@Override
	A_Map o_FieldMap (final AvailObject object)
	{
		return o_Traversed(object).fieldMap();
	}

	@Override
	A_Map o_FieldTypeMap (final AvailObject object)
	{
		return o_Traversed(object).fieldTypeMap();
	}

	@Override
	AvailObject o_GetValue (final AvailObject object)
	{
		return o_Traversed(object).getValue();
	}

	@Override
	int o_Hash (final AvailObject object)
	{
		return o_Traversed(object).hash();
	}

	@Override
	int o_HashOrZero (final AvailObject object)
	{
		return o_Traversed(object).hashOrZero();
	}

	@Override
	boolean o_HasGrammaticalRestrictions (final AvailObject object)
	{
		return o_Traversed(object).hasGrammaticalRestrictions();
	}

	@Override
	A_Tuple o_DefinitionsTuple (final AvailObject object)
	{
		return o_Traversed(object).definitionsTuple();
	}

	@Override
	A_Map o_LazyIncomplete (final AvailObject object)
	{
		return o_Traversed(object).lazyIncomplete();
	}

	@Override
	int o_Index (final AvailObject object)
	{
		return o_Traversed(object).index();
	}

	@Override
	void o_DecrementCountdownToReoptimize (
		final AvailObject object,
		final Continuation0 continuation)
	{
		o_Traversed(object).decrementCountdownToReoptimize(continuation);
	}

	@Override
	boolean o_IsAbstractDefinition (final AvailObject object)
	{
		return o_Traversed(object).isAbstractDefinition();
	}

	@Override
	boolean o_IsAbstract (final AvailObject object)
	{
		return o_Traversed(object).isAbstract();
	}

	@Override
	boolean o_IsBoolean (final AvailObject object)
	{
		return o_Traversed(object).isBoolean();
	}

	@Override
	boolean o_IsUnsignedByte (final AvailObject object)
	{
		return o_Traversed(object).isUnsignedByte();
	}

	/**
	 * @author Todd L Smith &lt;todd@availlang.org&gt;
	 */
	@Override
	boolean o_IsByteTuple (final AvailObject object)
	{
		return o_Traversed(object).isByteTuple();
	}

	@Override
	boolean o_IsCharacter (final AvailObject object)
	{
		return o_Traversed(object).isCharacter();
	}

	@Override
	boolean o_IsFunction (final AvailObject object)
	{
		return o_Traversed(object).isFunction();
	}

	@Override
	boolean o_IsAtom (final AvailObject object)
	{
		return o_Traversed(object).isAtom();
	}

	@Override
	boolean o_IsExtendedInteger (final AvailObject object)
	{
		return o_Traversed(object).isExtendedInteger();
	}

	@Override
	boolean o_IsFinite (final AvailObject object)
	{
		return o_Traversed(object).isFinite();
	}

	@Override
	boolean o_IsForwardDefinition (final AvailObject object)
	{
		return o_Traversed(object).isForwardDefinition();
	}

	@Override
	boolean o_IsInstanceMeta (final AvailObject object)
	{
		return o_Traversed(object).isInstanceMeta();
	}

	@Override
	boolean o_IsMethodDefinition (final AvailObject object)
	{
		return o_Traversed(object).isMethodDefinition();
	}

	@Override
	boolean o_IsIntegerRangeType (final AvailObject object)
	{
		return o_Traversed(object).isIntegerRangeType();
	}

	@Override
	boolean o_IsMap (final AvailObject object)
	{
		return o_Traversed(object).isMap();
	}

	@Override
	boolean o_IsMapType (final AvailObject object)
	{
		return o_Traversed(object).isMapType();
	}

	@Override
	boolean o_IsNybble (final AvailObject object)
	{
		return o_Traversed(object).isNybble();
	}

	@Override
	boolean o_IsPositive (final AvailObject object)
	{
		return o_Traversed(object).isPositive();
	}

	@Override
	boolean o_IsSet (final AvailObject object)
	{
		return o_Traversed(object).isSet();
	}

	@Override
	boolean o_IsSetType (final AvailObject object)
	{
		return o_Traversed(object).isSetType();
	}

	@Override
	boolean o_IsSplice (final AvailObject object)
	{
		return o_Traversed(object).isSplice();
	}

	/**
	 * @author Todd L Smith &lt;todd@availlang.org&gt;
	 */
	@Override
	boolean o_IsString (final AvailObject object)
	{
		return o_Traversed(object).isString();
	}

	@Override
	boolean o_IsSupertypeOfBottom (final AvailObject object)
	{
		return o_Traversed(object).isSupertypeOfBottom();
	}

	@Override
	boolean o_IsTuple (final AvailObject object)
	{
		return o_Traversed(object).isTuple();
	}

	@Override
	boolean o_IsTupleType (final AvailObject object)
	{
		return o_Traversed(object).isTupleType();
	}

	@Override
	boolean o_IsType (final AvailObject object)
	{
		return o_Traversed(object).isType();
	}

	@Override
	boolean o_IsValid (final AvailObject object)
	{
		return o_Traversed(object).isValid();
	}

	@Override
	A_Set o_KeysAsSet (final AvailObject object)
	{
		return o_Traversed(object).keysAsSet();
	}

	@Override
	A_Type o_KeyType (final AvailObject object)
	{
		return o_Traversed(object).keyType();
	}

	@Override
	A_Chunk o_LevelTwoChunk (final AvailObject object)
	{
		return o_Traversed(object).levelTwoChunk();
	}

	@Override
	int o_LevelTwoOffset (final AvailObject object)
	{
		return o_Traversed(object).levelTwoOffset();
	}

	@Override
	AvailObject o_Literal (final AvailObject object)
	{
		return o_Traversed(object).literal();
	}

	@Override
	A_Number o_LowerBound (final AvailObject object)
	{
		return o_Traversed(object).lowerBound();
	}

	@Override
	boolean o_LowerInclusive (final AvailObject object)
	{
		return o_Traversed(object).lowerInclusive();
	}

	@Override
	void o_MakeSubobjectsImmutable (final AvailObject object)
	{
		o_Traversed(object).makeSubobjectsImmutable();
	}

	@Override
	void o_MakeSubobjectsShared (final AvailObject object)
	{
		o_Traversed(object).makeSubobjectsShared();
	}

	@Override
	int o_MapSize (final AvailObject object)
	{
		return o_Traversed(object).mapSize();
	}

	@Override
	int o_MaxStackDepth (final AvailObject object)
	{
		return o_Traversed(object).maxStackDepth();
	}

	@Override
	A_Atom o_Message (final AvailObject object)
	{
		return o_Traversed(object).message();
	}

	@Override
	A_Tuple o_MessageParts (final AvailObject object)
	{
		return o_Traversed(object).messageParts();
	}

	@Override
	A_Set o_MethodDefinitions (final AvailObject object)
	{
		return o_Traversed(object).methodDefinitions();
	}

	@Override
	AvailObject o_Name (final AvailObject object)
	{
		return o_Traversed(object).name();
	}

	@Override
	A_Map o_ImportedNames (final AvailObject object)
	{
		return o_Traversed(object).importedNames();
	}

	@Override
	A_Map o_NewNames (final AvailObject object)
	{
		return o_Traversed(object).newNames();
	}

	@Override
	int o_NumArgs (final AvailObject object)
	{
		return o_Traversed(object).numArgs();
	}

	@Override
	int o_NumArgsAndLocalsAndStack (final AvailObject object)
	{
		return o_Traversed(object).numArgsAndLocalsAndStack();
	}

	@Override
	int o_NumberOfZones (final AvailObject object)
	{
		return o_Traversed(object).numberOfZones();
	}

	@Override
	int o_NumDoubles (final AvailObject object)
	{
		return o_Traversed(object).numDoubles();
	}

	@Override
	int o_NumIntegers (final AvailObject object)
	{
		return o_Traversed(object).numIntegers();
	}

	@Override
	int o_NumLiterals (final AvailObject object)
	{
		return o_Traversed(object).numLiterals();
	}

	@Override
	int o_NumLocals (final AvailObject object)
	{
		return o_Traversed(object).numLocals();
	}

	@Override
	int o_NumObjects (final AvailObject object)
	{
		return o_Traversed(object).numObjects();
	}

	@Override
	int o_NumOuters (final AvailObject object)
	{
		return o_Traversed(object).numOuters();
	}

	@Override
	int o_NumOuterVars (final AvailObject object)
	{
		return o_Traversed(object).numOuterVars();
	}

	@Override
	A_Tuple o_Nybbles (final AvailObject object)
	{
		return o_Traversed(object).nybbles();
	}

	@Override
	A_BasicObject o_Parent (final AvailObject object)
	{
		return o_Traversed(object).parent();
	}

	@Override
	int o_Pc (final AvailObject object)
	{
		return o_Traversed(object).pc();
	}

	@Override
	int o_PrimitiveNumber (final AvailObject object)
	{
		return o_Traversed(object).primitiveNumber();
	}

	@Override
	int o_Priority (final AvailObject object)
	{
		return o_Traversed(object).priority();
	}

	@Override
	A_Map o_PrivateNames (final AvailObject object)
	{
		return o_Traversed(object).privateNames();
	}

	@Override
	A_Map o_FiberGlobals (final AvailObject object)
	{
		return o_Traversed(object).fiberGlobals();
	}

	@Override
	A_Tuple o_GrammaticalRestrictions (final AvailObject object)
	{
		return o_Traversed(object).grammaticalRestrictions();
	}

	@Override
	A_Type o_ReturnType (final AvailObject object)
	{
		return o_Traversed(object).returnType();
	}

	@Override
	int o_SetSize (final AvailObject object)
	{
		return o_Traversed(object).setSize();
	}

	@Override
	A_Type o_SizeRange (final AvailObject object)
	{
		return o_Traversed(object).sizeRange();
	}

	@Override
	A_Map o_LazyActions (final AvailObject object)
	{
		return o_Traversed(object).lazyActions();
	}

	@Override
	int o_Stackp (final AvailObject object)
	{
		return o_Traversed(object).stackp();
	}

	@Override
	int o_Start (final AvailObject object)
	{
		return o_Traversed(object).start();
	}

	@Override
	A_Chunk o_StartingChunk (final AvailObject object)
	{
		return o_Traversed(object).startingChunk();
	}

	@Override
	void o_Step (final AvailObject object)
	{
		o_Traversed(object).step();
	}

	@Override
	A_String o_String (final AvailObject object)
	{
		return o_Traversed(object).string();
	}

	@Override
	A_Tuple o_TestingTree (final AvailObject object)
	{
		return o_Traversed(object).testingTree();
	}

	@Override
	TokenDescriptor.TokenType o_TokenType (final AvailObject object)
	{
		return o_Traversed(object).tokenType();
	}

	@Override
	void o_TrimExcessInts (final AvailObject object)
	{
		o_Traversed(object).trimExcessInts();
	}

	@Override
	int o_TupleSize (final AvailObject object)
	{
		return o_Traversed(object).tupleSize();
	}

	@Override
	A_Type o_Kind (final AvailObject object)
	{
		return o_Traversed(object).kind();
	}

	@Override
	A_Tuple o_TypeTuple (final AvailObject object)
	{
		return o_Traversed(object).typeTuple();
	}

	@Override
	A_Number o_UpperBound (final AvailObject object)
	{
		return o_Traversed(object).upperBound();
	}

	@Override
	boolean o_UpperInclusive (final AvailObject object)
	{
		return o_Traversed(object).upperInclusive();
	}

	@Override
	AvailObject o_Value (final AvailObject object)
	{
		return o_Traversed(object).value();
	}

	@Override
	A_Tuple o_ValuesAsTuple (final AvailObject object)
	{
		return o_Traversed(object).valuesAsTuple();
	}

	@Override
	A_Type o_ValueType (final AvailObject object)
	{
		return o_Traversed(object).valueType();
	}

	@Override
	A_Map o_VariableBindings (final AvailObject object)
	{
		return o_Traversed(object).variableBindings();
	}

	@Override
	A_Tuple o_Vectors (final AvailObject object)
	{
		return o_Traversed(object).vectors();
	}

	@Override
	void o_Verify (final AvailObject object)
	{
		o_Traversed(object).verify();
	}

	@Override
	A_Set o_VisibleNames (final AvailObject object)
	{
		return o_Traversed(object).visibleNames();
	}

	@Override
	A_Tuple o_Wordcodes (final AvailObject object)
	{
		return o_Traversed(object).wordcodes();
	}

	@Override
	A_Tuple o_ParsingInstructions (final AvailObject object)
	{
		return o_Traversed(object).parsingInstructions();
	}

	@Override
	A_Phrase o_Expression (final AvailObject object)
	{
		return o_Traversed(object).expression();
	}

	@Override
	A_Phrase o_Variable (final AvailObject object)
	{
		return o_Traversed(object).variable();
	}

	@Override
	A_Tuple o_ArgumentsTuple (final AvailObject object)
	{
		return o_Traversed(object).argumentsTuple();
	}

	@Override
	A_Tuple o_StatementsTuple (final AvailObject object)
	{
		return o_Traversed(object).statementsTuple();
	}

	@Override
	A_Type o_ResultType (final AvailObject object)
	{
		return o_Traversed(object).resultType();
	}

	@Override
	void o_NeededVariables (
		final AvailObject object,
		final A_Tuple neededVariables)
	{
		o_Traversed(object).neededVariables(neededVariables);
	}

	@Override
	A_Tuple o_NeededVariables (final AvailObject object)
	{
		return o_Traversed(object).neededVariables();
	}

	@Override
	int o_Primitive (final AvailObject object)
	{
		return o_Traversed(object).primitive();
	}

	@Override
	AvailObject o_DeclaredType (final AvailObject object)
	{
		return o_Traversed(object).declaredType();
	}

	@Override
	DeclarationKind o_DeclarationKind (final AvailObject object)
	{
		return o_Traversed(object).declarationKind();
	}

	@Override
	AvailObject o_InitializationExpression (final AvailObject object)
	{
		return o_Traversed(object).initializationExpression();
	}

	@Override
	AvailObject o_LiteralObject (final AvailObject object)
	{
		return o_Traversed(object).literalObject();
	}

	@Override
	A_Token o_Token (final AvailObject object)
	{
		return o_Traversed(object).token();
	}

	@Override
	AvailObject o_MarkerValue (final AvailObject object)
	{
		return o_Traversed(object).markerValue();
	}

	@Override
	A_Phrase o_ArgumentsListNode (
		final AvailObject object)
	{
		return o_Traversed(object).argumentsListNode();
	}

	@Override
	A_Bundle o_Bundle (final AvailObject object)
	{
		return o_Traversed(object).bundle();
	}

	@Override
	A_Tuple o_ExpressionsTuple (final AvailObject object)
	{
		return o_Traversed(object).expressionsTuple();
	}

	@Override
	A_Phrase o_Declaration (final AvailObject object)
	{
		return o_Traversed(object).declaration();
	}

	@Override
	A_Type o_ExpressionType (final AvailObject object)
	{
		return o_Traversed(object).expressionType();
	}

	@Override
	void o_EmitEffectOn (
		final AvailObject object,
		final AvailCodeGenerator codeGenerator)
	{
		o_Traversed(object).emitEffectOn(codeGenerator);
	}

	@Override
	void o_EmitValueOn (
		final AvailObject object,
		final AvailCodeGenerator codeGenerator)
	{
		o_Traversed(object).emitValueOn(codeGenerator);
	}

	@Override
	void o_ChildrenMap (
		final AvailObject object,
		final Transformer1<A_Phrase, A_Phrase> aBlock)
	{
		o_Traversed(object).childrenMap(aBlock);
	}

	@Override
	void o_ChildrenDo (
		final AvailObject object,
		final Continuation1<A_Phrase> aBlock)
	{
		o_Traversed(object).childrenDo(aBlock);
	}

	@Override
	void o_ValidateLocally (
		final AvailObject object,
		final @Nullable A_Phrase parent)
	{
		o_Traversed(object).validateLocally(parent);
	}

	@Override
	A_RawFunction o_GenerateInModule (
		final AvailObject object,
		final A_Module module)
	{
		return o_Traversed(object).generateInModule(module);
	}

	@Override
	A_Phrase o_CopyWith (
		final AvailObject object,
		final A_Phrase newParseNode)
	{
		return o_Traversed(object).copyWith(newParseNode);
	}

	@Override
	void o_IsLastUse (
		final AvailObject object,
		final boolean isLastUse)
	{
		o_Traversed(object).isLastUse(isLastUse);
	}

	@Override
	boolean o_IsLastUse (
		final AvailObject object)
	{
		return o_Traversed(object).isLastUse();
	}

	@Override
	boolean o_IsMacroDefinition (
		final AvailObject object)
	{
		return o_Traversed(object).isMacroDefinition();
	}

	@Override
	A_Phrase o_CopyMutableParseNode (
		final AvailObject object)
	{
		return o_Traversed(object).copyMutableParseNode();
	}

	@Override
	A_Type o_BinUnionKind (
		final AvailObject object)
	{
		return o_Traversed(object).binUnionKind();
	}

	@Override
	AvailObject o_OutputParseNode (
		final AvailObject object)
	{
		return o_Traversed(object).outputParseNode();
	}

	@Override
	A_Atom o_ApparentSendName (
		final AvailObject object)
	{
		return o_Traversed(object).apparentSendName();
	}

	@Override
	A_Tuple o_Statements (final AvailObject object)
	{
		return o_Traversed(object).statements();
	}

	@Override
	void o_FlattenStatementsInto (
		final AvailObject object,
		final List<A_Phrase> accumulatedStatements)
	{
		o_Traversed(object).flattenStatementsInto(accumulatedStatements);
	}

	@Override
	int o_LineNumber (final AvailObject object)
	{
		return o_Traversed(object).lineNumber();
	}

	@Override
	A_Map o_AllBundles (final AvailObject object)
	{
		return o_Traversed(object).allBundles();
	}

	@Override
	boolean o_IsSetBin (final AvailObject object)
	{
		return o_Traversed(object).isSetBin();
	}

	@Override
	MapDescriptor.MapIterable o_MapIterable (
		final AvailObject object)
	{
		return o_Traversed(object).mapIterable();
	}

	@Override
	A_Map o_Complete (final AvailObject object)
	{
		return o_Traversed(object).complete();
	}

	@Override
	A_Map o_Incomplete (final AvailObject object)
	{
		return o_Traversed(object).incomplete();
	}

	@Override
	A_Set o_DeclaredExceptions (
		final AvailObject object)
	{
		return o_Traversed(object).declaredExceptions();
	}

	@Override
	boolean o_IsInt (
		final AvailObject object)
	{
		return o_Traversed(object).isInt();
	}

	@Override
	boolean o_IsLong (
		final AvailObject object)
	{
		return o_Traversed(object).isLong();
	}

	@Override
	A_Type o_ArgsTupleType (final AvailObject object)
	{
		return o_Traversed(object).argsTupleType();
	}

	@Override
	boolean o_EqualsInstanceTypeFor (
		final AvailObject object,
		final AvailObject anObject)
	{
		return o_Traversed(object).equalsInstanceTypeFor(anObject);
	}

	@Override
	A_Set o_Instances (final AvailObject object)
	{
		return o_Traversed(object).instances();
	}

	@Override
	boolean o_EqualsEnumerationWithSet (
		final AvailObject object,
		final A_Set aSet)
	{
		return o_Traversed(object).equalsEnumerationWithSet(aSet);
	}

	@Override
	boolean o_IsEnumeration (final AvailObject object)
	{
		return o_Traversed(object).isEnumeration();
	}

	@Override
	boolean o_IsInstanceOf (
		final AvailObject object,
		final A_Type aType)
	{
		return o_Traversed(object).isInstanceOf(aType);
	}

	@Override
	boolean o_EnumerationIncludesInstance (
		final AvailObject object,
		final AvailObject potentialInstance)
	{
		return o_Traversed(object).enumerationIncludesInstance(
			potentialInstance);
	}

	@Override
	A_Type o_ComputeSuperkind (final AvailObject object)
	{
		return o_Traversed(object).computeSuperkind();
	}

	@Override
	void o_SetAtomProperty (
		final AvailObject object,
		final A_Atom key,
		final A_BasicObject value)
	{
		o_Traversed(object).setAtomProperty(key, value);
	}

	@Override
	AvailObject o_GetAtomProperty (
		final AvailObject object,
		final A_Atom key)
	{
		return o_Traversed(object).getAtomProperty(key);
	}

	@Override
	boolean o_EqualsEnumerationType (
		final AvailObject object,
		final A_BasicObject another)
	{
		return o_Traversed(object).equalsEnumerationType(another);
	}

	@Override
	A_Type o_ReadType (final AvailObject object)
	{
		return o_Traversed(object).readType();
	}

	@Override
	A_Type o_WriteType (final AvailObject object)
	{
		return o_Traversed(object).writeType();
	}

	@Override
	void o_Versions (
		final AvailObject object,
		final A_BasicObject value)
	{
		o_Traversed(object).versions(value);
	}

	@Override
	A_Set o_Versions (final AvailObject object)
	{
		return o_Traversed(object).versions();
	}

	@Override
	boolean o_EqualsParseNodeType (
		final AvailObject object,
		final A_Type aParseNodeType)
	{
		return o_Traversed(object).equalsParseNodeType(aParseNodeType);
	}

	@Override
	ParseNodeKind o_ParseNodeKind (final AvailObject object)
	{
		return o_Traversed(object).parseNodeKind();
	}

	@Override
	boolean o_ParseNodeKindIsUnder (
		final AvailObject object,
		final ParseNodeKind expectedParseNodeKind)
	{
		return o_Traversed(object).parseNodeKindIsUnder(expectedParseNodeKind);
	}

	@Override
	boolean o_IsRawPojo (final AvailObject object)
	{
		return o_Traversed(object).isRawPojo();
	}

	@Override
	void o_AddTypeRestriction (
		final AvailObject object,
		final A_Function restrictionSignature)
	{
		o_Traversed(object).addTypeRestriction(restrictionSignature);
	}

	@Override
	void o_RemoveTypeRestriction (
		final AvailObject object,
		final A_Function restrictionSignature)
	{
		o_Traversed(object).removeTypeRestriction(restrictionSignature);
	}

	@Override
	A_Tuple o_TypeRestrictions (
		final AvailObject object)
	{
		return o_Traversed(object).typeRestrictions();
	}

	@Override
	void o_AddSealedArgumentsType (
		final AvailObject object,
		final A_Tuple typeTuple)
	{
		o_Traversed(object).addSealedArgumentsType(typeTuple);
	}

	@Override
	void o_RemoveSealedArgumentsType (
		final AvailObject object,
		final A_Tuple typeTuple)
	{
		o_Traversed(object).removeSealedArgumentsType(typeTuple);
	}

	@Override
	final A_Tuple o_SealedArgumentsTypesTuple (
		final AvailObject object)
	{
		return o_Traversed(object).sealedArgumentsTypesTuple();
	}

	@Override
	void o_AddTypeRestriction (
		final AvailObject object,
		final A_Atom methodNameAtom,
		final A_Function typeRestrictionFunction)
	{
		o_Traversed(object).addTypeRestriction(
			methodNameAtom,
			typeRestrictionFunction);
	}

	@Override
	void o_AddConstantBinding (
		final AvailObject object,
		final A_String name,
		final A_BasicObject constantBinding)
	{
		o_Traversed(object).addConstantBinding(
			name,
			constantBinding);
	}

	@Override
	void o_AddVariableBinding (
		final AvailObject object,
		final A_String name,
		final A_BasicObject variableBinding)
	{
		o_Traversed(object).addVariableBinding(
			name,
			variableBinding);
	}

	@Override
	boolean o_IsMethodEmpty (
		final AvailObject object)
	{
		return o_Traversed(object).isMethodEmpty();
	}

	@Override
	boolean o_IsPojoSelfType (final AvailObject object)
	{
		return o_Traversed(object).isPojoSelfType();
	}

	@Override
	A_Type o_PojoSelfType (final AvailObject object)
	{
		return o_Traversed(object).pojoSelfType();
	}

	@Override
	AvailObject o_JavaClass (final AvailObject object)
	{
		return o_Traversed(object).javaClass();
	}

	@Override
	boolean o_IsUnsignedShort (final AvailObject object)
	{
		return o_Traversed(object).isUnsignedShort();
	}

	@Override
	int o_ExtractUnsignedShort (final AvailObject object)
	{
		return o_Traversed(object).extractUnsignedShort();
	}

	@Override
	boolean o_IsFloat (final AvailObject object)
	{
		return o_Traversed(object).isFloat();
	}

	@Override
	boolean o_IsDouble (final AvailObject object)
	{
		return o_Traversed(object).isDouble();
	}

	@Override
	AvailObject o_RawPojo (final AvailObject object)
	{
		return o_Traversed(object).rawPojo();
	}

	@Override
	boolean o_IsPojo (final AvailObject object)
	{
		return o_Traversed(object).isPojo();
	}

	@Override
	boolean o_IsPojoType (final AvailObject object)
	{
		return o_Traversed(object).isPojoType();
	}

	@Override
	public A_BasicObject o_UpperBoundMap (final AvailObject object)
	{
		return o_Traversed(object).upperBoundMap();
	}

	@Override
	public void o_UpperBoundMap (
		final AvailObject object,
		final A_BasicObject aMap)
	{
		o_Traversed(object).upperBoundMap(aMap);
	}

	@Override
	Order o_NumericCompare (
		final AvailObject object,
		final A_Number another)
	{
		return o_Traversed(object).numericCompare(another);
	}

	@Override
	Order o_NumericCompareToDouble (
		final AvailObject object,
		final double aDouble)
	{
		return o_Traversed(object).numericCompareToDouble(aDouble);
	}

	@Override
	A_Number o_AddToDoubleCanDestroy (
		final AvailObject object,
		final A_Number doubleObject,
		final boolean canDestroy)
	{
		return o_Traversed(object).addToDoubleCanDestroy(
			doubleObject,
			canDestroy);
	}

	@Override
	A_Number o_AddToFloatCanDestroy (
		final AvailObject object,
		final A_Number floatObject,
		final boolean canDestroy)
	{
		return o_Traversed(object).addToFloatCanDestroy(
			floatObject,
			canDestroy);
	}

	@Override
	A_Number o_SubtractFromDoubleCanDestroy (
		final AvailObject object,
		final A_Number doubleObject,
		final boolean canDestroy)
	{
		return o_Traversed(object).subtractFromDoubleCanDestroy(
			doubleObject,
			canDestroy);
	}

	@Override
	A_Number o_SubtractFromFloatCanDestroy (
		final AvailObject object,
		final A_Number floatObject,
		final boolean canDestroy)
	{
		return o_Traversed(object).subtractFromFloatCanDestroy(
			floatObject,
			canDestroy);
	}

	@Override
	A_Number o_MultiplyByDoubleCanDestroy (
		final AvailObject object,
		final A_Number doubleObject,
		final boolean canDestroy)
	{
		return o_Traversed(object).multiplyByDoubleCanDestroy(
			doubleObject,
			canDestroy);
	}

	@Override
	A_Number o_MultiplyByFloatCanDestroy (
		final AvailObject object,
		final A_Number floatObject,
		final boolean canDestroy)
	{
		return o_Traversed(object).multiplyByFloatCanDestroy(
			floatObject,
			canDestroy);
	}

	@Override
	A_Number o_DivideIntoDoubleCanDestroy (
		final AvailObject object,
		final A_Number doubleObject,
		final boolean canDestroy)
	{
		return o_Traversed(object).divideIntoDoubleCanDestroy(
			doubleObject,
			canDestroy);
	}

	@Override
	A_Number o_DivideIntoFloatCanDestroy (
		final AvailObject object,
		final A_Number floatObject,
		final boolean canDestroy)
	{
		return o_Traversed(object).divideIntoFloatCanDestroy(
			floatObject,
			canDestroy);
	}

	@Override
	A_Map o_LazyPrefilterMap (
		final AvailObject object)
	{
		return o_Traversed(object).lazyPrefilterMap();
	}

	@Override
	SerializerOperation o_SerializerOperation (
		final AvailObject object)
	{
		return o_Traversed(object).serializerOperation();
	}

	/**
	 * @param object
	 * @param key
	 * @param keyHash
	 * @param value
	 * @param myLevel
	 * @param canDestroy
	 * @return
	 */
	@Override
	A_BasicObject o_MapBinAtHashPutLevelCanDestroy (
		final AvailObject object,
		final A_BasicObject key,
		final int keyHash,
		final A_BasicObject value,
		final byte myLevel,
		final boolean canDestroy)
	{
		return o_Traversed(object).mapBinAtHashPutLevelCanDestroy(
			key,
			keyHash,
			value,
			myLevel,
			canDestroy);
	}

	/**
	 * @param object
	 * @param key
	 * @param keyHash
	 * @param canDestroy
	 * @return
	 */
	@Override
	A_BasicObject o_MapBinRemoveKeyHashCanDestroy (
		final AvailObject object,
		final A_BasicObject key,
		final int keyHash,
		final boolean canDestroy)
	{
		return o_Traversed(object).mapBinRemoveKeyHashCanDestroy(
			key,
			keyHash,
			canDestroy);
	}

	/**
	 * @param object
	 * @return
	 */
	@Override
	A_Type o_MapBinKeyUnionKind (
		final AvailObject object)
	{
		return o_Traversed(object).mapBinKeyUnionKind();
	}

	/**
	 * @param object
	 * @return
	 */
	@Override
	A_Type o_MapBinValueUnionKind (
		final AvailObject object)
	{
		return o_Traversed(object).mapBinValueUnionKind();
	}

	@Override
	boolean o_IsHashedMapBin (
		final AvailObject object)
	{
		return o_Traversed(object).isHashedMapBin();
	}

	@Override
	AvailObject o_MapBinAtHash (
		final AvailObject object,
		final A_BasicObject key,
		final int keyHash)
	{
		return o_Traversed(object).mapBinAtHash(key, keyHash);
	}

	@Override
	int o_MapBinKeysHash (
		final AvailObject object)
	{
		return o_Traversed(object).mapBinKeysHash();
	}

	@Override
	int o_MapBinValuesHash (final AvailObject object)
	{
		return o_Traversed(object).mapBinValuesHash();
	}

	@Override
	A_Module o_IssuingModule (
		final AvailObject object)
	{
		return o_Traversed(object).issuingModule();
	}

	@Override
	boolean o_IsPojoFusedType (final AvailObject object)
	{
		return o_Traversed(object).isPojoFusedType();
	}

	@Override
	boolean o_IsSupertypeOfPojoBottomType (
		final AvailObject object,
		final A_Type aPojoType)
	{
		return o_Traversed(object).isSupertypeOfPojoBottomType(aPojoType);
	}

	@Override
	boolean o_EqualsPojoBottomType (final AvailObject object)
	{
		return o_Traversed(object).equalsPojoBottomType();
	}

	@Override
	AvailObject o_JavaAncestors (final AvailObject object)
	{
		return o_Traversed(object).javaAncestors();
	}

	/**
	 * @param object
	 * @param aFusedPojoType
	 * @return
	 */
	@Override
	A_Type o_TypeIntersectionOfPojoFusedType (
		final AvailObject object,
		final A_Type aFusedPojoType)
	{
		return o_Traversed(object).typeIntersectionOfPojoFusedType(
			aFusedPojoType);
	}

	/**
	 * @param object
	 * @param anUnfusedPojoType
	 * @return
	 */
	@Override
	A_Type o_TypeIntersectionOfPojoUnfusedType (
		final AvailObject object,
		final A_Type anUnfusedPojoType)
	{
		return o_Traversed(object).typeIntersectionOfPojoUnfusedType(
			anUnfusedPojoType);
	}

	/**
	 * @param object
	 * @param aFusedPojoType
	 * @return
	 */
	@Override
	A_Type o_TypeUnionOfPojoFusedType (
		final AvailObject object,
		final A_Type aFusedPojoType)
	{
		return o_Traversed(object).typeUnionOfPojoFusedType(
			aFusedPojoType);
	}

	/**
	 * @param object
	 * @param anUnfusedPojoType
	 * @return
	 */
	@Override
	A_Type o_TypeUnionOfPojoUnfusedType (
		final AvailObject object,
		final A_Type anUnfusedPojoType)
	{
		return o_Traversed(object).typeUnionOfPojoUnfusedType(
			anUnfusedPojoType);
	}

	@Override
	boolean o_IsPojoArrayType (final AvailObject object)
	{
		return o_Traversed(object).isPojoArrayType();
	}

	@Override
	Object o_MarshalToJava (
		final AvailObject object,
		final @Nullable Class<?> classHint)
	{
		return o_Traversed(object).marshalToJava(classHint);
	}

	@Override
	A_Map o_TypeVariables (final AvailObject object)
	{
		return o_Traversed(object).typeVariables();
	}

	@Override
	boolean o_EqualsPojoField (
		final AvailObject object,
		final AvailObject field,
		final AvailObject receiver)
	{
		return o_Traversed(object).equalsPojoField(field, receiver);
	}

	/**
	 * @param object
	 * @return
	 */
	@Override
	boolean o_IsSignedByte (final AvailObject object)
	{
		return o_Traversed(object).isSignedByte();
	}

	/**
	 * @param object
	 * @return
	 */
	@Override
	boolean o_IsSignedShort (final AvailObject object)
	{
		return o_Traversed(object).isSignedShort();
	}

	/**
	 * @param object
	 * @return
	 */
	@Override
	byte o_ExtractSignedByte (final AvailObject object)
	{
		return o_Traversed(object).extractSignedByte();
	}

	/**
	 * @param object
	 * @return
	 */
	@Override
	short o_ExtractSignedShort (final AvailObject object)
	{
		return o_Traversed(object).extractSignedShort();
	}

	/**
	 * @param object
	 * @param aRawPojo
	 * @return
	 */
	@Override
	boolean o_EqualsEqualityRawPojo (
		final AvailObject object,
		final AvailObject aRawPojo)
	{
		return o_Traversed(object).equalsEqualityRawPojo(aRawPojo);
	}

	/**
	 * @param object
	 * @return
	 */
	@Override
	Object o_JavaObject (final AvailObject object)
	{
		return o_Traversed(object).javaObject();
	}

	@Override
	BigInteger o_AsBigInteger (
		final AvailObject object)
	{
		return o_Traversed(object).asBigInteger();
	}

	@Override
	A_Tuple o_AppendCanDestroy (
		final AvailObject object,
		final A_BasicObject newElement,
		final boolean canDestroy)
	{
		return o_Traversed(object).appendCanDestroy(newElement, canDestroy);
	}

	@Override
	A_Map o_LazyIncompleteCaseInsensitive (
		final AvailObject object)
	{
		return o_Traversed(object).lazyIncompleteCaseInsensitive();
	}

	@Override
	A_String o_LowerCaseString (final AvailObject object)
	{
		return o_Traversed(object).lowerCaseString();
	}

	@Override
	A_Number o_InstanceCount (final AvailObject object)
	{
		return o_Traversed(object).instanceCount();
	}

	@Override
	long o_TotalInvocations (final AvailObject object)
	{
		return o_Traversed(object).totalInvocations();
	}

	@Override
	void o_TallyInvocation (final AvailObject object)
	{
		o_Traversed(object).tallyInvocation();
	}

	@Override
	A_Tuple o_FieldTypeTuple (final AvailObject object)
	{
		return o_Traversed(object).fieldTypeTuple();
	}

	@Override
	A_Tuple o_FieldTuple (final AvailObject object)
	{
		return o_Traversed(object).fieldTuple();
	}

	@Override
	void o_ClearInterruptRequestFlags (final AvailObject object)
	{
		o_Traversed(object).clearInterruptRequestFlags();
	}

	@Override
	boolean o_IsSystemModule (final AvailObject object)
	{
		return o_Traversed(object).isSystemModule();
	}

	@Override
	A_Type o_LiteralType (final AvailObject object)
	{
		return o_Traversed(object).literalType();
	}

	@Override
	A_Type o_TypeIntersectionOfLiteralTokenType (
		final AvailObject object,
		final A_Type aLiteralTokenType)
	{
		return o_Traversed(object).typeIntersectionOfLiteralTokenType(
			aLiteralTokenType);
	}

	@Override
	A_Type o_TypeUnionOfLiteralTokenType (
		final AvailObject object,
		final A_Type aLiteralTokenType)
	{
		return o_Traversed(object).typeUnionOfLiteralTokenType(
			aLiteralTokenType);
	}

	@Override
	boolean o_IsLiteralTokenType (final AvailObject object)
	{
		return o_Traversed(object).isLiteralTokenType();
	}

	@Override
	boolean o_IsLiteralToken (final AvailObject object)
	{
		return o_Traversed(object).isLiteralToken();
	}

	@Override
	boolean o_IsSupertypeOfLiteralTokenType (
		final AvailObject object,
		final A_BasicObject aLiteralTokenType)
	{
		return o_Traversed(object).isSupertypeOfLiteralTokenType(
			aLiteralTokenType);
	}

	@Override
	boolean o_EqualsLiteralTokenType (
		final AvailObject object,
		final A_Type aLiteralTokenType)
	{
		return o_Traversed(object).equalsLiteralTokenType(aLiteralTokenType);
	}

	@Override
	boolean o_EqualsObjectType (
		final AvailObject object,
		final AvailObject anObjectType)
	{
		return o_Traversed(object).equalsObjectType(anObjectType);
	}

	@Override
	boolean o_EqualsToken (
		final AvailObject object,
		final A_Token aToken)
	{
		return o_Traversed(object).equalsToken(aToken);
	}

	@Override
	A_Number o_BitwiseAnd (
		final AvailObject object,
		final A_Number anInteger,
		final boolean canDestroy)
	{
		return o_Traversed(object).bitwiseAnd(anInteger, canDestroy);
	}

	@Override
	A_Number o_BitwiseOr (
		final AvailObject object,
		final A_Number anInteger,
		final boolean canDestroy)
	{
		return o_Traversed(object).bitwiseOr(anInteger, canDestroy);
	}

	@Override
	A_Number o_BitwiseXor (
		final AvailObject object,
		final A_Number anInteger,
		final boolean canDestroy)
	{
		return o_Traversed(object).bitwiseXor(anInteger, canDestroy);
	}

	@Override
	void o_AddSeal (
		final AvailObject object,
		final A_Atom methodName,
		final A_Tuple argumentTypes)
	{
		o_Traversed(object).addSeal(methodName, argumentTypes);
	}

	@Override
	AvailObject o_Instance (
		final AvailObject object)
	{
		return o_Traversed(object).instance();
	}

	@Override
	int o_AllocateFromCounter (
		final AvailObject object)
	{
		return o_Traversed(object).allocateFromCounter();
	}

	@Override
	void o_SetMethodName (
		final AvailObject object,
		final A_String methodName)
	{
		o_Traversed(object).setMethodName(methodName);
	}

	@Override
	int o_StartingLineNumber (
		final AvailObject object)
	{
		return o_Traversed(object).startingLineNumber();
	}

	@Override
	A_Module o_Module (final AvailObject object)
	{
		return o_Traversed(object).module();
	}

	@Override
	A_String o_MethodName (final AvailObject object)
	{
		return o_Traversed(object).methodName();
	}

	@Override
	String o_NameForDebugger (final AvailObject object)
	{
		final String name = o_Traversed(object).nameForDebugger();
		return "IND→" + name;
	}

	@Override
	boolean o_BinElementsAreAllInstancesOfKind (
		final AvailObject object,
		final A_Type kind)
	{
		return o_Traversed(object).binElementsAreAllInstancesOfKind(kind);
	}

	@Override
	boolean o_SetElementsAreAllInstancesOfKind (
		final AvailObject object,
		final AvailObject kind)
	{
		return o_Traversed(object).setElementsAreAllInstancesOfKind(kind);
	}

	@Override
	MapIterable o_MapBinIterable (
		final AvailObject object)
	{
		return o_Traversed(object).mapBinIterable();
	}

	@Override
	boolean o_RangeIncludesInt (
		final AvailObject object,
		final int anInt)
	{
		return o_Traversed(object).rangeIncludesInt(anInt);
	}

	@Override
	void o_IsSystemModule (
		final AvailObject object,
		final boolean isSystemModule)
	{
		o_Traversed(object).isSystemModule(isSystemModule);
	}

	@Override
	A_Number o_BitShiftLeftTruncatingToBits (
		final AvailObject object,
		final A_Number shiftFactor,
		final A_Number truncationBits,
		final boolean canDestroy)
	{
		return o_Traversed(object).bitShiftLeftTruncatingToBits(
			shiftFactor,
			truncationBits,
			canDestroy);
	}

	@Override
	SetIterator o_SetBinIterator (
		final AvailObject object)
	{
		return o_Traversed(object).setBinIterator();
	}

	@Override
	A_Number o_BitShift (
		final AvailObject object,
		final A_Number shiftFactor,
		final boolean canDestroy)
	{
		return o_Traversed(object).bitShift(shiftFactor, canDestroy);
	}

	@Override
	boolean o_EqualsParseNode (
		final AvailObject object,
		final A_Phrase aParseNode)
	{
		return o_Traversed(object).equalsParseNode(aParseNode);
	}

	@Override
	AvailObject o_StripMacro (
		final AvailObject object)
	{
		return o_Traversed(object).stripMacro();
	}

	@Override
	A_Method o_DefinitionMethod (
		final AvailObject object)
	{
		return o_Traversed(object).definitionMethod();
	}

	@Override
	A_Tuple o_PrefixFunctions (
		final AvailObject object)
	{
		return o_Traversed(object).prefixFunctions();
	}

	@Override
	boolean o_EqualsByteArrayTuple (
		final AvailObject object,
		final A_Tuple aByteArrayTuple)
	{
		return o_Traversed(object).equalsByteArrayTuple(aByteArrayTuple);
	}

	@Override
	boolean o_CompareFromToWithByteArrayTupleStartingAt (
		final AvailObject object,
		final int i,
		final int tupleSize,
		final A_Tuple aByteArrayTuple,
		final int j)
	{
		return o_Traversed(object).compareFromToWithByteArrayTupleStartingAt(
			i, tupleSize, aByteArrayTuple, j);
	}

	@Override
	byte[] o_ByteArray (final AvailObject object)
	{
		return o_Traversed(object).byteArray();
	}

	@Override
	boolean o_IsByteArrayTuple (final AvailObject object)
	{
		return o_Traversed(object).isByteArrayTuple();
	}

	@Override
	void o_FlushForNewOrChangedBundle (
		final AvailObject object,
		final A_Bundle bundle)
	{
		o_Traversed(object).flushForNewOrChangedBundle(bundle);
	}

	@Override
	void o_Lock (final AvailObject object, final Continuation0 critical)
	{
		o_Traversed(object).lock(critical);
	}

	@Override
	A_String o_ModuleName (final AvailObject object)
	{
		return o_Traversed(object).moduleName();
	}

	@Override
	void o_ObjectTupleAtPut (
		final AvailObject object,
		final int index,
		final A_BasicObject anObject)
	{
		o_Traversed(object).objectTupleAtPut(index, anObject);
	}

	@Override
	A_Method o_BundleMethod (final AvailObject object)
	{
		return o_Traversed(object).bundleMethod();
	}

	@Override
	AvailObject o_GetAndSetValue (
		final AvailObject object,
		final AvailObject newValue)
	{
		return o_Traversed(object).getAndSetValue(newValue);
	}

	@Override
	boolean o_CompareAndSwapValues (
		final AvailObject object,
		final AvailObject reference,
		final AvailObject newValue)
	{
		return o_Traversed(object).compareAndSwapValues(reference, newValue);
	}

	@Override
	A_Number o_FetchAndAddValue (
		final AvailObject object,
		final A_Number addend)
	{
		return o_Traversed(object).fetchAndAddValue(addend);
	}

	@Override
	Continuation1<Throwable> o_FailureContinuation (final AvailObject object)
	{
		return o_Traversed(object).failureContinuation();
	}

	@Override
	Continuation1<AvailObject> o_ResultContinuation (final AvailObject object)
	{
		return o_Traversed(object).resultContinuation();
	}

	@Override
	void o_ResultContinuation (
		final AvailObject object,
		final Continuation1<AvailObject> continuation)
	{
		o_Traversed(object).resultContinuation(continuation);
	}

	@Override
	void o_FailureContinuation (
		final AvailObject object,
		final Continuation1<Throwable> continuation)
	{
		o_Traversed(object).failureContinuation(continuation);
	}

	@Override
	@Nullable
	AvailLoader o_AvailLoader (final AvailObject object)
	{
		return o_Traversed(object).availLoader();
	}

	@Override
	void o_AvailLoader (final AvailObject object, @Nullable final AvailLoader loader)
	{
		o_Traversed(object).availLoader(loader);
	}

	@Override
	boolean o_InterruptRequestFlag (
		final AvailObject object,
		final InterruptRequestFlag flag)
	{
		return o_Traversed(object).interruptRequestFlag(flag);
	}

	@Override
	boolean o_GetAndClearInterruptRequestFlag (
		final AvailObject object,
		final InterruptRequestFlag flag)
	{
		return o_Traversed(object).getAndClearInterruptRequestFlag(flag);
	}

	@Override
	boolean o_GetAndSetSynchronizationFlag (
		final AvailObject object,
		final SynchronizationFlag flag,
		final boolean newValue)
	{
		return o_Traversed(object).getAndSetSynchronizationFlag(flag, newValue);
	}

	@Override
	AvailObject o_FiberResult (final AvailObject object)
	{
		return o_Traversed(object).fiberResult();
	}

	@Override
	void o_FiberResult (final AvailObject object, final A_BasicObject result)
	{
		o_Traversed(object).fiberResult(result);
	}

	@Override
	A_Set o_JoiningFibers (final AvailObject object)
	{
		return o_Traversed(object).joiningFibers();
	}

	@Override
	AvailObject o_Joinee (final AvailObject object)
	{
		return o_Traversed(object).joinee();
	}

	@Override
	void o_Joinee (final AvailObject object, final A_BasicObject joinee)
	{
		o_Traversed(object).joinee(joinee);
	}

	@Override
	@Nullable TimerTask o_WakeupTask (final AvailObject object)
	{
		return o_Traversed(object).wakeupTask();
	}

	@Override
	void o_WakeupTask (final AvailObject object, @Nullable final TimerTask task)
	{
		o_Traversed(object).wakeupTask(task);
	}

	@Override
	void o_Name (final AvailObject object, final A_String value)
	{
		o_Traversed(object).name(value);
	}

	@Override
	void o_JoiningFibers (final AvailObject object, final A_Set joiners)
	{
		o_Traversed(object).joiningFibers(joiners);
	}

	@Override
	A_Map o_HeritableFiberGlobals (final AvailObject object)
	{
		return o_Traversed(object).heritableFiberGlobals();
	}

	@Override
	void o_HeritableFiberGlobals (
		final AvailObject object,
		final A_Map globals)
	{
		o_Traversed(object).heritableFiberGlobals(globals);
	}

	@Override
	boolean o_GeneralFlag (final AvailObject object, final GeneralFlag flag)
	{
		return o_Traversed(object).generalFlag(flag);
	}

	@Override
	void o_SetGeneralFlag (final AvailObject object, final GeneralFlag flag)
	{
		o_Traversed(object).setGeneralFlag(flag);
	}

	@Override
	void o_ClearGeneralFlag (final AvailObject object, final GeneralFlag flag)
	{
		o_Traversed(object).clearGeneralFlag(flag);
	}

	@Override
	ByteBuffer o_ByteBuffer (final AvailObject object)
	{
		return o_Traversed(object).byteBuffer();
	}

	@Override
	boolean o_EqualsByteBufferTuple (
		final AvailObject object,
		final A_Tuple aByteBufferTuple)
	{
		return o_Traversed(object).equalsByteBufferTuple(aByteBufferTuple);
	}

	@Override
	boolean o_CompareFromToWithByteBufferTupleStartingAt (
		final AvailObject object,
		final int startIndex1,
		final int endIndex1,
		final A_Tuple aByteBufferTuple,
		final int startIndex2)
	{
		return o_Traversed(object).compareFromToWithByteBufferTupleStartingAt(
			startIndex1,
			endIndex1,
			aByteBufferTuple,
			startIndex2);
	}

	@Override
	boolean o_IsByteBufferTuple (final AvailObject object)
	{
		return o_Traversed(object).isByteBufferTuple();
	}

	@Override
<<<<<<< HEAD
	A_String o_FiberName (final AvailObject object)
	{
		return o_Traversed(object).fiberName();
	}

	@Override
	void o_FiberName (final AvailObject object, final A_String value)
	{
		o_Traversed(object).fiberName(value);
	}

	@Override
	A_Set o_Bundles (final AvailObject object)
	{
		return o_Traversed(object).bundles();
	}

	@Override
	void o_MethodAddBundle (final AvailObject object, final A_Bundle bundle)
	{
		o_Traversed(object).methodAddBundle(bundle);
	}

	@Override
	A_Module o_DefinitionModule (final AvailObject object)
	{
		return o_Traversed(object).definitionModule();
	}

	@Override
	A_Bundle o_BundleOrCreate (final AvailObject object)
	{
		return o_Traversed(object).bundleOrCreate();
	}
	@Override
	A_Bundle o_BundleOrNil (final AvailObject object)
	{
		return o_Traversed(object).bundleOrNil();
=======
	AvailObject o_EntryPoints (final AvailObject object)
	{
		return o_Traversed(object).entryPoints();
	}

	@Override
	void o_AddEntryPoint (
		final AvailObject object,
		final AvailObject stringName,
		final AvailObject trueName)
	{
		o_Traversed(object).addEntryPoint(stringName, trueName);
>>>>>>> db3aab4b
	}
}<|MERGE_RESOLUTION|>--- conflicted
+++ resolved
@@ -4509,7 +4509,6 @@
 	}
 
 	@Override
-<<<<<<< HEAD
 	A_String o_FiberName (final AvailObject object)
 	{
 		return o_Traversed(object).fiberName();
@@ -4548,8 +4547,10 @@
 	A_Bundle o_BundleOrNil (final AvailObject object)
 	{
 		return o_Traversed(object).bundleOrNil();
-=======
-	AvailObject o_EntryPoints (final AvailObject object)
+	}
+
+	@Override
+	A_Map o_EntryPoints (final AvailObject object)
 	{
 		return o_Traversed(object).entryPoints();
 	}
@@ -4557,10 +4558,9 @@
 	@Override
 	void o_AddEntryPoint (
 		final AvailObject object,
-		final AvailObject stringName,
-		final AvailObject trueName)
+		final A_String stringName,
+		final A_Atom trueName)
 	{
 		o_Traversed(object).addEntryPoint(stringName, trueName);
->>>>>>> db3aab4b
 	}
 }