--- conflicted
+++ resolved
@@ -77,14 +77,8 @@
 	/*  53 */ "double question mark must follow a simple or simple group code",
 	/*  38 */ "exclamation mark must follow an alternation group code",
 	/*  46 */ "expected operator after backquote code",
-<<<<<<< HEAD
 	/*  91 */ "fiber cannot join itself code",
 	/*  90 */ "fiber result unavailable code",
-	/*  61 */ "final expression should agree with declared return type code",
-=======
-	/*  60 */ "fiber cannot join itself code",
-	/*  59 */ "fiber result unavailable code",
->>>>>>> 66402a29
 	/*  27 */ "function disagrees with primitive restriction code",
 	/*  80 */ "handler sentinel code",
 	/*  12 */ "incorrect argument type code",
@@ -100,15 +94,13 @@
 	/*  33 */ "invalid special object number code",
 	/*  21 */ "key not found code",
 	/*  58 */ "label macro must occur inside a block code",
-<<<<<<< HEAD
 	/*  63 */ "label type should agree with declared return type code",
 	/*  70 */ "loading is over code",
 	/*  66 */ "local declaration shadows another code",
-=======
-	/*  70 */ "loading is over code",
->>>>>>> 66402a29
 	/*  28 */ "local type literal is not a type code",
 	/*  34 */ "macro argument must be a parse node code",
+	/*  68 */ "macro must return a parse node code",
+	/*  67 */ "macro prefix function argument must be a parse node code",
 	/*  59 */ "macro prefix functions must return top code",
 	/*  71 */ "method definition lookup failed code",
 	/*  72 */ "method is sealed code",
@@ -435,7 +427,6 @@
 	58
 ];
 
-<<<<<<< HEAD
 Primitive "macro prefix functions must return top code" is
 [
 	59
@@ -446,7 +437,7 @@
 	60
 ];
 
-Primitive "final expression should agree with declared return type code" is
+Primitive "fiber cannot join itself code" is
 [
 	61
 ];
@@ -476,65 +467,63 @@
 	66
 ];
 
-=======
->>>>>>> 66402a29
+Primitive "macro prefix function argument must be a parse node code" is
+[
+	67
+];
+
+Primitive "macro must return a parse node code" is
+[
+	68
+];
+
+Primitive "loading is over code" is
+[
+	70
+];
+
+Primitive "method definition lookup failed code" is
+[
+	71
+];
+
+Primitive "method is sealed code" is
+[
+	72
+];
+
+Primitive "no definition code" is
+[
+	73
+];
+
+Primitive "handler sentinel code" is
+[
+	80
+];
+
+Primitive "cannot mark handler frame code" is
+[
+	81
+];
+
+Primitive "no handler frame code" is
+[
+	82
+];
+
+Primitive "unwind sentinel code" is
+[
+	83
+];
+
 Primitive "fiber result unavailable code" is
 [
-	59
+	90
 ];
 
 Primitive "fiber cannot join itself code" is
 [
-	60
-];
-
-Primitive "loading is over code" is
-[
-	70
-];
-
-Primitive "method definition lookup failed code" is
-[
-	71
-];
-
-Primitive "method is sealed code" is
-[
-	72
-];
-
-Primitive "no definition code" is
-[
-	73
-];
-
-Primitive "handler sentinel code" is
-[
-	80
-];
-
-Primitive "cannot mark handler frame code" is
-[
-	81
-];
-
-Primitive "no handler frame code" is
-[
-	82
-];
-
-Primitive "unwind sentinel code" is
-[
-	83
-];
-
-Primitive "fiber result unavailable code" is
-[
-	90
-];
-
-Primitive "fiber cannot join itself code" is
-[
 	91
 ];
 
