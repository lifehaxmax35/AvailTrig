--- conflicted
+++ resolved
@@ -1,6 +1,6 @@
 /*
  * Exceptions.avail
- * Copyright © 1993-2012, Mark van Gulik and Todd L Smith.
+ * Copyright © 1993-2013, Mark van Gulik and Todd L Smith.
  * All rights reserved.
  *
  * Redistribution and use in source and binary forms, with or without
@@ -874,7 +874,6 @@
 	extends bad-message exception;
 System exception "label-macro-must-occur-inside-a-block" (58)
 	extends bad-phrase exception;
-<<<<<<< HEAD
 System exception "macro-prefix-functions-must-return-top" (59)
 	extends definition exception;
 System exception "primitive-fallibility-disagrees-with-failure-variable" (60)
@@ -891,14 +890,11 @@
 	extends definition exception;
 System exception "local-declaration-shadows-another" (66)
 	extends definition exception;
-System exception "compilation-is-over" (70)
-=======
-System exception "fiber-result-unavailable" (59)
-	extends element-access exception;
-System exception "fiber-cannot-join-itself" (60)
-	extends bad-argument exception;
+System exception "macro-prefix-function-argument-must-be-a-parse-node" (67)
+	extends definition exception;
+System exception "macro-must-return-a-parse-node" (68)
+	extends definition exception;
 System exception "loading-is-over" (70)
->>>>>>> 66402a29
 	extends system exception;
 System exception "method-implementation-lookup-failed" (71)
 	extends element-access exception;
@@ -913,6 +909,10 @@
 System exception "no-handler-frame" (82)
 	extends system exception;
 System exception "unwind-sentinel" (83)
+	extends system exception;
+System exception "fiber-result-unavailable" (90)
+	extends system exception;
+System exception "fiber-cannot-join-itself" (91)
 	extends system exception;
 System exception "block-contains-invalid-statements" (100)
 	extends bad-phrase exception;
