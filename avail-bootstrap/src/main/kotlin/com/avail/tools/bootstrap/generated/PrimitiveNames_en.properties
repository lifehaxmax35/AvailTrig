--- conflicted
+++ resolved
@@ -33,11 +33,7 @@
 #
 # GENERATED FILE
 # * Generator: java.io.PrintWriter
-<<<<<<< HEAD
 # * Last Generated: 7/18/21 4:20 PM
-=======
-# * Last Generated: 7/14/21 10:14 PM
->>>>>>> 375a15d4
 #
 # Property assignments, BUT NOT THE COPYRIGHT OR THIS NOTICE, may safely be
 # modified manually.
