--- conflicted
+++ resolved
@@ -32,11 +32,7 @@
 
 package com.avail.server.io;
 
-<<<<<<< HEAD
-=======
-import com.avail.annotations.InnerAccess;
 import com.avail.io.SimpleCompletionHandler;
->>>>>>> b38fb396
 import com.avail.server.AvailServer;
 import com.avail.server.messages.Message;
 import com.avail.utility.IO;
@@ -251,11 +247,7 @@
 	 * @param continuation
 	 *        What to do with the payload.
 	 */
-<<<<<<< HEAD
-	void readPayloadThen (
-=======
 	static void readPayloadThen (
->>>>>>> b38fb396
 		final SocketChannel channel,
 		final int payloadLength,
 		final Continuation1NotNull<ByteBuffer> continuation)
