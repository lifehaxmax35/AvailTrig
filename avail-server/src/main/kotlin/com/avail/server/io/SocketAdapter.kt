/*
 * SocketAdapter.kt
 * Copyright © 1993-2020, The Avail Foundation, LLC.
 * All rights reserved.
 *
 * Redistribution and use in source and binary forms, with or without
 * modification, are permitted provided that the following conditions are met:
 *
 * * Redistributions of source code must retain the above copyright notice, this
 *   list of conditions and the following disclaimer.
 *
 * * Redistributions in binary form must reproduce the above copyright notice,
 *   this list of conditions and the following disclaimer in the documentation
 *   and/or other materials provided with the distribution.
 *
 * * Neither the name of the copyright holder nor the names of the contributors
 *   may be used to endorse or promote products derived from this software
 *   without specific prior written permission.
 *
 * THIS SOFTWARE IS PROVIDED BY THE COPYRIGHT HOLDERS AND CONTRIBUTORS "AS IS"
 * AND ANY EXPRESS OR IMPLIED WARRANTIES, INCLUDING, BUT NOT LIMITED TO, THE
 * IMPLIED WARRANTIES OF MERCHANTABILITY AND FITNESS FOR A PARTICULAR PURPOSE
 * ARE DISCLAIMED. IN NO EVENT SHALL THE COPYRIGHT HOLDER OR CONTRIBUTORS BE
 * LIABLE FOR ANY DIRECT, INDIRECT, INCIDENTAL, SPECIAL, EXEMPLARY, OR
 * CONSEQUENTIAL DAMAGES (INCLUDING, BUT NOT LIMITED TO, PROCUREMENT OF
 * SUBSTITUTE GOODS OR SERVICES; LOSS OF USE, DATA, OR PROFITS; OR BUSINESS
 * INTERRUPTION) HOWEVER CAUSED AND ON ANY THEORY OF LIABILITY, WHETHER IN
 * CONTRACT, STRICT LIABILITY, OR TORT (INCLUDING NEGLIGENCE OR OTHERWISE)
 * ARISING IN ANY WAY OUT OF THE USE OF THIS SOFTWARE, EVEN IF ADVISED OF THE
 * POSSIBILITY OF SUCH DAMAGE.
 */

package com.avail.server.io

import com.avail.io.SimpleCompletionHandler
import com.avail.server.AvailServer
import com.avail.server.AvailServer.Companion.logger
import com.avail.server.messages.Message
import com.avail.utility.IO
import java.io.IOException
import java.net.InetSocketAddress
import java.nio.ByteBuffer
import java.nio.channels.AcceptPendingException
import java.nio.channels.AsynchronousServerSocketChannel
import java.nio.channels.AsynchronousSocketChannel
import java.nio.charset.StandardCharsets
import java.util.concurrent.ScheduledThreadPoolExecutor
import java.util.concurrent.ThreadFactory
import java.util.logging.Level


/**
 * A `SocketAdapter` provides a low-level [socket][AsynchronousSocketChannel]
 * interface to an [Avail&#32;server][AvailServer]. The transport protocol is
 * minimal; [messages][Message] are encoded as size-prefixed
 * [UTF-8][StandardCharsets.UTF_8] [strings][String].
 *
 * @property server
 *   The [Avail&#32;server][AvailServer].
 * @property adapterAddress
 *   The [address][InetSocketAddress] of the
 *   [server&#32;socket&#32;channel][AsynchronousServerSocketChannel].
 * @author Todd L Smith &lt;todd@availlang.org&gt;
 * @author Richard Arriaga &lt;rich@availlang.org&gt;
 *
 * @constructor
 *
 * Construct a new `SocketAdapter` for the specified [server][AvailServer] that
 * listens on the specified [socket&#32;address][InetSocketAddress].
 *
 * @param server
 *   An Avail server.
 * @param adapterAddress
 *   The socket address of the listener.
 * @param onChannelCloseAction
 *   The custom action that is to be called when the input channel is closed in
 *   order to support implementation-specific requirements for the closing of
 *   a channel. *Does nothing by default.*
 * @throws IOException
 *   If the [server&#32;socket][AsynchronousServerSocketChannel] could not be
 *   opened.
 */
class SocketAdapter @Throws(IOException::class) constructor(
	override val server: AvailServer,
	@Suppress("MemberVisibilityCanBePrivate")
	internal val adapterAddress: InetSocketAddress,
	override val onChannelCloseAction:
		(DisconnectReason, AvailServerChannel) -> Unit = { _, _ -> })
	: TransportAdapter<AsynchronousSocketChannel>
{
	/** The [server socket channel][AsynchronousServerSocketChannel]. */
	@Suppress("MemberVisibilityCanBePrivate")
	internal val serverChannel: AsynchronousServerSocketChannel =
		server.runtime.ioSystem().openServerSocket()

	init
	{
		this.serverChannel.bind(adapterAddress)
		acceptConnections()
	}

	override val timer =
		ScheduledThreadPoolExecutor(
			1,
			ThreadFactory { r ->
				val thread = Thread(r)
				thread.isDaemon = true
				thread.name = "SocketAdapterTimer ${thread.id}"
				thread
			})

	/**
	 * Asynchronously accept incoming connections.
	 */
	private fun acceptConnections()
	{
		SimpleCompletionHandler<AsynchronousSocketChannel>(
			{
				// Asynchronously accept a subsequent connection.
<<<<<<< HEAD
				handler.guardedDo(serverChannel::accept, null)
				val channel = SocketChannel(this, transport)
				server.newChannels[channel.id] = channel
=======
				handler.guardedDo {
					serverChannel.accept(dummy, handler)
				}
				val channel = SocketChannel(this@SocketAdapter, value)
>>>>>>> a6ae0ba2
				readMessage(channel)
			},
			{
				// If there was a race between two accepts, then simply
				// ignore one of them.
				if (throwable !is AcceptPendingException)
				{
					logger.log(
						Level.WARNING,
						"accept failed on $adapterAddress",
						throwable)
					close()
				}
			}
		).guardedDo { serverChannel.accept(dummy, handler) }
	}

	/**
	 * Read a complete message from the specified [channel][SocketChannel].
	 *
	 * @param channel
	 *   A channel.
	 */
	override fun readMessage(
		channel: AbstractTransportChannel<AsynchronousSocketChannel>)
	{
		val strongChannel = channel as SocketChannel
		val transport = strongChannel.transport
		val buffer = ByteBuffer.allocateDirect(4)
		SimpleCompletionHandler<Int>(
			{
				if (remoteEndClosed(transport, value))
				{
					return@SimpleCompletionHandler
				}
				if (buffer.hasRemaining())
				{
					handler.guardedDo { transport.read(buffer, dummy, handler) }
				}
				else
				{
					buffer.flip()
					val payloadLength = buffer.int
					// A payload length of zero means that the client has
					// done a polite shutdown.
					when
					{
						payloadLength == 0 ->
						{
							strongChannel.closeImmediately(ClientDisconnect)
						}
						payloadLength > Message.MAX_SIZE ->
						{
							// If the message is too big, then close the
							// transport.
							strongChannel
								.closeImmediately(BadMessageDisconnect)
						}
						else ->
							readPayloadThen(strongChannel, payloadLength) {
								content ->
								// The buffer should have been flipped
								// already.
								assert(content.position() == 0)
								val message =
									Message(content.array(), channel.state)
								strongChannel.receiveMessage(message)
							}
					}
				}
			},
			{
				logger.log(
					Level.WARNING,
					"failed while attempting to read payload length",
					throwable)
				strongChannel.closeImmediately(
					CommunicationErrorDisconnect(throwable))
			}
		).guardedDo { transport.read(buffer, dummy, handler) }
	}

	override fun sendUserData(
		channel: AbstractTransportChannel<AsynchronousSocketChannel>,
		payload: Message,
		success: ()->Unit,
		failure: (Throwable)->Unit)
	{
		val strongChannel = channel as SocketChannel
		val buffer = StandardCharsets.UTF_8.encode(payload.stringContent)
		val transport = strongChannel.transport
		SimpleCompletionHandler<Int>(
			{
				if (buffer.hasRemaining())
				{
					handler.guardedDo {
						transport.write(buffer, dummy, handler)
					}
				}
				else success()
			},
			{
				logger.log(
					Level.WARNING,
					"failed while attempting to send message",
					throwable)
				strongChannel.closeImmediately(
					CommunicationErrorDisconnect(throwable))
				failure(throwable)
			}
		).guardedDo { transport.write(buffer, dummy, handler) }
	}

	override fun sendClose(
		channel: AbstractTransportChannel<AsynchronousSocketChannel>)
	{
		val strongChannel = channel as SocketChannel
		val buffer = ByteBuffer.allocateDirect(4)
		buffer.putInt(0)
		buffer.rewind()
		val transport = strongChannel.transport
		SimpleCompletionHandler<Int>(
			{
				if (buffer.hasRemaining())
				{
					handler.guardedDo {
						transport.write(buffer, dummy, handler)
					}
				}
				else
				{
					strongChannel.closeTransport()
				}
			},
			{
				logger.log(
					Level.WARNING,
					"failed while attempting to send close notification",
					throwable)
				strongChannel.closeImmediately(
					CommunicationErrorDisconnect(throwable))
			}
		).guardedDo { transport.write(buffer, dummy, handler) }
	}

	override fun sendClose(
		channel: AbstractTransportChannel<AsynchronousSocketChannel>,
		reason: DisconnectReason)
	{
		val strongChannel = channel as SocketChannel
		val buffer = ByteBuffer.allocateDirect(4)
		buffer.putInt(0)
		buffer.rewind()
		val transport = strongChannel.transport
		SimpleCompletionHandler<Int>(
			{
				if (buffer.hasRemaining())
				{
					handler.guardedDo {
						transport.write(buffer, dummy, handler)
					}
				}
				else
				{
					strongChannel.closeImmediately(reason)
				}
			},
			{
				logger.log(
					Level.WARNING,
					"failed while attempting to send close notification",
					throwable)
				strongChannel.closeImmediately(
					CommunicationErrorDisconnect(throwable))
			}
		).guardedDo { transport.write(buffer, dummy, handler) }
	}

	override fun receiveClose(
		channel: AbstractTransportChannel<AsynchronousSocketChannel>)
	{
		if (!channel.transport.isOpen)
		{
			// Presumes close was originated by server and already closed.
			return
		}
		channel.channelCloseHandler.reason?.let{
			channel.closeTransport()
		} ?: channel.closeImmediately(ClientDisconnect)
	}

	@Synchronized
	override fun close()
	{
		if (serverChannel.isOpen)
		{
			IO.close(serverChannel)
		}
	}

	companion object
	{
		/**
		 * Answer whether the remote end of the
		 * [transport][AsynchronousSocketChannel] closed. If it did, then log
		 * this information.
		 *
		 * @param transport
		 *   A channel.
		 * @param result
		 *   `-1` if the remote end closed.
		 * @return
		 *   `true` if the remote end closed, `false` otherwise.
		 */
		internal fun remoteEndClosed(
			transport: AsynchronousSocketChannel,
			result: Int): Boolean
		{
			if (result == -1)
			{
				logger.log(Level.INFO, "$transport closed")
				IO.close(transport)
				return true
			}
			return false
		}

		/**
		 * Read a [message][Message] payload from the specified
		 * [channel][SocketChannel].
		 *
		 * @param channel
		 *   A [channel][SocketChannel].
		 * @param payloadLength
		 *   The length of the payload, in bytes.
		 * @param continuation
		 *   What to do with the payload.
		 */
		internal fun readPayloadThen(
			channel: SocketChannel,
			payloadLength: Int,
			continuation: (ByteBuffer)->Unit)
		{
			val buffer = ByteBuffer.allocate(payloadLength)
			val transport = channel.transport
			SimpleCompletionHandler<Int>(
				{
					if (remoteEndClosed(transport, value))
					{
						return@SimpleCompletionHandler
					}
					if (buffer.hasRemaining())
					{
						handler.guardedDo {
							transport.read(buffer, dummy, handler)
						}
					}
					else
					{
						buffer.flip()
						continuation(buffer)
					}
				},
				{
					logger.log(
						Level.WARNING,
						"failed while attempting to read payload",
						throwable)
					channel.closeImmediately(
						CommunicationErrorDisconnect(throwable))
				}
			).guardedDo { transport.read(buffer, dummy, handler) }
		}
	}
}<|MERGE_RESOLUTION|>--- conflicted
+++ resolved
@@ -117,16 +117,11 @@
 		SimpleCompletionHandler<AsynchronousSocketChannel>(
 			{
 				// Asynchronously accept a subsequent connection.
-<<<<<<< HEAD
-				handler.guardedDo(serverChannel::accept, null)
-				val channel = SocketChannel(this, transport)
-				server.newChannels[channel.id] = channel
-=======
 				handler.guardedDo {
 					serverChannel.accept(dummy, handler)
+					server.newChannels[channel.id] = channel
 				}
 				val channel = SocketChannel(this@SocketAdapter, value)
->>>>>>> a6ae0ba2
 				readMessage(channel)
 			},
 			{
