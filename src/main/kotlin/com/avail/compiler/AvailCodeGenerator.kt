/*
 * AvailCodeGenerator.kt
 * Copyright © 1993-2020, The Avail Foundation, LLC.
 * All rights reserved.
 *
 * Redistribution and use in source and binary forms, with or without
 * modification, are permitted provided that the following conditions are met:
 *
 * * Redistributions of source code must retain the above copyright notice, this
 *   list of conditions and the following disclaimer.
 *
 * * Redistributions in binary form must reproduce the above copyright notice,
 *   this list of conditions and the following disclaimer in the documentation
 *   and/or other materials provided with the distribution.
 *
 * * Neither the name of the copyright holder nor the names of the contributors
 *   may be used to endorse or promote products derived from this software
 *   without specific prior written permission.
 *
 * THIS SOFTWARE IS PROVIDED BY THE COPYRIGHT HOLDERS AND CONTRIBUTORS "AS IS"
 * AND ANY EXPRESS OR IMPLIED WARRANTIES, INCLUDING, BUT NOT LIMITED TO, THE
 * IMPLIED WARRANTIES OF MERCHANTABILITY AND FITNESS FOR A PARTICULAR PURPOSE
 * ARE DISCLAIMED. IN NO EVENT SHALL THE COPYRIGHT HOLDER OR CONTRIBUTORS BE
 * LIABLE FOR ANY DIRECT, INDIRECT, INCIDENTAL, SPECIAL, EXEMPLARY, OR
 * CONSEQUENTIAL DAMAGES (INCLUDING, BUT NOT LIMITED TO, PROCUREMENT OF
 * SUBSTITUTE GOODS OR SERVICES; LOSS OF USE, DATA, OR PROFITS; OR BUSINESS
 * INTERRUPTION) HOWEVER CAUSED AND ON ANY THEORY OF LIABILITY, WHETHER IN
 * CONTRACT, STRICT LIABILITY, OR TORT (INCLUDING NEGLIGENCE OR OTHERWISE)
 * ARISING IN ANY WAY OUT OF THE USE OF THIS SOFTWARE, EVEN IF ADVISED OF THE
 * POSSIBILITY OF SUCH DAMAGE.
 */

package com.avail.compiler

import com.avail.compiler.instruction.AvailCall
import com.avail.compiler.instruction.AvailCloseCode
import com.avail.compiler.instruction.AvailDuplicate
import com.avail.compiler.instruction.AvailGetLiteralVariable
import com.avail.compiler.instruction.AvailGetLocalVariable
import com.avail.compiler.instruction.AvailGetOuterVariable
import com.avail.compiler.instruction.AvailInstruction
import com.avail.compiler.instruction.AvailInstructionWithIndex
import com.avail.compiler.instruction.AvailLabel
import com.avail.compiler.instruction.AvailMakeTuple
import com.avail.compiler.instruction.AvailPermute
import com.avail.compiler.instruction.AvailPop
import com.avail.compiler.instruction.AvailPushLabel
import com.avail.compiler.instruction.AvailPushLiteral
import com.avail.compiler.instruction.AvailPushLocalVariable
import com.avail.compiler.instruction.AvailPushOuterVariable
import com.avail.compiler.instruction.AvailSetLiteralVariable
import com.avail.compiler.instruction.AvailSetLocalConstant
import com.avail.compiler.instruction.AvailSetLocalVariable
import com.avail.compiler.instruction.AvailSetOuterVariable
import com.avail.compiler.instruction.AvailSuperCall
import com.avail.compiler.instruction.AvailVariableAccessNote
import com.avail.descriptor.bundles.A_Bundle
import com.avail.descriptor.functions.A_RawFunction
import com.avail.descriptor.functions.CompiledCodeDescriptor
import com.avail.descriptor.functions.CompiledCodeDescriptor.Companion.newCompiledCode
import com.avail.descriptor.functions.ContinuationDescriptor
import com.avail.descriptor.module.A_Module
import com.avail.descriptor.objects.ObjectTypeDescriptor
import com.avail.descriptor.phrases.A_Phrase
import com.avail.descriptor.phrases.A_Phrase.Companion.argumentsTuple
import com.avail.descriptor.phrases.A_Phrase.Companion.declaredExceptions
import com.avail.descriptor.phrases.A_Phrase.Companion.declaredType
import com.avail.descriptor.phrases.A_Phrase.Companion.emitEffectOn
import com.avail.descriptor.phrases.A_Phrase.Companion.emitValueOn
import com.avail.descriptor.phrases.A_Phrase.Companion.neededVariables
import com.avail.descriptor.phrases.A_Phrase.Companion.primitive
import com.avail.descriptor.phrases.A_Phrase.Companion.startingLineNumber
import com.avail.descriptor.phrases.A_Phrase.Companion.statementsTuple
import com.avail.descriptor.phrases.A_Phrase.Companion.tokens
import com.avail.descriptor.phrases.BlockPhraseDescriptor
import com.avail.descriptor.phrases.DeclarationPhraseDescriptor
import com.avail.descriptor.phrases.DeclarationPhraseDescriptor.DeclarationKind
import com.avail.descriptor.phrases.DeclarationPhraseDescriptor.DeclarationKind.LOCAL_CONSTANT
import com.avail.descriptor.phrases.PhraseDescriptor
import com.avail.descriptor.representation.A_BasicObject
import com.avail.descriptor.representation.NilDescriptor.Companion.nil
import com.avail.descriptor.sets.A_Set
import com.avail.descriptor.sets.SetDescriptor
import com.avail.descriptor.tokens.A_Token
import com.avail.descriptor.tuples.A_Tuple
import com.avail.descriptor.tuples.A_Tuple.Companion.tupleAt
import com.avail.descriptor.tuples.A_Tuple.Companion.tupleSize
import com.avail.descriptor.tuples.NybbleTupleDescriptor.Companion.generateNybbleTupleFrom
import com.avail.descriptor.tuples.ObjectTupleDescriptor.Companion.generateObjectTupleFrom
import com.avail.descriptor.tuples.ObjectTupleDescriptor.Companion.tupleFromList
import com.avail.descriptor.tuples.TupleDescriptor.Companion.emptyTuple
import com.avail.descriptor.tuples.TupleDescriptor.Companion.toList
import com.avail.descriptor.tuples.TupleDescriptor.Companion.tupleFromIntegerList
import com.avail.descriptor.types.A_Type
import com.avail.descriptor.types.FunctionTypeDescriptor.Companion.functionType
import com.avail.descriptor.types.PhraseTypeDescriptor.PhraseKind.ASSIGNMENT_PHRASE
import com.avail.descriptor.types.PhraseTypeDescriptor.PhraseKind.LABEL_PHRASE
import com.avail.descriptor.types.TypeDescriptor.Types
import com.avail.descriptor.types.VariableTypeDescriptor.Companion.variableTypeFor
import com.avail.descriptor.variables.VariableDescriptor
import com.avail.interpreter.Primitive
import com.avail.interpreter.Primitive.Flag
import com.avail.interpreter.primitive.privatehelpers.P_GetGlobalVariableValue
import com.avail.interpreter.primitive.privatehelpers.P_PushArgument1
import com.avail.interpreter.primitive.privatehelpers.P_PushArgument2
import com.avail.interpreter.primitive.privatehelpers.P_PushArgument3
import com.avail.interpreter.primitive.privatehelpers.P_PushConstant
import com.avail.interpreter.primitive.privatehelpers.P_PushLastOuter
import com.avail.io.NybbleOutputStream
import java.util.ArrayDeque
<<<<<<< HEAD
import java.util.BitSet
=======
import java.util.ArrayList
import java.util.BitSet
import java.util.HashMap
import java.util.HashSet
>>>>>>> bd8b59be

/**
 * An [AvailCodeGenerator] is used to convert a [phrase][PhraseDescriptor] into
 * the corresponding [raw&#32;function][CompiledCodeDescriptor].
 *
 * @property module
 *   The module in which this code occurs.
 * @property args
 *   The [List] of argument [declarations][A_Phrase] that correspond with actual
 *   arguments with which the resulting [raw&#32;function][A_RawFunction] will
 *   be invoked.
 * @property locals
 *   The [List] of declarations of local variables that this
 *   [raw&#32;function][A_RawFunction] will use.
 * @property constants
 *   The [List] of declarations of local constants that this [raw&#32;function]
 *   will use.
 * @property outers
 *   The [List] of the lexically captured declarations of arguments, variables,
 *   locals, and labels from enclosing scopes which are used by this block.
 * @property resultType
 *   The type of result that should be generated by running the code.
 * @property exceptionSet
 *   The [set][SetDescriptor] of [exceptions][ObjectTypeDescriptor] that this
 *   code may raise.
 * @property startingLineNumber
 *   The line number on which this code starts.
 * @author Mark van Gulik &lt;mark@availlang.org&gt;
 *
 * @constructor
 *
 * Set up code generation of a raw function.
 *
 * @param module
 *   The module in which the function is defined.
 * @param args
 *   The tuple of argument declarations.
 * @param primitive
 *   The [Primitive] or `null`.
 * @param locals
 *   The list of local variable declarations.
 * @param constants
 *   The list of local constant declarations.
 * @param labels
 *   The list of (zero or one) label declarations.
 * @param outers
 *   Any needed outer variable/constant declarations.
 * @param resultType
 *   The return type of the function.
 * @param resultTypeIfPrimitiveFails
 *   The return type of the function, in the event that the primitive fails, or
 *   there is no primitive.
 * @param exceptionSet
 *   The declared exception set of the function.
 * @param startingLineNumber
 *   The line number of the module at which the function is purported to begin.
 */
class AvailCodeGenerator private constructor(
	val module: A_Module,
	private val args: List<A_Phrase>,
	primitive: Primitive?,
	private val locals: List<A_Phrase>,
	private val constants: List<A_Phrase>,
	labels: List<A_Phrase>,
	private val outers: List<A_Phrase>,
	private val resultType: A_Type,
	private val resultTypeIfPrimitiveFails: A_Type,
	private val exceptionSet: A_Set,
	private val startingLineNumber: Int)
{
	/**
	 * Which [primitive&#32;VM&#32;operation][Primitive] should be invoked, or
	 * `null` if none.
	 */
	private var primitive: Primitive? = primitive
		set(thePrimitive)
		{
			assert(field === null) { "Primitive was already set" }
			field = thePrimitive
		}

	/**
	 * The [list][List] of [instructions][AvailInstruction] generated so far.
	 */
	private val instructions = mutableListOf<AvailInstruction>()

	/**
	 * A stack of [A_Tuple]s of [A_Token]s, representing successive refinement
	 * while traversing downwards through the phrase tree.
	 */
	private val tokensStack = ArrayDeque<A_Tuple>()

	/**
	 * A mapping from local variable/constant/argument/label declarations to
	 * index.
	 */
	private val varMap = mutableMapOf<A_Phrase, Int>()

	/**
	 * A mapping from lexically captured variable/constant/argument/label
	 * declarations to the index within the list of outer variables that must be
	 * provided when creating a function from the compiled code.
	 */
	private val outerMap = mutableMapOf<A_Phrase, Int>()

	/**
	 * The list of literal objects that have been encountered so far.
	 */
	private val literals = mutableListOf<A_BasicObject>()

	/**
	 * The current stack depth, which is the number of objects that have been
	 * pushed but not yet been popped at this point in the list of instructions.
	 */
	private var depth = 0

	/**
	 * The maximum stack depth that has been encountered so far.
	 */
	private var maxDepth = 0

	/**
	 * A mapping from [label][DeclarationKind.LABEL] to [AvailLabel], a
	 * pseudo-instruction.
	 */
	private val labelInstructions = mutableMapOf<A_Phrase, AvailLabel>()

	/**
	 * Answer the index of the literal, adding it if not already present.
	 *
	 * @param aLiteral
	 *   The literal to look up.
	 * @return
	 *   The index of the literal.
	 */
	private fun indexOfLiteral(aLiteral: A_BasicObject): Int
	{
		var index = literals.indexOf(aLiteral) + 1
		if (index == 0)
		{
			literals.add(aLiteral)
			index = literals.size
		}
		return index
	}

	/**
	 * The number of arguments that the code under construction accepts.
	 */
	val numArgs get() = args.size

	init
	{
		for (argumentDeclaration in args)
		{
			varMap[argumentDeclaration] = varMap.size + 1
		}
		for (local in locals)
		{
			varMap[local] = varMap.size + 1
		}
		for (constant in constants)
		{
			varMap[constant] = varMap.size + 1
		}
		for (outerVar in outers)
		{
			outerMap[outerVar] = outerMap.size + 1
		}
		for (label in labels)
		{
			labelInstructions[label] = AvailLabel(label.tokens())
		}
	}

	/**
	 * Finish compilation of the block, answering the resulting raw function.
	 *
	 * @param originatingBlockPhrase
	 *   The block phrase from which the raw function is created.
	 * @return
	 *   A [raw&#32;function][A_RawFunction] object.
	 */
	private fun endBlock(originatingBlockPhrase: A_Phrase): A_RawFunction
	{
		fixFinalUses()
		// Detect blocks that immediately return something and mark them with a
		// special primitive number.
		if (primitive === null && instructions.size == 1)
		{
			val onlyInstruction = instructions[0]
			if (onlyInstruction is AvailPushLiteral
				&& onlyInstruction.index == 1)
			{
				// The block immediately answers a constant.
				primitive = P_PushConstant
			}
			else if (numArgs >= 1 && onlyInstruction is AvailPushLocalVariable)
			{
				// The block immediately answers the specified argument.
				when (onlyInstruction.index)
				{
					1 -> primitive = P_PushArgument1
					2 -> primitive = P_PushArgument2
					3 -> primitive = P_PushArgument3
				}
			}
			else if (onlyInstruction is AvailPushOuterVariable)
			{
				// The block immediately answers the sole captured outer
				// variable or constant.  There can only be one such outer since
				// we only capture what's needed, and there are no other
				// instructions that might use another outer.
				assert(onlyInstruction.index == 1)
				assert(onlyInstruction.isLastAccess)
				primitive = P_PushLastOuter
			}
			// Only optimize module constants, not module variables.  Module
			// variables can be unassigned, and reading an unassigned module
			// variable must fail appropriately.
			if (onlyInstruction is AvailGetLiteralVariable
				&& onlyInstruction.index == 1
				&& literals[0].isInitializedWriteOnceVariable)
			{
				primitive = P_GetGlobalVariableValue
			}
		}
		// Make sure we're not closing over variables that don't get used.
		val unusedOuters = BitSet(outerMap.size)
		unusedOuters.flip(0, outerMap.size)
		val nybbles = NybbleOutputStream(50)
		val encodedLineNumberDeltas = mutableListOf<Int>()
		var currentLineNumber = startingLineNumber
		for (instruction in instructions)
		{
			if (instruction.isOuterUse)
			{
				val i = (instruction as AvailInstructionWithIndex).index
				unusedOuters.clear(i - 1)
			}
			instruction.writeNybblesOn(nybbles)
			val nextLineNumber = instruction.lineNumber
			if (nextLineNumber == -1)
			{
				// Indicate no change.
				encodedLineNumberDeltas.add(0)
			}
			else
			{
				val delta = nextLineNumber - currentLineNumber
				val encodedDelta =
					if (delta < 0)
						-delta shl 1 or 1
					else
						delta shl 1
				encodedLineNumberDeltas.add(encodedDelta)
				currentLineNumber = nextLineNumber
			}
		}
		if (!unusedOuters.isEmpty)
		{
			val unusedOuterDeclarations = mutableSetOf<A_Phrase>()
			for ((key, value) in outerMap)
			{
				if (unusedOuters.get(value - 1))
				{
					unusedOuterDeclarations.add(key)
				}
			}
			assert(false) {
				"Some outers were unused: $unusedOuterDeclarations"
			}
		}
		val nybblesArray = nybbles.toByteArray()
		val nybbleTuple = generateNybbleTupleFrom(nybblesArray.size) {
			i -> nybblesArray[i - 1].toInt()
		}
		assert(resultType.isType)

		val argTypes = generateObjectTupleFrom(args.size) {
			i -> args[i - 1].declaredType()
		}
		val localTypes = generateObjectTupleFrom(locals.size) {
			i -> variableTypeFor(locals[i - 1].declaredType())
		}
		val constantTypes = generateObjectTupleFrom(constants.size) {
			i -> constants[i - 1].declaredType()
		}

		val outerTypes = generateObjectTupleFrom(outers.size) {
			i -> outerType(outers[i - 1])
		}

		val functionType = functionType(argTypes, resultType, exceptionSet)
		val code = newCompiledCode(
			nybbleTuple,
			maxDepth,
			functionType,
			primitive,
			resultTypeIfPrimitiveFails,
			tupleFromList(literals),
			localTypes,
			constantTypes,
			outerTypes,
			module,
			startingLineNumber,
			tupleFromIntegerList(encodedLineNumberDeltas),
			originatingBlockPhrase)
		return code.makeShared()
	}

	/**
	 * Decrease the tracked stack depth by the given amount.
	 *
	 * @param delta
	 *   The number of things popped off the stack.
	 */
	private fun decreaseDepth(delta: Int)
	{
		depth -= delta
		assert(depth >= 0) {
			"Inconsistency - Generated code would pop too much."
		}
	}

	/**
	 * Increase the tracked stack depth by one.
	 */
	private fun increaseDepth()
	{
		depth++
		if (depth > maxDepth)
		{
			maxDepth = depth
		}
	}

	/**
	 * Verify that the stack is empty at this point.
	 */
	private fun stackShouldBeEmpty()
	{
		assert(depth == 0) { "The stack should be empty here" }
	}

	/**
	 * Capture an [A_Tuple] of [A_Token]s for the duration of execution of the
	 * action].  If the tuple of tokens is empty, just evaluate the action.
	 *
	 * @param tokens
	 *   The tokens to make available during the application of the supplied
	 *   action.
	 * @param action
	 *   An arbitrary action.
	 */
	fun setTokensWhile(tokens: A_Tuple, action: () -> Unit)
	{
		if (tokens.tupleSize() == 0)
		{
			action()
			return
		}
		tokensStack.addLast(tokens)
		try
		{
			action()
		}
		finally
		{
			tokensStack.removeLast()
		}
	}

	/**
	 * Write a regular multimethod call.  I expect my arguments to have been
	 * pushed already.
	 *
	 * @param tokens
	 *   The [A_Tuple] of [A_Token]s associated with this call.
	 * @param nArgs
	 *   The number of arguments that the method accepts.
	 * @param bundle
	 *   The message bundle for the method in which to look up the method
	 *   definition being invoked.
	 * @param returnType
	 *   The expected return type of the call.
	 */
	fun emitCall(
		tokens: A_Tuple,
		nArgs: Int,
		bundle: A_Bundle,
		returnType: A_Type)
	{
		val messageIndex = indexOfLiteral(bundle)
		val returnIndex = indexOfLiteral(returnType)
		addInstruction(AvailCall(tokens, messageIndex, returnIndex))
		// Pops off arguments.
		decreaseDepth(nArgs)
		// Pushes expected return type, to be overwritten by return value.
		increaseDepth()
	}

	/**
	 * Write a super-call.  I expect my arguments and their types to have been
	 * pushed already (interleaved).
	 *
	 * @param tokens
	 *   The [A_Tuple] of [A_Token]s associated with this call.
	 * @param nArgs
	 *   The number of arguments that the method accepts.
	 * @param bundle
	 *   The message bundle for the method in which to look up the method
	 *   definition being invoked.
	 * @param returnType
	 *   The expected return type of the call.
	 * @param superUnionType
	 *   The tuple type used to direct method lookup.
	 */
	fun emitSuperCall(
		tokens: A_Tuple,
		nArgs: Int,
		bundle: A_Bundle,
		returnType: A_Type,
		superUnionType: A_Type)
	{
		val messageIndex = indexOfLiteral(bundle)
		val returnIndex = indexOfLiteral(returnType)
		val superUnionIndex = indexOfLiteral(superUnionType)
		addInstruction(AvailSuperCall(
			tokens, messageIndex, returnIndex, superUnionIndex))
		// Pops all arguments.
		decreaseDepth(nArgs)
		// Pushes expected return type, to be overwritten by return value.
		increaseDepth()
	}

	/**
	 * Create a function from `CompiledCodeDescriptor compiled code` and the
	 * pushed outer (lexically bound) variables.
	 *
	 * @param tokens
	 *   The [A_Tuple] of [A_Token]s associated with this function closing
	 *   operation.
	 * @param compiledCode
	 *   The code from which to make a function.
	 * @param neededVariables
	 *   A [tuple][A_Tuple] of [declarations][DeclarationPhraseDescriptor] of
	 *   variables that the code needs to access.
	 */
	fun emitCloseCode(
		tokens: A_Tuple,
		compiledCode: A_RawFunction,
		neededVariables: A_Tuple)
	{
		for (variableDeclaration in neededVariables)
		{
			emitPushLocalOrOuter(tokens, variableDeclaration)
		}
		val codeIndex = indexOfLiteral(compiledCode)
		addInstruction(AvailCloseCode(
			tokens,
			neededVariables.tupleSize(),
			codeIndex))
		// Copied variables are popped.
		decreaseDepth(neededVariables.tupleSize())
		// Function is pushed.
		increaseDepth()
	}

	/**
	 * Emit code to duplicate the element at the top of the stack.
	 */
	fun emitDuplicate()
	{
		increaseDepth()
		addInstruction(AvailDuplicate(emptyTuple))
	}

	/**
	 * Emit code to get the value of a literal variable.
	 *
	 * @param tokens
	 *   The [A_Tuple] of [A_Token]s associated with this literal.
	 * @param aLiteral
	 *   The [variable][VariableDescriptor] that should have its value
	 *   extracted.
	 */
	fun emitGetLiteral(tokens: A_Tuple, aLiteral: A_BasicObject)
	{
		increaseDepth()
		val index = indexOfLiteral(aLiteral)
		addInstruction(AvailGetLiteralVariable(tokens, index))
	}

	/**
	 * Emit code to get the value of a local or outer (captured) variable.
	 *
	 * @param tokens
	 *   The [A_Tuple] of [A_Token]s associated with this call.
	 * @param localOrOuter
	 *   The [declaration][DeclarationPhraseDescriptor] of the variable that
	 *   should have its value extracted.
	 */
	fun emitGetLocalOrOuter(tokens: A_Tuple, localOrOuter: A_Phrase)
	{
		increaseDepth()
		if (varMap.containsKey(localOrOuter))
		{
			addInstruction(
				AvailGetLocalVariable(tokens, varMap[localOrOuter]!!))
			return
		}
		if (outerMap.containsKey(localOrOuter))
		{
			addInstruction(
				AvailGetOuterVariable(tokens, outerMap[localOrOuter]!!))
			return
		}
		assert(!labelInstructions.containsKey(localOrOuter)) {
			"This case should have been handled a different way!"
		}
		assert(false) { "Consistency error - unknown variable." }
	}

	/**
	 * Emit a [declaration][DeclarationPhraseDescriptor] of a
	 * [label][DeclarationKind.LABEL] for the current block.
	 *
	 * @param labelNode
	 *   The label declaration.
	 */
	fun emitLabelDeclaration(labelNode: A_Phrase)
	{
		assert(instructions.isEmpty()) {
			"Label must be first statement in block"
		}
		// stack is unaffected.
		addInstruction(labelInstructions[labelNode]!!)
	}

	/**
	 * Emit code to create a [tuple][A_Tuple] from the top `N` items on the
	 * stack.
	 *
	 * @param tokens
	 *   The [A_Tuple] of [A_Token]s associated with this call.
	 * @param count
	 *   How many pushed items to pop for the new tuple.
	 */
	fun emitMakeTuple(tokens: A_Tuple, count: Int)
	{
		addInstruction(AvailMakeTuple(tokens, count))
		decreaseDepth(count)
		increaseDepth()
	}

	/**
	 * Emit code to permute the top N items on the stack with the given
	 * `N`-element permutation.
	 *
	 * @param tokens
	 *   The [A_Tuple] of [A_Token]s associated with this call.
	 * @param permutation
	 *   A tuple of one-based integers that forms a permutation.
	 */
	fun emitPermute(tokens: A_Tuple, permutation: A_Tuple)
	{
		val index = indexOfLiteral(permutation)
		addInstruction(AvailPermute(tokens, index))
	}

	/**
	 * Emit code to pop the top value from the stack.
	 */
	fun emitPop()
	{
		addInstruction(AvailPop(emptyTuple))
		decreaseDepth(1)
	}

	/**
	 * Emit code to push a literal object onto the stack.
	 *
	 * @param tokens
	 *   The [A_Tuple] of [A_Token]s associated with this call.
	 * @param aLiteral
	 *   The object to push.
	 */
	fun emitPushLiteral(tokens: A_Tuple, aLiteral: A_BasicObject)
	{
		increaseDepth()
		val index = indexOfLiteral(aLiteral)
		addInstruction(AvailPushLiteral(tokens, index))
	}

	/**
	 * Push a variable.  It can be local to the current block or defined in an
	 * outer scope.
	 *
	 * @param tokens
	 *   The [A_Tuple] of [A_Token]s associated with this call.
	 * @param variableDeclaration
	 *   The variable declaration.
	 */
	fun emitPushLocalOrOuter(tokens: A_Tuple, variableDeclaration: A_Phrase)
	{
		increaseDepth()
		if (varMap.containsKey(variableDeclaration))
		{
			addInstruction(AvailPushLocalVariable(
				tokens, varMap[variableDeclaration]!!))
			return
		}
		if (outerMap.containsKey(variableDeclaration))
		{
			addInstruction(AvailPushOuterVariable(
				tokens, outerMap[variableDeclaration]!!))
			return
		}
		assert(labelInstructions.containsKey(variableDeclaration)) {
			"Consistency error - unknown variable."
		}
		addInstruction(AvailPushLabel(tokens))
	}

	/**
	 * Emit code to pop the stack and write the popped value into a literal
	 * variable.
	 *
	 * @param tokens
	 *   The [A_Tuple] of [A_Token]s associated with this call.
	 * @param aLiteral
	 *   The variable in which to write.
	 */
	fun emitSetLiteral(tokens: A_Tuple, aLiteral: A_BasicObject)
	{
		val index = indexOfLiteral(aLiteral)
		addInstruction(AvailSetLiteralVariable(tokens, index))
		//  Value to assign has been popped.
		decreaseDepth(1)
	}

	/**
	 * Emit code to pop the stack and write into a local or outer variable.
	 *
	 * @param tokens
	 *   The [tuple][A_Tuple] of [tokens][A_Token] that are associated with this
	 *   instruction.
	 * @param localOrOuter
	 *   The [declaration][DeclarationPhraseDescriptor] of the
	 *   [local][DeclarationKind.LOCAL_VARIABLE] or outer variable in which to
	 *   write.
	 */
	fun emitSetLocalOrOuter(tokens: A_Tuple, localOrOuter: A_Phrase)
	{
		decreaseDepth(1)
		if (varMap.containsKey(localOrOuter))
		{
			addInstruction(
				AvailSetLocalVariable(tokens, varMap[localOrOuter]!!))
			return
		}
		if (outerMap.containsKey(localOrOuter))
		{
			addInstruction(
				AvailSetOuterVariable(tokens, outerMap[localOrOuter]!!))
			return
		}
		assert(!labelInstructions.containsKey(localOrOuter)) {
			"You can't assign to a label!"
		}
		assert(false) { "Consistency error - unknown variable." }
	}

	/**
	 * Emit code to pop the stack and write it directly into a local slot of the
	 * continuation.  This is how local constants become initialized.
	 *
	 * @param tokens
	 *   The [A_Tuple] of [A_Token]s associated with this call.
	 * @param localConstant
	 *   The local constant declaration.
	 */
	fun emitSetLocalFrameSlot(
		tokens: A_Tuple,
		localConstant: A_Phrase)
	{
		assert(localConstant.declarationKind() === LOCAL_CONSTANT)
		assert(varMap.containsKey(localConstant)) {
			"Local constants can only be initialized at their definition."
		}
		decreaseDepth(1)
		addInstruction(AvailSetLocalConstant(tokens, varMap[localConstant]!!))
	}

	/**
	 * Add the [AvailInstruction] to the generated sequence.  Use the
	 * instruction's tuple of tokens if non-empty, otherwise examine the
	 * [tokensStack] for a better candidate.
	 *
	 * @param instruction
	 *   An instruction.
	 */
	private fun addInstruction(instruction: AvailInstruction)
	{
		if (instruction.relevantTokens.tupleSize() == 0)
		{
			// Replace it with the nearest tuple from the stack, which should
			// relate to the most specific position in the phrase tree for which
			// tokens are known.
			if (!tokensStack.isEmpty())
			{
				instruction.relevantTokens = tokensStack.last
			}
		}
		instructions.add(instruction)
	}

	/**
	 * Figure out which uses of local and outer variables are final uses.  This
	 * interferes with the concept of labels in the following way.  We now only
	 * allow labels as the first statement in a block, so you can only restart
	 * or exit a continuation (not counting the debugger usage, which shouldn't
	 * affect us).  Restarting requires only the arguments and outer variables
	 * to be preserved, as all local variables are recreated (unassigned) on
	 * restart.  Exiting doesn't require anything of any non-argument locals, so
	 * no problem there.  Note that after the last place in the code where the
	 * continuation is constructed we don't even need any arguments or outer
	 * variables unless the code after this point actually uses the arguments.
	 * We'll be a bit conservative here and simply clean up those arguments and
	 * outer variables which are used after the last continuation construction
	 * point, at their final use points, while always cleaning up final uses of
	 * local non-argument variables.
	 */
	private fun fixFinalUses()
	{
		val localData = arrayOfNulls<AvailVariableAccessNote>(
			varMap.size).toMutableList()
		val outerData = arrayOfNulls<AvailVariableAccessNote>(
			outerMap.size).toMutableList()
		for (instruction in instructions)
		{
			instruction.fixUsageFlags(localData, outerData, this)
		}
		val p = primitive
		if (p !== null)
		{
			// If necessary, prevent clearing of the primitive failure variable
			// after its last usage.
			if (p.hasFlag(Flag.PreserveFailureVariable))
			{
				assert(!p.hasFlag(Flag.CannotFail))
				val fakeFailureVariableUse = AvailGetLocalVariable(
					emptyTuple, numArgs + 1)
				fakeFailureVariableUse.fixUsageFlags(
					localData, outerData, this)
			}
			// If necessary, prevent clearing of the primitive arguments after
			// their last usage.
			if (p.hasFlag(Flag.PreserveArguments))
			{
				for (index in 1 .. numArgs)
				{
					val fakeArgumentUse =
						AvailPushLocalVariable(emptyTuple, index)
					fakeArgumentUse.fixUsageFlags(localData, outerData, this)
				}
			}
		}
	}

	companion object
	{
		/**
		 * Generate a [raw&#32;function][A_RawFunction] with the supplied
		 * properties.
		 *
		 * @param module
		 *   The module in which the code occurs.
		 * @param blockPhrase
		 *   The block phrase from which the raw function is being generated.
		 * @return
		 *   A raw function.
		 */
		fun generateFunction(
			module: A_Module,
			blockPhrase: A_Phrase): A_RawFunction
		{
			val primitive = blockPhrase.primitive()
			val generator = AvailCodeGenerator(
				module,
				toList(blockPhrase.argumentsTuple()),
				primitive,
				BlockPhraseDescriptor.locals(blockPhrase),
				BlockPhraseDescriptor.constants(blockPhrase),
				BlockPhraseDescriptor.labels(blockPhrase),
				toList(blockPhrase.neededVariables()),
				blockPhrase.resultType(),
				blockPhrase.statementsTuple().run {
					when{
						primitive == null -> blockPhrase.resultType()
						tupleSize() == 0 -> Types.TOP.o()
						else -> tupleAt(tupleSize()).expressionType()
					}
				},
				blockPhrase.declaredExceptions(),
				blockPhrase.startingLineNumber())
			generator.stackShouldBeEmpty()
			val statementsTuple = blockPhrase.statementsTuple()
			val statementsCount = statementsTuple.tupleSize()
			if (statementsCount == 0
				&& (primitive === null || primitive.canHaveNybblecodes()))
			{
				// Ideally, we could capture just the close-square-bracket here.
				generator.emitPushLiteral(emptyTuple, nil)
			}
			else
			{
				for (index in 1 until statementsCount)
				{
					statementsTuple.tupleAt(index).emitEffectOn(generator)
					generator.stackShouldBeEmpty()
				}
				if (statementsCount > 0)
				{
					val lastStatement = statementsTuple.tupleAt(statementsCount)
					if (lastStatement.phraseKindIsUnder(LABEL_PHRASE)
						|| (lastStatement.phraseKindIsUnder(ASSIGNMENT_PHRASE)
							&& lastStatement.expressionType().isTop))
					{
						// Either the block 1) ends with the label declaration
						// or 2) is top-valued and ends with an assignment. Push
						// the nil object as the return value. Ideally, we could
						// capture just the close-square-bracket token here.
						lastStatement.emitEffectOn(generator)
						generator.emitPushLiteral(emptyTuple, nil)
					}
					else
					{
						lastStatement.emitValueOn(generator)
					}
				}
			}
			return generator.endBlock(blockPhrase)
		}

		/**
		 * Answer the type that should be captured in the literal frame for the
		 * given declaration.  In the case that it's a variable declaration, we
		 * need to wrap the declared type in a variable type.
		 *
		 * @param declaration
		 *   The [declaration][DeclarationPhraseDescriptor] to examine.
		 * @return
		 *   The type for the corresponding
		 *   [continuation][ContinuationDescriptor] slot.
		 */
		private fun outerType(declaration: A_Phrase): A_Type
		{
			return if (declaration.declarationKind().isVariable)
				variableTypeFor(declaration.declaredType())
			else
				declaration.declaredType()
		}
	}
}<|MERGE_RESOLUTION|>--- conflicted
+++ resolved
@@ -108,14 +108,10 @@
 import com.avail.interpreter.primitive.privatehelpers.P_PushLastOuter
 import com.avail.io.NybbleOutputStream
 import java.util.ArrayDeque
-<<<<<<< HEAD
-import java.util.BitSet
-=======
 import java.util.ArrayList
 import java.util.BitSet
 import java.util.HashMap
 import java.util.HashSet
->>>>>>> bd8b59be
 
 /**
  * An [AvailCodeGenerator] is used to convert a [phrase][PhraseDescriptor] into
@@ -917,7 +913,7 @@
 				blockPhrase.statementsTuple().run {
 					when{
 						primitive == null -> blockPhrase.resultType()
-						tupleSize() == 0 -> Types.TOP.o()
+						tupleSize() == 0 -> Types.TOP.o
 						else -> tupleAt(tupleSize()).expressionType()
 					}
 				},
