/*
 * SerializerOperation.kt
 * Copyright © 1993-2020, The Avail Foundation, LLC.
 * All rights reserved.
 *
 * Redistribution and use in source and binary forms, with or without
 * modification, are permitted provided that the following conditions are met:
 *
 * * Redistributions of source code must retain the above copyright notice, this
 *   list of conditions and the following disclaimer.
 *
 * * Redistributions in binary form must reproduce the above copyright notice,
 *   this list of conditions and the following disclaimer in the documentation
 *   and/or other materials provided with the distribution.
 *
 * * Neither the name of the copyright holder nor the names of the contributors
 *   may be used to endorse or promote products derived from this software
 *   without specific prior written permission.
 *
 * THIS SOFTWARE IS PROVIDED BY THE COPYRIGHT HOLDERS AND CONTRIBUTORS "AS IS"
 * AND ANY EXPRESS OR IMPLIED WARRANTIES, INCLUDING, BUT NOT LIMITED TO, THE
 * IMPLIED WARRANTIES OF MERCHANTABILITY AND FITNESS FOR A PARTICULAR PURPOSE
 * ARE DISCLAIMED. IN NO EVENT SHALL THE COPYRIGHT HOLDER OR CONTRIBUTORS BE
 * LIABLE FOR ANY DIRECT, INDIRECT, INCIDENTAL, SPECIAL, EXEMPLARY, OR
 * CONSEQUENTIAL DAMAGES (INCLUDING, BUT NOT LIMITED TO, PROCUREMENT OF
 * SUBSTITUTE GOODS OR SERVICES; LOSS OF USE, DATA, OR PROFITS; OR BUSINESS
 * INTERRUPTION) HOWEVER CAUSED AND ON ANY THEORY OF LIABILITY, WHETHER IN
 * CONTRACT, STRICT LIABILITY, OR TORT (INCLUDING NEGLIGENCE OR OTHERWISE)
 * ARISING IN ANY WAY OUT OF THE USE OF THIS SOFTWARE, EVEN IF ADVISED OF THE
 * POSSIBILITY OF SUCH DAMAGE.
 */

package com.avail.serialization

import com.avail.AvailRuntime
import com.avail.AvailRuntime.Companion.specialObject
import com.avail.descriptor.atoms.A_Atom
import com.avail.descriptor.atoms.A_Atom.Companion.atomName
import com.avail.descriptor.atoms.A_Atom.Companion.bundleOrCreate
import com.avail.descriptor.atoms.A_Atom.Companion.bundleOrNil
import com.avail.descriptor.atoms.A_Atom.Companion.getAtomProperty
import com.avail.descriptor.atoms.A_Atom.Companion.issuingModule
import com.avail.descriptor.atoms.A_Atom.Companion.setAtomProperty
import com.avail.descriptor.atoms.AtomDescriptor
import com.avail.descriptor.atoms.AtomDescriptor.Companion.trueObject
import com.avail.descriptor.atoms.AtomDescriptor.SpecialAtom
import com.avail.descriptor.atoms.AtomDescriptor.SpecialAtom.EXPLICIT_SUBCLASSING_KEY
import com.avail.descriptor.atoms.AtomDescriptor.SpecialAtom.HERITABLE_KEY
import com.avail.descriptor.atoms.AtomWithPropertiesDescriptor.Companion.createAtomWithProperties
import com.avail.descriptor.bundles.A_Bundle
import com.avail.descriptor.bundles.A_Bundle.Companion.bundleMethod
import com.avail.descriptor.bundles.A_Bundle.Companion.macrosTuple
import com.avail.descriptor.bundles.A_Bundle.Companion.message
import com.avail.descriptor.bundles.MessageBundleDescriptor
import com.avail.descriptor.character.A_Character.Companion.codePoint
import com.avail.descriptor.character.CharacterDescriptor
import com.avail.descriptor.character.CharacterDescriptor.Companion.fromCodePoint
import com.avail.descriptor.functions.CompiledCodeDescriptor
import com.avail.descriptor.functions.CompiledCodeDescriptor.Companion.newCompiledCode
import com.avail.descriptor.functions.ContinuationDescriptor.Companion.createContinuationWithFrame
import com.avail.descriptor.functions.FunctionDescriptor
import com.avail.descriptor.functions.FunctionDescriptor.Companion.createFunction
import com.avail.descriptor.maps.MapDescriptor
import com.avail.descriptor.maps.MapDescriptor.Companion.emptyMap
import com.avail.descriptor.methods.A_Definition
import com.avail.descriptor.methods.A_Macro
import com.avail.descriptor.methods.AbstractDefinitionDescriptor
import com.avail.descriptor.methods.ForwardDefinitionDescriptor
import com.avail.descriptor.methods.MethodDefinitionDescriptor
import com.avail.descriptor.methods.MethodDescriptor
import com.avail.descriptor.numbers.DoubleDescriptor
import com.avail.descriptor.numbers.DoubleDescriptor.Companion.fromDouble
import com.avail.descriptor.numbers.FloatDescriptor
import com.avail.descriptor.numbers.FloatDescriptor.Companion.fromFloat
import com.avail.descriptor.numbers.IntegerDescriptor.Companion.fromInt
import com.avail.descriptor.numbers.IntegerDescriptor.Companion.fromUnsignedByte
import com.avail.descriptor.numbers.IntegerDescriptor.Companion.one
import com.avail.descriptor.numbers.IntegerDescriptor.Companion.two
import com.avail.descriptor.numbers.IntegerDescriptor.Companion.zero
import com.avail.descriptor.objects.ObjectDescriptor.Companion.objectFromMap
import com.avail.descriptor.objects.ObjectTypeDescriptor.Companion.objectTypeFromMap
import com.avail.descriptor.phrases.A_Phrase.Companion.argumentsListNode
import com.avail.descriptor.phrases.A_Phrase.Companion.argumentsTuple
import com.avail.descriptor.phrases.A_Phrase.Companion.bundle
import com.avail.descriptor.phrases.A_Phrase.Companion.declaration
import com.avail.descriptor.phrases.A_Phrase.Companion.declaredType
import com.avail.descriptor.phrases.A_Phrase.Companion.expression
import com.avail.descriptor.phrases.A_Phrase.Companion.expressionsTuple
import com.avail.descriptor.phrases.A_Phrase.Companion.initializationExpression
import com.avail.descriptor.phrases.A_Phrase.Companion.list
import com.avail.descriptor.phrases.A_Phrase.Companion.literalObject
import com.avail.descriptor.phrases.A_Phrase.Companion.macroOriginalSendNode
import com.avail.descriptor.phrases.A_Phrase.Companion.outputPhrase
import com.avail.descriptor.phrases.A_Phrase.Companion.permutation
import com.avail.descriptor.phrases.A_Phrase.Companion.statements
import com.avail.descriptor.phrases.A_Phrase.Companion.statementsTuple
import com.avail.descriptor.phrases.A_Phrase.Companion.superUnionType
import com.avail.descriptor.phrases.A_Phrase.Companion.token
import com.avail.descriptor.phrases.A_Phrase.Companion.tokens
import com.avail.descriptor.phrases.A_Phrase.Companion.typeExpression
import com.avail.descriptor.phrases.A_Phrase.Companion.variable
import com.avail.descriptor.phrases.AssignmentPhraseDescriptor
import com.avail.descriptor.phrases.AssignmentPhraseDescriptor.Companion.isInline
import com.avail.descriptor.phrases.AssignmentPhraseDescriptor.Companion.newAssignment
import com.avail.descriptor.phrases.BlockPhraseDescriptor
import com.avail.descriptor.phrases.BlockPhraseDescriptor.Companion.newBlockNode
import com.avail.descriptor.phrases.DeclarationPhraseDescriptor
import com.avail.descriptor.phrases.DeclarationPhraseDescriptor.Companion.newDeclaration
import com.avail.descriptor.phrases.DeclarationPhraseDescriptor.DeclarationKind
import com.avail.descriptor.phrases.ExpressionAsStatementPhraseDescriptor
import com.avail.descriptor.phrases.ExpressionAsStatementPhraseDescriptor.Companion.newExpressionAsStatement
import com.avail.descriptor.phrases.FirstOfSequencePhraseDescriptor
import com.avail.descriptor.phrases.FirstOfSequencePhraseDescriptor.Companion.newFirstOfSequenceNode
import com.avail.descriptor.phrases.ListPhraseDescriptor
import com.avail.descriptor.phrases.ListPhraseDescriptor.Companion.newListNode
import com.avail.descriptor.phrases.LiteralPhraseDescriptor
import com.avail.descriptor.phrases.LiteralPhraseDescriptor.Companion.literalNodeFromToken
import com.avail.descriptor.phrases.MacroSubstitutionPhraseDescriptor
import com.avail.descriptor.phrases.MacroSubstitutionPhraseDescriptor.Companion.newMacroSubstitution
import com.avail.descriptor.phrases.PermutedListPhraseDescriptor
import com.avail.descriptor.phrases.PermutedListPhraseDescriptor.Companion.newPermutedListNode
import com.avail.descriptor.phrases.ReferencePhraseDescriptor.Companion.referenceNodeFromUse
import com.avail.descriptor.phrases.SendPhraseDescriptor
import com.avail.descriptor.phrases.SendPhraseDescriptor.Companion.newSendNode
import com.avail.descriptor.phrases.SequencePhraseDescriptor
import com.avail.descriptor.phrases.SequencePhraseDescriptor.Companion.newSequence
import com.avail.descriptor.phrases.SuperCastPhraseDescriptor
import com.avail.descriptor.phrases.SuperCastPhraseDescriptor.Companion.newSuperCastNode
import com.avail.descriptor.phrases.VariableUsePhraseDescriptor
import com.avail.descriptor.phrases.VariableUsePhraseDescriptor.Companion.newUse
import com.avail.descriptor.pojos.PojoFieldDescriptor.Companion.pojoFieldVariableForInnerType
import com.avail.descriptor.pojos.PojoFinalFieldDescriptor
import com.avail.descriptor.pojos.RawPojoDescriptor
import com.avail.descriptor.pojos.RawPojoDescriptor.Companion.equalityPojo
import com.avail.descriptor.pojos.RawPojoDescriptor.Companion.rawNullPojo
import com.avail.descriptor.representation.A_BasicObject
import com.avail.descriptor.representation.AvailObject
import com.avail.descriptor.representation.NilDescriptor
import com.avail.descriptor.representation.NilDescriptor.Companion.nil
import com.avail.descriptor.sets.SetDescriptor
import com.avail.descriptor.tokens.CommentTokenDescriptor.Companion.newCommentToken
import com.avail.descriptor.tokens.LiteralTokenDescriptor
import com.avail.descriptor.tokens.LiteralTokenDescriptor.Companion.literalToken
import com.avail.descriptor.tokens.TokenDescriptor
import com.avail.descriptor.tokens.TokenDescriptor.Companion.newToken
import com.avail.descriptor.tokens.TokenDescriptor.TokenType.Companion.lookupTokenType
import com.avail.descriptor.tuples.A_String
import com.avail.descriptor.tuples.A_Tuple
import com.avail.descriptor.tuples.A_Tuple.Companion.asSet
import com.avail.descriptor.tuples.A_Tuple.Companion.component1
import com.avail.descriptor.tuples.A_Tuple.Companion.component2
import com.avail.descriptor.tuples.A_Tuple.Companion.tupleAt
import com.avail.descriptor.tuples.A_Tuple.Companion.tupleSize
import com.avail.descriptor.tuples.ObjectTupleDescriptor.Companion.generateObjectTupleFrom
import com.avail.descriptor.tuples.ObjectTupleDescriptor.Companion.tuple
import com.avail.descriptor.tuples.ObjectTupleDescriptor.Companion.tupleFromList
import com.avail.descriptor.tuples.StringDescriptor
import com.avail.descriptor.tuples.StringDescriptor.Companion.stringFrom
import com.avail.descriptor.tuples.TupleDescriptor
import com.avail.descriptor.tuples.TupleDescriptor.Companion.emptyTuple
import com.avail.descriptor.tuples.TupleDescriptor.Companion.toList
import com.avail.descriptor.types.A_Type
import com.avail.descriptor.types.AbstractEnumerationTypeDescriptor.Companion.enumerationWith
import com.avail.descriptor.types.BottomPojoTypeDescriptor.Companion.pojoBottom
import com.avail.descriptor.types.BottomTypeDescriptor
import com.avail.descriptor.types.CompiledCodeTypeDescriptor.Companion.compiledCodeTypeForFunctionType
import com.avail.descriptor.types.ContinuationTypeDescriptor.Companion.continuationTypeForFunctionType
import com.avail.descriptor.types.EnumerationTypeDescriptor
import com.avail.descriptor.types.FiberTypeDescriptor
import com.avail.descriptor.types.FiberTypeDescriptor.Companion.fiberType
import com.avail.descriptor.types.FunctionTypeDescriptor
import com.avail.descriptor.types.FunctionTypeDescriptor.Companion.functionTypeFromArgumentTupleType
import com.avail.descriptor.types.InstanceMetaDescriptor
import com.avail.descriptor.types.InstanceMetaDescriptor.Companion.instanceMeta
import com.avail.descriptor.types.InstanceTypeDescriptor
import com.avail.descriptor.types.InstanceTypeDescriptor.Companion.instanceType
import com.avail.descriptor.types.IntegerRangeTypeDescriptor
import com.avail.descriptor.types.IntegerRangeTypeDescriptor.Companion.integerRangeType
import com.avail.descriptor.types.ListPhraseTypeDescriptor
import com.avail.descriptor.types.ListPhraseTypeDescriptor.Companion.createListNodeType
import com.avail.descriptor.types.LiteralTokenTypeDescriptor
import com.avail.descriptor.types.LiteralTokenTypeDescriptor.Companion.literalTokenType
import com.avail.descriptor.types.MapTypeDescriptor
import com.avail.descriptor.types.MapTypeDescriptor.Companion.mapTypeForSizesKeyTypeValueType
import com.avail.descriptor.types.PhraseTypeDescriptor
import com.avail.descriptor.types.PhraseTypeDescriptor.PhraseKind
import com.avail.descriptor.types.PojoTypeDescriptor
import com.avail.descriptor.types.PojoTypeDescriptor.Companion.fusedTypeFromAncestorMap
import com.avail.descriptor.types.PojoTypeDescriptor.Companion.marshalTypes
import com.avail.descriptor.types.PojoTypeDescriptor.Companion.pojoArrayType
import com.avail.descriptor.types.PojoTypeDescriptor.Companion.pojoTypeForClassWithTypeArguments
import com.avail.descriptor.types.PojoTypeDescriptor.Companion.resolvePojoType
import com.avail.descriptor.types.PrimitiveTypeDescriptor.Companion.extractOrdinal
import com.avail.descriptor.types.ReadWriteVariableTypeDescriptor
import com.avail.descriptor.types.SelfPojoTypeDescriptor.Companion.pojoFromSerializationProxy
import com.avail.descriptor.types.SelfPojoTypeDescriptor.Companion.pojoSerializationProxy
import com.avail.descriptor.types.SetTypeDescriptor
import com.avail.descriptor.types.SetTypeDescriptor.Companion.setTypeForSizesContentType
import com.avail.descriptor.types.TokenTypeDescriptor
import com.avail.descriptor.types.TokenTypeDescriptor.Companion.tokenType
import com.avail.descriptor.types.TupleTypeDescriptor
import com.avail.descriptor.types.TupleTypeDescriptor.Companion.tupleTypeForSizesTypesDefaultType
import com.avail.descriptor.types.TypeDescriptor
import com.avail.descriptor.types.VariableTypeDescriptor
import com.avail.descriptor.types.VariableTypeDescriptor.Companion.variableReadWriteType
import com.avail.descriptor.types.VariableTypeDescriptor.Companion.variableTypeFor
import com.avail.descriptor.variables.A_Variable
import com.avail.descriptor.variables.VariableDescriptor
import com.avail.descriptor.variables.VariableDescriptor.Companion.newVariableWithOuterType
import com.avail.exceptions.AvailErrorCode.E_JAVA_METHOD_NOT_AVAILABLE
import com.avail.exceptions.AvailRuntimeException
import com.avail.exceptions.MalformedMessageException
import com.avail.interpreter.Primitive.Companion.primitiveByName
import com.avail.interpreter.levelTwo.L2Chunk.ChunkEntryPoint.TO_RESTART
import com.avail.interpreter.levelTwo.L2Chunk.ChunkEntryPoint.TO_RETURN_INTO
import com.avail.interpreter.levelTwo.L2Chunk.Companion.unoptimizedChunk
import com.avail.interpreter.primitive.pojos.P_CreatePojoConstructorFunction
import com.avail.interpreter.primitive.pojos.P_CreatePojoInstanceMethodFunction
import com.avail.performance.Statistic
import com.avail.performance.StatisticReport
import com.avail.serialization.SerializerOperandEncoding.BIG_INTEGER_DATA
import com.avail.serialization.SerializerOperandEncoding.BYTE
import com.avail.serialization.SerializerOperandEncoding.BYTE_CHARACTER_TUPLE
import com.avail.serialization.SerializerOperandEncoding.COMPRESSED_ARBITRARY_CHARACTER_TUPLE
import com.avail.serialization.SerializerOperandEncoding.COMPRESSED_INT_TUPLE
import com.avail.serialization.SerializerOperandEncoding.COMPRESSED_SHORT
import com.avail.serialization.SerializerOperandEncoding.COMPRESSED_SHORT_CHARACTER_TUPLE
import com.avail.serialization.SerializerOperandEncoding.GENERAL_MAP
import com.avail.serialization.SerializerOperandEncoding.OBJECT_REFERENCE
import com.avail.serialization.SerializerOperandEncoding.SIGNED_INT
import com.avail.serialization.SerializerOperandEncoding.TUPLE_OF_OBJECTS
import com.avail.serialization.SerializerOperandEncoding.UNCOMPRESSED_BYTE_TUPLE
import com.avail.serialization.SerializerOperandEncoding.UNCOMPRESSED_NYBBLE_TUPLE
import com.avail.serialization.SerializerOperandEncoding.UNCOMPRESSED_SHORT
import com.avail.serialization.SerializerOperandEncoding.UNSIGNED_INT
import java.lang.Double.doubleToRawLongBits
import java.lang.Double.longBitsToDouble
import java.lang.Float.floatToRawIntBits
import java.lang.Float.intBitsToFloat
import java.lang.reflect.Constructor
import java.lang.reflect.Field
import java.lang.reflect.Method
import java.lang.reflect.Modifier
<<<<<<< HEAD
=======
import java.util.ArrayList
>>>>>>> bd8b59be

/**
 * A `SerializerOpcode` describes how to disassemble and assemble the various
 * kinds of objects encountered in Avail.
 *
 * The ordinal is passed in the constructor as a cross-check, to increase the
 * difficulty of (accidentally) changing the serialized representation without
 * due care for migration of existing serialized data.
 *
 * @author Mark van Gulik &lt;mark@availlang.org&gt;
 *
 * @constructor
 *
 * Construct a new `SerializerOperation`.
 *
 * @param ordinal
 *   The ordinal of this enum value, supplied as a cross-check to reduce the
 *   chance of accidental incompatibility due to the addition of new categories
 *   of Avail objects.
 * @param operands
 *   The list of operands that describe the interpretation of a stream of bytes
 *   written with this `SerializerOperation`.
 */
enum class SerializerOperation constructor(
	ordinal: Int,
	vararg operands: SerializerOperand)
{
	/**
	 * The Avail integer 0.  Note that there are no operands, since the value is
	 * encoded in the choice of instruction itself.
	 */
	ZERO_INTEGER(0)
	{
		override fun decompose(
			obj: AvailObject,
			serializer: Serializer): Array<out A_BasicObject>
		{
			return array()
		}

		override fun compose(
			subobjects: Array<AvailObject>,
			deserializer: Deserializer): A_BasicObject
		{
			return zero()
		}
	},

	/**
	 * The Avail integer 1.  Note that there are no operands, since the value is
	 * encoded in the choice of instruction itself.
	 */
	ONE_INTEGER(1)
	{
		override fun decompose(
			obj: AvailObject,
			serializer: Serializer): Array<out A_BasicObject>
		{
			return array()
		}

		override fun compose(
			subobjects: Array<AvailObject>,
			deserializer: Deserializer): A_BasicObject
		{
			return one()
		}
	},

	/**
	 * The Avail integer 2.  Note that there are no operands, since the value is
	 * encoded in the choice of instruction itself.
	 */
	TWO_INTEGER(2)
	{
		override fun decompose(
			obj: AvailObject,
			serializer: Serializer): Array<out A_BasicObject>
		{
			return array()
		}

		override fun compose(
			subobjects: Array<AvailObject>,
			deserializer: Deserializer): A_BasicObject
		{
			return two()
		}
	},

	/**
	 * The Avail integer 3.  Note that there are no operands, since the value is
	 * encoded in the choice of instruction itself.
	 */
	THREE_INTEGER(3)
	{
		override fun decompose(
			obj: AvailObject,
			serializer: Serializer): Array<out A_BasicObject>
		{
			return array()
		}

		override fun compose(
			subobjects: Array<AvailObject>,
			deserializer: Deserializer): A_BasicObject
		{
			return fromUnsignedByte(3.toShort())
		}
	},

	/**
	 * The Avail integer 4.  Note that there are no operands, since the value is
	 * encoded in the choice of instruction itself.
	 */
	FOUR_INTEGER(4)
	{
		override fun decompose(
			obj: AvailObject,
			serializer: Serializer): Array<out A_BasicObject>
		{
			return array()
		}

		override fun compose(
			subobjects: Array<AvailObject>,
			deserializer: Deserializer): A_BasicObject
		{
			return fromUnsignedByte(4.toShort())
		}
	},

	/**
	 * The Avail integer 5.  Note that there are no operands, since the value is
	 * encoded in the choice of instruction itself.
	 */
	FIVE_INTEGER(5)
	{
		override fun decompose(
			obj: AvailObject,
			serializer: Serializer): Array<out A_BasicObject>
		{
			return array()
		}

		override fun compose(
			subobjects: Array<AvailObject>,
			deserializer: Deserializer): A_BasicObject
		{
			return fromUnsignedByte(5.toShort())
		}
	},

	/**
	 * The Avail integer 6.  Note that there are no operands, since the value is
	 * encoded in the choice of instruction itself.
	 */
	SIX_INTEGER(6)
	{
		override fun decompose(
			obj: AvailObject,
			serializer: Serializer): Array<out A_BasicObject>
		{
			return array()
		}

		override fun compose(
			subobjects: Array<AvailObject>,
			deserializer: Deserializer): A_BasicObject
		{
			return fromUnsignedByte(6.toShort())
		}
	},

	/**
	 * The Avail integer 7.  Note that there are no operands, since the value is
	 * encoded in the choice of instruction itself.
	 */
	SEVEN_INTEGER(7)
	{
		override fun decompose(
			obj: AvailObject,
			serializer: Serializer): Array<out A_BasicObject>
		{
			return array()
		}

		override fun compose(
			subobjects: Array<AvailObject>,
			deserializer: Deserializer): A_BasicObject
		{
			return fromUnsignedByte(7.toShort())
		}
	},

	/**
	 * The Avail integer 8.  Note that there are no operands, since the value is
	 * encoded in the choice of instruction itself.
	 */
	EIGHT_INTEGER(8)
	{
		override fun decompose(
			obj: AvailObject,
			serializer: Serializer): Array<out A_BasicObject>
		{
			return array()
		}

		override fun compose(
			subobjects: Array<AvailObject>,
			deserializer: Deserializer): A_BasicObject
		{
			return fromUnsignedByte(8.toShort())
		}
	},

	/**
	 * The Avail integer 9.  Note that there are no operands, since the value is
	 * encoded in the choice of instruction itself.
	 */
	NINE_INTEGER(9)
	{
		override fun decompose(
			obj: AvailObject,
			serializer: Serializer): Array<out A_BasicObject>
		{
			return array()
		}

		override fun compose(
			subobjects: Array<AvailObject>,
			deserializer: Deserializer): A_BasicObject
		{
			return fromUnsignedByte(9.toShort())
		}
	},

	/**
	 * The Avail integer 10.  Note that there are no operands, since the value
	 * is encoded in the choice of instruction itself.
	 */
	TEN_INTEGER(10)
	{
		override fun decompose(
			obj: AvailObject,
			serializer: Serializer): Array<out A_BasicObject>
		{
			return array()
		}

		override fun compose(
			subobjects: Array<AvailObject>,
			deserializer: Deserializer): A_BasicObject
		{
			return fromUnsignedByte(10.toShort())
		}
	},

	/**
	 * An Avail integer in the range 11..255.  Note that 0..10 have their own
	 * special cases already which require very little space.
	 */
	BYTE_INTEGER(11, BYTE.named("only byte"))
	{
		override fun decompose(
			obj: AvailObject,
			serializer: Serializer): Array<out A_BasicObject>
		{
			return array(obj)
		}

		override fun compose(
			subobjects: Array<AvailObject>,
			deserializer: Deserializer): A_BasicObject
		{
			return subobjects[0]
		}

		override fun describe(describer: DeserializerDescriber)
		{
			describer.append(this.name)
			describer.append(" = ")
			describer.append(operands[0].read(describer).toString())
		}
	},

	/**
	 * An Avail integer in the range 256..65535.  Note that 0..255 have their
	 * own special cases already which require less space.  Don't try to
	 * compress the short value for this reason.
	 */
	SHORT_INTEGER(12, UNCOMPRESSED_SHORT.named("the unsigned short"))
	{
		override fun decompose(
			obj: AvailObject,
			serializer: Serializer): Array<out A_BasicObject>
		{
			return array(obj)
		}

		override fun compose(
			subobjects: Array<AvailObject>,
			deserializer: Deserializer): A_BasicObject
		{
			return subobjects[0]
		}

		override fun describe(describer: DeserializerDescriber)
		{
			describer.append(this.name)
			describer.append(" = ")
			describer.append(operands[0].read(describer).toString())
		}
	},

	/**
	 * An Avail integer in the range -2<sup>31</sup> through 2<sup>31</sup>-1,
	 * except the range 0..65535 which have their own special cases already.
	 */
	INT_INTEGER(13, SIGNED_INT.named("int's value"))
	{
		override fun decompose(
			obj: AvailObject,
			serializer: Serializer): Array<out A_BasicObject>
		{
			return array(obj)
		}

		override fun compose(
			subobjects: Array<AvailObject>,
			deserializer: Deserializer): A_BasicObject
		{
			return subobjects[0]
		}

		override fun describe(describer: DeserializerDescriber)
		{
			describer.append(this.name)
			describer.append(" = ")
			describer.append(operands[0].read(describer).toString())
		}
	},

	/**
	 * An Avail integer that cannot be represented as an [Int].
	 */
	BIG_INTEGER(14, BIG_INTEGER_DATA.named("constituent ints"))
	{
		override fun decompose(
			obj: AvailObject,
			serializer: Serializer): Array<out A_BasicObject>
		{
			return array(obj)
		}

		override fun compose(
			subobjects: Array<AvailObject>,
			deserializer: Deserializer): A_BasicObject
		{
			return subobjects[0]
		}

		override fun describe(describer: DeserializerDescriber)
		{
			describer.append(this.name)
			describer.append(" = ")
			describer.append(operands[0].read(describer).toString())
		}
	},

	/**
	 * Produce the Avail [nil][NilDescriptor.nil] during deserialization.
	 */
	NIL(15)
	{
		override fun decompose(
			obj: AvailObject,
			serializer: Serializer): Array<out A_BasicObject>
		{
			return array()
		}

		override fun compose(
			subobjects: Array<AvailObject>,
			deserializer: Deserializer): A_BasicObject
		{
			return nil
		}
	},

	/**
	 * This special opcode causes a previously built object to be produced as an
	 * actual checkpoint output from the [Deserializer].
	 */
	CHECKPOINT(16, OBJECT_REFERENCE.named("object to checkpoint"))
	{
		override fun decompose(
			obj: AvailObject,
			serializer: Serializer): Array<out A_BasicObject>
		{
			// Make sure the function actually gets written out.
			return array(obj)
		}

		override fun compose(
			subobjects: Array<AvailObject>,
			deserializer: Deserializer): A_BasicObject
		{
			val subobject = subobjects[0]
			deserializer.recordProducedObject(subobject)
			return subobject
		}
	},

	/**
	 * One of the special objects that the [AvailRuntime] maintains.
	 */
	SPECIAL_OBJECT(17, COMPRESSED_SHORT.named("special object number"))
	{
		override fun decompose(
			obj: AvailObject,
			serializer: Serializer): Array<out A_BasicObject>
		{
			return array(
				fromInt(Serializer.indexOfSpecialObject(obj)))
		}

		override fun compose(
			subobjects: Array<AvailObject>,
			deserializer: Deserializer): A_BasicObject
		{
			return specialObject(subobjects[0].extractInt())
		}

		override fun describe(describer: DeserializerDescriber)
		{
			describer.append(this.name)
			val specialNumber = operands[0].read(describer)
			val specialIndex = specialNumber.extractInt()
			describer.append(" (")
			describer.append(specialIndex.toString())
			describer.append(") = ")
			describer.append(specialObject(specialIndex).toString())
		}
	},

	/**
	 * One of the special atoms that the [AvailRuntime] maintains.
	 */
	SPECIAL_ATOM(18, COMPRESSED_SHORT.named("special atom number"))
	{
		override fun decompose(
			obj: AvailObject,
			serializer: Serializer): Array<out A_BasicObject>
		{
			return array(
				fromInt(Serializer.indexOfSpecialAtom(obj)))
		}

		override fun compose(
			subobjects: Array<AvailObject>,
			deserializer: Deserializer): A_BasicObject
		{
			return Deserializer.specialAtom(subobjects[0].extractInt())
		}

		override fun describe(describer: DeserializerDescriber)
		{
			describer.append(this.name)
			val specialNumber = operands[0].read(describer)
			val specialIndex = specialNumber.extractInt()
			describer.append(" (")
			describer.append(specialIndex.toString())
			describer.append(") = ")
			describer.append(Deserializer.specialAtom(specialIndex).toString())
		}
	},

	/**
	 * A [character][CharacterDescriptor] whose code point fits in an
	 * unsigned byte (0..255).
	 */
	BYTE_CHARACTER(19, BYTE.named("Latin-1 code point"))
	{
		override fun decompose(
			obj: AvailObject,
			serializer: Serializer): Array<out A_BasicObject>
		{
			return array(fromInt(obj.codePoint()))
		}

		override fun compose(
			subobjects: Array<AvailObject>,
			deserializer: Deserializer): A_BasicObject
		{
			return fromCodePoint(subobjects[0].extractInt())
		}
	},

	/**
	 * A [character][CharacterDescriptor] whose code point requires an
	 * unsigned short (256..65535).
	 */
	SHORT_CHARACTER(20, UNCOMPRESSED_SHORT.named("BMP code point"))
	{
		override fun decompose(
			obj: AvailObject,
			serializer: Serializer): Array<out A_BasicObject>
		{
			return array(fromInt(obj.codePoint()))
		}

		override fun compose(
			subobjects: Array<AvailObject>,
			deserializer: Deserializer): A_BasicObject
		{
			return fromCodePoint(subobjects[0].extractInt())
		}
	},

	/**
	 * A [character][CharacterDescriptor] whose code point requires three bytes
	 * to represent (0..16777215, but technically only 0..1114111).
	 */
	LARGE_CHARACTER(
		21,
		BYTE.named("SMP codepoint high byte"),
		BYTE.named("SMP codepoint middle byte"),
		BYTE.named("SMP codepoint low byte"))
	{
		override fun decompose(
			obj: AvailObject,
			serializer: Serializer): Array<out A_BasicObject>
		{
			val codePoint = obj.codePoint()
			return array(
				fromInt(codePoint shr 16 and 0xFF),
				fromInt(codePoint shr 8 and 0xFF),
				fromInt(codePoint and 0xFF))
		}

		override fun compose(
			subobjects: Array<AvailObject>,
			deserializer: Deserializer): A_BasicObject
		{
			val (high, mid, low) = subobjects
			return fromCodePoint(
				(high.extractUnsignedByte().toInt() shl 16)
					+ (mid.extractUnsignedByte().toInt() shl 8)
					+ low.extractUnsignedByte().toInt())
		}
	},

	/**
	 * A [float][FloatDescriptor].  Convert the raw bits to an int for writing.
	 */
	FLOAT(22, SIGNED_INT.named("raw bits"))
	{
		override fun decompose(
			obj: AvailObject,
			serializer: Serializer): Array<out A_BasicObject>
		{
			val floatValue = obj.extractFloat()
			val floatBits = floatToRawIntBits(floatValue)
			return array(fromInt(floatBits))
		}

		override fun compose(
			subobjects: Array<AvailObject>,
			deserializer: Deserializer): A_BasicObject
		{
			val floatBits = subobjects[0].extractInt()
			val floatValue = intBitsToFloat(floatBits)
			return fromFloat(floatValue)
		}

		override fun describe(describer: DeserializerDescriber)
		{
			describer.append(this.name)
			describer.append(" = ")
			val floatAsIntNumber = operands[0].read(describer)
			val floatBits = floatAsIntNumber.extractInt()
			describer.append(intBitsToFloat(floatBits).toString())
		}
	},

	/**
	 * A [double][DoubleDescriptor].  Convert the raw bits to a long and write
	 * it in big endian.
	 */
	DOUBLE(
		23,
		SIGNED_INT.named("upper raw bits"),
		SIGNED_INT.named("lower raw bits"))
	{
		override fun decompose(
			obj: AvailObject,
			serializer: Serializer): Array<out A_BasicObject>
		{
			val doubleValue = obj.extractDouble()
			val doubleBits = doubleToRawLongBits(doubleValue)
			return array(
				fromInt((doubleBits shr 32).toInt()),
				fromInt(doubleBits.toInt()))
		}

		override fun compose(
			subobjects: Array<AvailObject>,
			deserializer: Deserializer): A_BasicObject
		{
			val (high, low) = subobjects
			val doubleBits = (high.extractInt().toLong() shl 32) +
				(low.extractInt().toLong() and 0xFFFFFFFFL)
			return fromDouble(longBitsToDouble(doubleBits))
		}

		override fun describe(describer: DeserializerDescriber)
		{
			describer.append(this.name)
			describer.append(" = ")
			val highBitsAsNumber = operands[0].read(describer)
			val lowBitsAsNumber = operands[1].read(describer)
			val highBits = highBitsAsNumber.extractInt()
			val lowBits = lowBitsAsNumber.extractInt()
			val doubleBits =
				(highBits.toLong() shl 32) + (lowBits.toLong() and 0xFFFFFFFFL)
			val theDouble = longBitsToDouble(doubleBits)
			describer.append(theDouble.toString())
		}
	},

	/**
	 * A [tuple][TupleDescriptor] of arbitrary objects.  Write the size of the
	 * tuple then the elements as object identifiers.
	 */
	GENERAL_TUPLE(24, TUPLE_OF_OBJECTS.named("tuple elements"))
	{
		override fun decompose(
			obj: AvailObject,
			serializer: Serializer): Array<out A_BasicObject>
		{
			return array(obj)
		}

		override fun compose(
			subobjects: Array<AvailObject>,
			deserializer: Deserializer): A_BasicObject
		{
			return subobjects[0]
		}
	},

	/**
	 * A [tuple&#32;of&#32;characters][StringDescriptor] with code points in
	 * Latin-1.  Write the size of the tuple then the sequence of character
	 * bytes.
	 */
	BYTE_STRING(25, BYTE_CHARACTER_TUPLE.named("Latin-1 string"))
	{
		override fun decompose(
			obj: AvailObject,
			serializer: Serializer): Array<out A_BasicObject>
		{
			return array(obj)
		}

		override fun compose(
			subobjects: Array<AvailObject>,
			deserializer: Deserializer): A_BasicObject
		{
			return subobjects[0]
		}
	},

	/**
	 * A [tuple&#32;of&#32;characters][StringDescriptor] whose code points all
	 * fall in the range 0..65535.  Write the compressed number of characters
	 * then each compressed character.
	 */
	SHORT_STRING(
		26,
		COMPRESSED_SHORT_CHARACTER_TUPLE.named(
			"Basic Multilingual Plane string"))
	{
		override fun decompose(
			obj: AvailObject,
			serializer: Serializer): Array<out A_BasicObject>
		{
			return array(obj)
		}

		override fun compose(
			subobjects: Array<AvailObject>,
			deserializer: Deserializer): A_BasicObject
		{
			return subobjects[0]
		}
	},

	/**
	 * A [tuple&#32;of&#32;characters][StringDescriptor] with arbitrary code
	 * points. Write the compressed number of characters then each compressed
	 * character.
	 */
	ARBITRARY_STRING(
		27,
		COMPRESSED_ARBITRARY_CHARACTER_TUPLE.named("arbitrary string"))
	{
		override fun decompose(
			obj: AvailObject,
			serializer: Serializer): Array<out A_BasicObject>
		{
			return array(obj)
		}

		override fun compose(
			subobjects: Array<AvailObject>,
			deserializer: Deserializer): A_BasicObject
		{
			return subobjects[0]
		}
	},

	/**
	 * A [tuple][TupleDescriptor] of integers whose values all fall in the range
	 * 0..2^31-1.
	 */
	INT_TUPLE(28, COMPRESSED_INT_TUPLE.named("tuple of ints"))
	{
		override fun decompose(
			obj: AvailObject,
			serializer: Serializer): Array<out A_BasicObject>
		{
			return array(obj)
		}

		override fun compose(
			subobjects: Array<AvailObject>,
			deserializer: Deserializer): A_BasicObject
		{
			return subobjects[0]
		}
	},

	/**
	 * A [tuple][TupleDescriptor] of integers whose values all fall in the range
	 * 0..255.
	 */
	BYTE_TUPLE(29, UNCOMPRESSED_BYTE_TUPLE.named("tuple of bytes"))
	{
		override fun decompose(
			obj: AvailObject,
			serializer: Serializer): Array<out A_BasicObject>
		{
			return array(obj)
		}

		override fun compose(
			subobjects: Array<AvailObject>,
			deserializer: Deserializer): A_BasicObject
		{
			return subobjects[0]
		}
	},

	/**
	 * A [tuple][TupleDescriptor] whose values fall in the range 0..15.
	 */
	NYBBLE_TUPLE(30, UNCOMPRESSED_NYBBLE_TUPLE.named("tuple of nybbles"))
	{
		override fun decompose(
			obj: AvailObject,
			serializer: Serializer): Array<out A_BasicObject>
		{
			return array(obj)
		}

		override fun compose(
			subobjects: Array<AvailObject>,
			deserializer: Deserializer): A_BasicObject
		{
			return subobjects[0]
		}
	},

	/**
	 * A [map][MapDescriptor].  Convert it to a tuple (key1, value1, …
	 * key```[N]```, value```[N]```) and work with that, converting it back to a
	 * map when deserializing.
	 */
	MAP(31, GENERAL_MAP.named("map contents"))
	{
		override fun decompose(
			obj: AvailObject,
			serializer: Serializer): Array<out A_BasicObject>
		{
			return array(obj)
		}

		override fun compose(
			subobjects: Array<AvailObject>,
			deserializer: Deserializer): A_BasicObject
		{
			return subobjects[0]
		}
	},

	/**
	 * A [map][MapDescriptor].  Convert it to a tuple (key1, value1, ...
	 * key```[N]```, value```[N]```) and work with that, converting it back to a
	 * map when deserializing.
	 */
	OBJECT(32, GENERAL_MAP.named("field map"))
	{
		override fun decompose(
			obj: AvailObject,
			serializer: Serializer): Array<out A_BasicObject>
		{
			return array(obj.fieldMap())
		}

		override fun compose(
			subobjects: Array<AvailObject>,
			deserializer: Deserializer): A_BasicObject
		{
			return objectFromMap(subobjects[0])
		}
	},

	/**
	 * A [map][MapDescriptor].  Convert it to a tuple (key1, value1, ...
	 * key```[N]```, value```[N]```) and work with that, converting it back to a
	 * map when deserializing.
	 */
	OBJECT_TYPE(33, GENERAL_MAP.named("field type map"))
	{
		override fun decompose(
			obj: AvailObject,
			serializer: Serializer): Array<out A_BasicObject>
		{
			return array(obj.fieldTypeMap())
		}

		override fun compose(
			subobjects: Array<AvailObject>,
			deserializer: Deserializer): A_BasicObject
		{
			return objectTypeFromMap(subobjects[0])
		}
	},

	/**
	 * An [atom][A_Atom].  Output the atom name and the name of the
	 * module that issued it.  Look up the corresponding atom during
	 * reconstruction, recreating it if it's not present and supposed to have
	 * been issued by the current module.
	 */
	ATOM(
		34,
		OBJECT_REFERENCE.named("atom name"),
		OBJECT_REFERENCE.named("module name"))
	{
		override fun decompose(
			obj: AvailObject,
			serializer: Serializer): Array<out A_BasicObject>
		{
			serializer.checkAtom(obj)
			assert(obj.getAtomProperty(HERITABLE_KEY.atom).equalsNil())
			val module = obj.issuingModule()
			if (module.equalsNil())
			{
				throw RuntimeException("Atom has no issuing module")
			}
			return array(obj.atomName(), module.moduleName())
		}

		override fun compose(
			subobjects: Array<AvailObject>,
			deserializer: Deserializer): A_BasicObject
		{
			val (atomName, moduleName) = subobjects
			val atom = lookupAtom(atomName, moduleName, deserializer)
			return atom.makeShared()
		}
	},

	/**
	 * An [atom][A_Atom].  Output the atom name and the name of the
	 * module that issued it.  Look up the corresponding atom during
	 * reconstruction, recreating it if it's not present and supposed to have
	 * been issued by the current module.
	 */
	HERITABLE_ATOM(
		35,
		OBJECT_REFERENCE.named("atom name"),
		OBJECT_REFERENCE.named("module name"))
	{
		override fun decompose(
			obj: AvailObject,
			serializer: Serializer): Array<out A_BasicObject>
		{
			serializer.checkAtom(obj)
			assert(
				obj.getAtomProperty(HERITABLE_KEY.atom).equals(
					trueObject
				))
			val module = obj.issuingModule()
			if (module.equalsNil())
			{
				throw RuntimeException("Atom has no issuing module")
			}
			return array(obj.atomName(), module.moduleName())
		}

		override fun compose(
			subobjects: Array<AvailObject>,
			deserializer: Deserializer): A_BasicObject
		{
			val (atomName, moduleName) = subobjects
			val atom = lookupAtom(atomName, moduleName, deserializer)
			atom.setAtomProperty(HERITABLE_KEY.atom, trueObject)
			return atom.makeShared()
		}
	},

	/**
	 * A [compiled&#32;code&#32;object][CompiledCodeDescriptor].  Output any
	 * information needed to reconstruct the compiled code object.
	 */
	COMPILED_CODE(
		36,
		COMPRESSED_SHORT.named("Total number of frame slots"),
		COMPRESSED_ARBITRARY_CHARACTER_TUPLE.named("Primitive name"),
		OBJECT_REFERENCE.named("Type if primitive fails"),
		OBJECT_REFERENCE.named("Function type"),
		UNCOMPRESSED_NYBBLE_TUPLE.named("Level one nybblecodes"),
		TUPLE_OF_OBJECTS.named("Regular literals"),
		TUPLE_OF_OBJECTS.named("Local types"),
		TUPLE_OF_OBJECTS.named("Constant types"),
		TUPLE_OF_OBJECTS.named("Outer types"),
		OBJECT_REFERENCE.named("Module name"),
		UNSIGNED_INT.named("Line number"),
		COMPRESSED_INT_TUPLE.named("Encoded line number deltas"),
		OBJECT_REFERENCE.named("Originating phrase"))
	{
		override fun decompose(
			obj: AvailObject,
			serializer: Serializer): Array<out A_BasicObject>
		{
			val numLocals = obj.numLocals()
			val numConstants = obj.numConstants()
			val numOuters = obj.numOuters()
			val numRegularLiterals =
				obj.numLiterals() - numConstants - numLocals - numOuters
			val regularLiterals = generateObjectTupleFrom(numRegularLiterals) {
				obj.literalAt(it)
			}
			val localTypes = generateObjectTupleFrom(numLocals) {
				obj.localTypeAt(it)
			}
			val constantTypes = generateObjectTupleFrom(numConstants) {
				obj.constantTypeAt(it)
			}
			val outerTypes = generateObjectTupleFrom(numOuters) {
				obj.outerTypeAt(it)
			}
			val module = obj.module()
			val moduleName = if (module.equalsNil())
				emptyTuple
			else
				module.moduleName()
			val primitive = obj.primitive()
			val primName: A_String
			primName =
				if (primitive === null)
				{
					emptyTuple
				}
				else
				{
					stringFrom(primitive.fieldName())
				}
			return array(
				fromInt(obj.numSlots()),
				primName,
				obj.returnTypeIfPrimitiveFails(),
				obj.functionType(),
				obj.nybbles(),
				regularLiterals,
				localTypes,
				constantTypes,
				outerTypes,
				moduleName,
				fromInt(obj.startingLineNumber()),
				obj.lineNumberEncodedDeltas(),
				obj.originatingPhrase())
		}

		override fun compose(
			subobjects: Array<AvailObject>,
			deserializer: Deserializer): A_BasicObject
		{
			val numSlots = subobjects[0].extractInt()
			val primitive = subobjects[1]
			val returnTypeIfPrimitiveFails = subobjects[2]
			val functionType = subobjects[3]
			val nybbles = subobjects[4]
			val regularLiterals = subobjects[5]
			val localTypes = subobjects[6]
			val constantTypes = subobjects[7]
			val outerTypes = subobjects[8]
			val moduleName = subobjects[9]
			val lineNumberInteger = subobjects[10]
			val lineNumberEncodedDeltas = subobjects[11]
			val originatingPhrase = subobjects[12]

			val numArgsRange = functionType.argsTupleType().sizeRange()
			val numArgs = numArgsRange.lowerBound().extractInt()
			assert(numArgsRange.upperBound().extractInt() == numArgs)
			val numLocals = localTypes.tupleSize()
			val numConstants = constantTypes.tupleSize()

			val module = if (moduleName.tupleSize() == 0)
				nil
			else
				deserializer.moduleNamed(moduleName)
			return newCompiledCode(
				nybbles,
				numSlots - numConstants - numLocals - numArgs,
				functionType,
				primitiveByName(primitive.asNativeString()),
				returnTypeIfPrimitiveFails,
				regularLiterals,
				localTypes,
				constantTypes,
				outerTypes,
				module,
				lineNumberInteger.extractInt(),
				lineNumberEncodedDeltas,
				originatingPhrase)
		}
	},

	/**
	 * A [function][FunctionDescriptor] with no outer (lexically captured)
	 * variables.
	 */
	CLEAN_FUNCTION(37, OBJECT_REFERENCE.named("Compiled code"))
	{
		override fun decompose(
			obj: AvailObject,
			serializer: Serializer): Array<out A_BasicObject>
		{
			assert(obj.numOuterVars() == 0)
			return array(
				obj.code())
		}

		override fun compose(
			subobjects: Array<AvailObject>,
			deserializer: Deserializer): A_BasicObject
		{
			val code = subobjects[0]
			return createFunction(code, emptyTuple)
		}
	},

	/**
	 * A [function][FunctionDescriptor] with one or more outer (lexically
	 * captured) variables.
	 */
	GENERAL_FUNCTION(
		38,
		OBJECT_REFERENCE.named("Compiled code"),
		TUPLE_OF_OBJECTS.named("Outer values"))
	{
		override fun decompose(
			obj: AvailObject,
			serializer: Serializer): Array<out A_BasicObject>
		{
			val outers = generateObjectTupleFrom(obj.numOuterVars()) {
				obj.outerVarAt(it)
			}
			return array(
				obj.code(),
				outers)
		}

		override fun compose(
			subobjects: Array<AvailObject>,
			deserializer: Deserializer): A_BasicObject
		{
			val (code, outers) = subobjects
			return createFunction(code, outers)
		}
	},

	/**
	 * A non-global [variable][VariableDescriptor].  Deserialization
	 * reconstructs a new one, since there's no way to know where the original
	 * one came from.
	 */
	LOCAL_VARIABLE(39, OBJECT_REFERENCE.named("variable type"))
	{
		override val isVariableCreation: Boolean
			// This was a local variable, so answer true, indicating that we
			// also need to serialize the content.  If the variable had instead
			// been looked up (as for a GLOBAL_VARIABLE), we would answer false
			// to indicate that the variable had already been initialized
			// elsewhere.
			get() = true

		override fun decompose(
			obj: AvailObject,
			serializer: Serializer): Array<out A_BasicObject>
		{
			assert(!obj.isGlobal())
			return array(obj.kind())
		}

		override fun compose(
			subobjects: Array<AvailObject>,
			deserializer: Deserializer): A_BasicObject
		{
			return newVariableWithOuterType(subobjects[0])
		}
	},

	/**
	 * A global variable.  It's serialized as the type, the module that defined
	 * it, the variable's name within that module, and a flag byte.
	 *
	 * The flag byte has these fields:
	 *
	 *  1. Whether this is a write-once variable.
	 *  1. Whether the write-once variable's value was computed by a stable
	 *     computation.
	 *
	 * A global variable is marked as such when constructed by the compiler. The
	 * write-once flag is also specified at that time as well.  To reconstruct a
	 * global variable, it's simply looked up by name in its defining module.
	 * The variable must exist (or the serialization is malformed), so modules
	 * must ensure all their global variables and constants are reconstructed
	 * when loading from serialized form.
	 */
	GLOBAL_VARIABLE(
		40,
		OBJECT_REFERENCE.named("variable type"),
		OBJECT_REFERENCE.named("module name"),
		COMPRESSED_ARBITRARY_CHARACTER_TUPLE.named("variable name"),
		BYTE.named("flags"))
	{
		override fun decompose(
			obj: AvailObject,
			serializer: Serializer): Array<out A_BasicObject>
		{
			assert(obj.isGlobal())
			val flags =
				(if (obj.isInitializedWriteOnceVariable) 1 else 0) +
					if (obj.valueWasStablyComputed()) 2 else 0
			return array(
				obj.kind(),
				obj.globalModule(),
				obj.globalName(),
				fromInt(flags))
		}

		override fun compose(
			subobjects: Array<AvailObject>,
			deserializer: Deserializer): A_BasicObject
		{
			val (varType, module, varName, flags) = subobjects

			val flagsInt = flags.extractInt()
			val writeOnce = flagsInt and 1 != 0
			val stablyComputed = flagsInt and 2 != 0
			val variable =
				if (writeOnce)
					module.constantBindings().mapAt(varName)
				else
					module.variableBindings().mapAt(varName)
			if (stablyComputed != variable.valueWasStablyComputed())
			{
				throw RuntimeException(
					"Disagreement about whether a module constant was stably" +
						" computed.")
			}
			if (!varType.equals(variable.kind()))
			{
				throw RuntimeException(
					"Disagreement about global variable's type.")
			}
			return variable
		}
	},

	/**
	 * A [set][SetDescriptor].  Convert it to a tuple and work with that,
	 * converting it back to a set when deserializing.
	 */
	SET(41, TUPLE_OF_OBJECTS.named("tuple of objects"))
	{
		override fun decompose(
			obj: AvailObject,
			serializer: Serializer): Array<out A_BasicObject>
		{
			return array(obj.asTuple())
		}

		override fun compose(
			subobjects: Array<AvailObject>,
			deserializer: Deserializer): A_BasicObject
		{
			return subobjects[0].asSet()
		}
	},

	/**
	 * A [token][TokenDescriptor].
	 */
	TOKEN(
		42,
		COMPRESSED_ARBITRARY_CHARACTER_TUPLE.named("token string"),
		SIGNED_INT.named("start position"),
		SIGNED_INT.named("line number"),
		BYTE.named("token type code"))
	{
		override fun decompose(
			obj: AvailObject,
			serializer: Serializer): Array<out A_BasicObject>
		{
			return array(
				obj.string(),
				fromInt(obj.start()),
				fromInt(obj.lineNumber()),
				fromInt(obj.tokenType().ordinal))
		}

		override fun compose(
			subobjects: Array<AvailObject>,
			deserializer: Deserializer): A_BasicObject
		{
			val (string, start, lineNumber, tokenTypeOrdinal) = subobjects
			return newToken(
				string,
				start.extractInt(),
				lineNumber.extractInt(),
				lookupTokenType(tokenTypeOrdinal.extractInt()))
		}
	},

	/**
	 * A [literal&#32;token][LiteralTokenDescriptor].
	 */
	LITERAL_TOKEN(
		43,
		OBJECT_REFERENCE.named("token string"),
		OBJECT_REFERENCE.named("literal value"),
		SIGNED_INT.named("start position"),
		SIGNED_INT.named("line number"))
	{
		override fun decompose(
			obj: AvailObject,
			serializer: Serializer): Array<out A_BasicObject>
		{
			return array(
				obj.string(),
				obj.literal(),
				fromInt(obj.start()),
				fromInt(obj.lineNumber()))
		}

		override fun compose(
			subobjects: Array<AvailObject>,
			deserializer: Deserializer): A_BasicObject
		{
			val (string, literal, start, lineNumber) = subobjects
			return literalToken(
				string, start.extractInt(), lineNumber.extractInt(), literal)
		}
	},

	/**
	 * A [token][TokenDescriptor].
	 */
	COMMENT_TOKEN(
		44,
		COMPRESSED_ARBITRARY_CHARACTER_TUPLE.named("token string"),
		SIGNED_INT.named("start position"),
		SIGNED_INT.named("line number"))
	{
		override fun decompose(
			obj: AvailObject,
			serializer: Serializer): Array<out A_BasicObject>
		{
			return array(
				obj.string(),
				fromInt(obj.start()),
				fromInt(obj.lineNumber()))
		}

		override fun compose(
			subobjects: Array<AvailObject>,
			deserializer: Deserializer): A_BasicObject
		{
			val (string, start, lineNumber) = subobjects
			return newCommentToken(
				string, start.extractInt(), lineNumber.extractInt())
		}
	},

	/**
	 * This special opcode causes a previously built variable to have a
	 * previously built value to be assigned to it at this point during
	 * deserialization.
	 */
	ASSIGN_TO_VARIABLE(
		45,
		OBJECT_REFERENCE.named("variable to assign"),
		OBJECT_REFERENCE.named("value to assign"))
	{
		override fun decompose(
			obj: AvailObject,
			serializer: Serializer): Array<out A_BasicObject>
		{
			return array(
				obj,
				obj.value())
		}

		override fun compose(
			subobjects: Array<AvailObject>,
			deserializer: Deserializer): A_BasicObject
		{
			val (variable, value) = subobjects
			variable.setValue(value)
			return nil
		}
	},

	/**
	 * The representation of a continuation, which is just its level one state.
	 */
	CONTINUATION(
		46,
		OBJECT_REFERENCE.named("calling continuation"),
		OBJECT_REFERENCE.named("continuation's function"),
		TUPLE_OF_OBJECTS.named("continuation frame slots"),
		COMPRESSED_SHORT.named("program counter"),
		COMPRESSED_SHORT.named("stack pointer"))
	{
		override fun decompose(
			obj: AvailObject,
			serializer: Serializer): Array<out A_BasicObject>
		{
			val frameSlotCount = obj.numSlots()
			val frameSlotsList = mutableListOf<AvailObject>()
			for (i in 1..frameSlotCount)
			{
				frameSlotsList.add(obj.frameAt(i))
			}
			return array(
				obj.caller(),
				obj.function(),
				tupleFromList(frameSlotsList),
				fromInt(obj.pc()),
				fromInt(obj.stackp()))
		}

		override fun compose(
			subobjects: Array<AvailObject>,
			deserializer: Deserializer): A_BasicObject
		{
			val (caller, function, frameSlots, pcInteger, stackpInteger) =
				subobjects
			val continuation = createContinuationWithFrame(
				function,
				caller,
				nil,
				pcInteger.extractInt(),
				stackpInteger.extractInt(),
				unoptimizedChunk,
				if (pcInteger.equalsInt(0))
					TO_RESTART.offsetInDefaultChunk
				else
					TO_RETURN_INTO.offsetInDefaultChunk,
				toList(frameSlots),
				0)
			return continuation.makeImmutable()
		}
	},

	/**
	 * A reference to a [method][MethodDescriptor] that should be looked up
	 * during deserialization.  A method can have multiple
	 * [message&#32;bundles][MessageBundleDescriptor], and *each* <module name,
	 * atom name> pair is recorded during serialization. For system atoms we
	 * output nil for the module name.  During deserialization, the list is
	 * searched for a module that has been loaded, and if the corresponding name
	 * is an atom, and if that atom has a bundle associated with it, that
	 * bundle's method is used.
	 */
	METHOD(47, TUPLE_OF_OBJECTS.named("module name / atom name pairs"))
	{
		override fun decompose(
			obj: AvailObject,
			serializer: Serializer): Array<out A_BasicObject>
		{
			assert(obj.isInstanceOf(TypeDescriptor.Types.METHOD.o))
			val pairs = mutableListOf<A_Tuple>()
			for (bundle in obj.bundles())
			{
				val atom = bundle.message()
				val module = atom.issuingModule()
				if (!module.equalsNil())
				{
					pairs.add(
						tuple(module.moduleName(), atom.atomName()))
				}
				else
				{
					pairs.add(tuple(nil, atom.atomName()))
				}
			}
			return array(tupleFromList(pairs))
		}

		override fun compose(
			subobjects: Array<AvailObject>,
			deserializer: Deserializer): A_BasicObject
		{
			val pairs = subobjects[0]
			val runtime = deserializer.runtime
			for ((moduleName, atomName) in pairs)
			{
				if (!moduleName.equalsNil() &&
					runtime.includesModuleNamed(moduleName))
				{
					val atom = lookupAtom(atomName, moduleName, deserializer)
					val bundle = atom.bundleOrNil()
					if (!bundle.equalsNil())
					{
						return bundle.bundleMethod()
					}
				}
			}
			// Look it up as a special atom instead.
			for ((moduleName, atomName) in pairs)
			{
				if (moduleName.equalsNil())
				{
					val specialAtom = Serializer.specialAtomsByName[atomName]
					if (specialAtom !== null)
					{
						val bundle = specialAtom.bundleOrNil()
						if (!bundle.equalsNil())
						{
							return bundle.bundleMethod()
						}
					}
					throw RuntimeException(
						"Method could not be found by name as a special atom " +
							"bundle")
				}
			}
			throw RuntimeException(
				"None of method's bundle-defining modules were loaded")
		}
	},

	/**
	 * A reference to a [method][MethodDefinitionDescriptor], which should be
	 * reconstructed by looking it up.
	 */
	METHOD_DEFINITION(
		48,
		OBJECT_REFERENCE.named("method"),
		OBJECT_REFERENCE.named("signature"))
	{
		override fun decompose(
			obj: AvailObject,
			serializer: Serializer): Array<out A_BasicObject>
		{
			assert(obj.isMethodDefinition())
			return array(
				obj.definitionMethod(),
				obj.bodySignature())
		}

		override fun compose(
			subobjects: Array<AvailObject>,
			deserializer: Deserializer): A_Definition
		{
			val (definitionMethod, signature) = subobjects
			val definitions = definitionMethod.definitionsTuple()
				.filter { it.bodySignature().equals(signature) }
			assert(definitions.size == 1)
			val definition = definitions[0]
			assert(definition.isMethodDefinition())
			return definition
		}
	},

	/**
	 * A reference to a [macro][A_Macro], which should be reconstructed by
	 * looking it up.
	 */
	MACRO_DEFINITION(
		49,
		OBJECT_REFERENCE.named("bundle"),
		OBJECT_REFERENCE.named("signature"))
	{
		override fun decompose(
			obj: AvailObject,
			serializer: Serializer): Array<out A_BasicObject>
		{
			return array(
				obj.definitionBundle(),
				obj.bodySignature())
		}

		override fun compose(
			subobjects: Array<AvailObject>,
			deserializer: Deserializer): A_BasicObject
		{
			val definitionBundle: A_Bundle = subobjects[0]
			val signature: A_Type = subobjects[1]
			val definitions = definitionBundle.macrosTuple()
				.filter { it.bodySignature().equals(signature) }
			assert(definitions.size == 1)
			return definitions[0]
		}
	},

	/**
	 * A reference to an [abstract][AbstractDefinitionDescriptor], which should
	 * be reconstructed by looking it up.
	 */
	ABSTRACT_DEFINITION(
		50,
		OBJECT_REFERENCE.named("method"),
		OBJECT_REFERENCE.named("signature"))
	{
		override fun decompose(
			obj: AvailObject,
			serializer: Serializer): Array<out A_BasicObject>
		{
			assert(obj.isAbstractDefinition())
			return array(
				obj.definitionMethod(),
				obj.bodySignature())
		}

		override fun compose(
			subobjects: Array<AvailObject>,
			deserializer: Deserializer): A_BasicObject
		{
			val (definitionMethod, signature) = subobjects
			val definitions = definitionMethod.definitionsTuple()
				.filter { it.bodySignature().equals(signature) }
			assert(definitions.size == 1)
			val definition = definitions[0]
			assert(definition.isAbstractDefinition())
			return definition
		}
	},

	/**
	 * A reference to a [forward][ForwardDefinitionDescriptor], which should be
	 * reconstructed by looking it up.
	 */
	FORWARD_DEFINITION(
		51,
		OBJECT_REFERENCE.named("method"),
		OBJECT_REFERENCE.named("signature"))
	{
		override fun decompose(
			obj: AvailObject,
			serializer: Serializer): Array<out A_BasicObject>
		{
			assert(obj.isForwardDefinition())
			return array(
				obj.definitionMethod(),
				obj.bodySignature())
		}

		override fun compose(
			subobjects: Array<AvailObject>,
			deserializer: Deserializer): A_BasicObject
		{
			val (definitionMethod, signature) = subobjects
			val definitions = definitionMethod.definitionsTuple()
				.filter { it.bodySignature().equals(signature) }
			assert(definitions.size == 1)
			val definition = definitions[0]
			assert(definition.isForwardDefinition())
			return definition
		}
	},

	/**
	 * A reference to a [message&#32;bundle][MessageBundleDescriptor],
	 * which should be reconstructed by looking it up.
	 */
	MESSAGE_BUNDLE(52, OBJECT_REFERENCE.named("message atom"))
	{
		override fun decompose(
			obj: AvailObject,
			serializer: Serializer): Array<out A_BasicObject>
		{
			return array(
				obj.message())
		}

		override fun compose(
			subobjects: Array<AvailObject>,
			deserializer: Deserializer): A_BasicObject
		{
			val atom = subobjects[0]
			try
			{
				return atom.bundleOrCreate()
			}
			catch (e: MalformedMessageException)
			{
				throw RuntimeException(
					"Bundle should not have been serialized with malformed " +
						"message")
			}

		}
	},

	/**
	 * A reference to a module, possibly the one being constructed.
	 */
	MODULE(53, OBJECT_REFERENCE.named("module name"))
	{
		override fun decompose(
			obj: AvailObject,
			serializer: Serializer): Array<out A_BasicObject>
		{
			return array(obj.moduleName())
		}

		override fun compose(
			subobjects: Array<AvailObject>,
			deserializer: Deserializer): A_BasicObject
		{
			val moduleName = subobjects[0]
			val currentModule = deserializer.currentModule
			return if (currentModule.moduleName().equals(moduleName))
			{
				currentModule
			}
			else deserializer.runtime.moduleAt(moduleName)
		}
	},

	/**
	 * An [atom][AtomDescriptor] which is used for creating explicit subclasses.
	 * Output the atom name and the name of the module that issued it.  Look up
	 * the corresponding atom during reconstruction, recreating it if it's not
	 * present and supposed to have been issued by the current module.
	 *
	 * This should be the same as [ATOM], other than adding the special
	 * [SpecialAtom.EXPLICIT_SUBCLASSING_KEY] property.
	 */
	EXPLICIT_SUBCLASS_ATOM(
		54,
		OBJECT_REFERENCE.named("atom name"),
		OBJECT_REFERENCE.named("module name"))
	{
		override fun decompose(
			obj: AvailObject,
			serializer: Serializer): Array<out A_BasicObject>
		{
			serializer.checkAtom(obj)
			assert(
				obj.getAtomProperty(HERITABLE_KEY.atom).equalsNil())
			assert(
				obj.getAtomProperty(EXPLICIT_SUBCLASSING_KEY.atom)
					.equals(EXPLICIT_SUBCLASSING_KEY.atom))
			val module = obj.issuingModule()
			if (module.equalsNil())
			{
				throw RuntimeException("Atom has no issuing module")
			}
			return array(obj.atomName(), module.moduleName())
		}

		override fun compose(
			subobjects: Array<AvailObject>,
			deserializer: Deserializer): A_BasicObject
		{
			val (atomName, moduleName) = subobjects
			val atom = lookupAtom(atomName, moduleName, deserializer)
			atom.setAtomProperty(
				EXPLICIT_SUBCLASSING_KEY.atom,
				EXPLICIT_SUBCLASSING_KEY.atom)
			return atom.makeShared()
		}
	},

	/**
	 * The [raw&#32;pojo][RawPojoDescriptor] for the Java `null`
	 * value.
	 */
	RAW_POJO_NULL(55)
	{
		override fun decompose(
			obj: AvailObject,
			serializer: Serializer): Array<out A_BasicObject>
		{
			return array()
		}

		override fun compose(
			subobjects: Array<AvailObject>,
			deserializer: Deserializer): A_BasicObject
		{
			return rawNullPojo()
		}
	},

	/**
	 * The serialization of a raw (unparameterized) Java
	 * [primitive][Class.isPrimitive] [Class].
	 */
	RAW_NONPRIMITIVE_JAVA_CLASS(
		56,
		OBJECT_REFERENCE.named("class name"))
	{
		override fun decompose(
			obj: AvailObject,
			serializer: Serializer): Array<out A_BasicObject>
		{
			val javaClass = obj.javaObjectNotNull<Class<*>>()
			return array(
				stringFrom(javaClass.name))
		}

		override fun compose(
			subobjects: Array<AvailObject>,
			deserializer: Deserializer): A_BasicObject
		{
			val className = subobjects[0]
			val javaClass = deserializer.runtime.lookupRawJavaClass(className)
			return equalityPojo(javaClass)
		}
	},

	/**
	 * An instance of [Method], likely created as part of
	 * [P_CreatePojoInstanceMethodFunction]. The method may be an instance
	 * method or a static method.
	 */
	RAW_POJO_METHOD(
		57,
		OBJECT_REFERENCE.named("declaring class pojo"),
		OBJECT_REFERENCE.named("method name string"),
		OBJECT_REFERENCE.named("marshaled argument pojo types"))
	{
		override fun decompose(
			obj: AvailObject,
			serializer: Serializer): Array<out A_BasicObject>
		{
			val method = obj.javaObjectNotNull<Method>()
			val declaringClass = method.declaringClass
			val methodName = method.name
			val argumentTypes = method.parameterTypes

			return array(
				equalityPojo(declaringClass),
				stringFrom(methodName),
				generateObjectTupleFrom(
					argumentTypes.size
				) { i -> equalityPojo(argumentTypes[i - 1]) })
		}

		override fun compose(
			subobjects: Array<AvailObject>,
			deserializer: Deserializer): A_BasicObject
		{
			val (receiverType, methodName, argumentTypes) = subobjects

			val receiverClass: Class<*> = receiverType.javaObjectNotNull()
			val argumentClasses = marshalTypes(argumentTypes)
			try
			{
				return equalityPojo(
					receiverClass.getMethod(
						methodName.asNativeString(), *argumentClasses))
			}
			catch (e: NoSuchMethodException)
			{
				throw AvailRuntimeException(E_JAVA_METHOD_NOT_AVAILABLE)
			}

		}
	},

	/**
	 * An instance of [Constructor], likely created as part of
	 * [P_CreatePojoConstructorFunction].
	 */
	RAW_POJO_CONSTRUCTOR(
		58,
		OBJECT_REFERENCE.named("declaring class pojo"),
		OBJECT_REFERENCE.named("marshaled argument pojo types"))
	{
		override fun decompose(
			obj: AvailObject,
			serializer: Serializer): Array<out A_BasicObject>
		{
			val constructor = obj.javaObjectNotNull<Constructor<*>>()
			val declaringClass = constructor.declaringClass
			val argumentTypes = constructor.parameterTypes

			return array(
				equalityPojo(declaringClass),
				generateObjectTupleFrom(
					argumentTypes.size
				) { i -> equalityPojo(argumentTypes[i - 1]) })
		}

		override fun compose(
			subobjects: Array<AvailObject>,
			deserializer: Deserializer): A_BasicObject
		{
			val (receiverType, argumentTypes) = subobjects

			val receiverClass: Class<*> = receiverType.javaObjectNotNull()
			val argumentClasses = marshalTypes(argumentTypes)
			try
			{
				return equalityPojo(
					receiverClass.getConstructor(*argumentClasses))
			}
			catch (e: NoSuchMethodException)
			{
				throw AvailRuntimeException(E_JAVA_METHOD_NOT_AVAILABLE)
			}

		}
	},

	/**
	 * The serialization of a raw (unparameterized) Java
	 * [primitive][Class.isPrimitive] [Class].
	 */
	RAW_PRIMITIVE_JAVA_CLASS(
		59,
		OBJECT_REFERENCE.named("primitive class name"))
	{
		override fun decompose(
			obj: AvailObject,
			serializer: Serializer): Array<out A_BasicObject>
		{
			val javaClass = obj.javaObjectNotNull<Class<*>>()
			return array(stringFrom(javaClass.name))
		}

		override fun compose(
			subobjects: Array<AvailObject>,
			deserializer: Deserializer): A_BasicObject
		{
			val className = subobjects[0]
			val javaClass: Class<*>
			when (className.asNativeString())
			{
				"void" -> javaClass = Void.TYPE
				"boolean" -> javaClass = java.lang.Boolean.TYPE
				"byte" -> javaClass = java.lang.Byte.TYPE
				"short" -> javaClass = java.lang.Short.TYPE
				"int" -> javaClass = Integer.TYPE
				"long" -> javaClass = java.lang.Long.TYPE
				"char" -> javaClass = Character.TYPE
				"float" -> javaClass = java.lang.Float.TYPE
				"double" -> javaClass = java.lang.Double.TYPE
				else ->
				{
					assert(false) {
						("There are only nine primitive types " +
							"(and $className is not one of them)!")
					}
					throw RuntimeException()
				}
			}
			return equalityPojo(javaClass)
		}
	},

	/**
	 * An [assignment&#32;phrase][AssignmentPhraseDescriptor].
	 */
	ASSIGNMENT_PHRASE(
		60,
		BYTE.named("flags"),
		OBJECT_REFERENCE.named("variable"),
		OBJECT_REFERENCE.named("expression"),
		OBJECT_REFERENCE.named("tokens"))
	{
		override fun decompose(
			obj: AvailObject,
			serializer: Serializer): Array<out A_BasicObject>
		{
			val isInline = isInline(obj)
			return array(
				fromInt(if (isInline) 1 else 0),
				obj.variable(),
				obj.expression(),
				obj.tokens())
		}

		override fun compose(
			subobjects: Array<AvailObject>,
			deserializer: Deserializer): A_BasicObject
		{
			val (isInline, variableUse, expression, tokens) = subobjects
			return newAssignment(
				variableUse, expression, tokens, !isInline.equalsInt(0))
		}
	},

	/**
	 * A [block&#32;phrase][BlockPhraseDescriptor].
	 */
	BLOCK_PHRASE(
		61,
		TUPLE_OF_OBJECTS.named("arguments tuple"),
		COMPRESSED_ARBITRARY_CHARACTER_TUPLE.named("primitive name"),
		TUPLE_OF_OBJECTS.named("statements tuple"),
		OBJECT_REFERENCE.named("result type"),
		TUPLE_OF_OBJECTS.named("declared exceptions"),
		UNSIGNED_INT.named("starting line number"),
		TUPLE_OF_OBJECTS.named("tokens"))
	{
		override fun decompose(
			obj: AvailObject,
			serializer: Serializer): Array<out A_BasicObject>
		{
			val primitive = obj.primitive()
			val primitiveName = if (primitive === null)
				emptyTuple
			else
				stringFrom(primitive.fieldName())
			return array(
				obj.argumentsTuple(),
				primitiveName,
				obj.statementsTuple(),
				obj.resultType(),
				obj.declaredExceptions().asTuple(),
				fromInt(obj.startingLineNumber()),
				obj.tokens())
		}

		override fun compose(
			subobjects: Array<AvailObject>,
			deserializer: Deserializer): A_BasicObject
		{
			val argumentsTuple = subobjects[0]
			val primitiveName = subobjects[1]
			val statementsTuple = subobjects[2]
			val resultType = subobjects[3]
			val declaredExceptionsTuple = subobjects[4]
			val startingLineNumber = subobjects[5]
			val tokens = subobjects[6]
			val primitiveNumber = when {
				primitiveName.tupleSize() == 0 -> 0
				else -> primitiveByName(primitiveName.asNativeString())!!
					.primitiveNumber
			}
			return newBlockNode(
				argumentsTuple,
				primitiveNumber,
				statementsTuple,
				resultType,
				declaredExceptionsTuple.asSet(),
				startingLineNumber.extractInt(),
				tokens)
		}
	},

	/**
	 * A [declaration&#32;phrase][DeclarationPhraseDescriptor].
	 */
	DECLARATION_PHRASE(
		62,
		BYTE.named("declaration kind ordinal"),
		OBJECT_REFERENCE.named("token"),
		OBJECT_REFERENCE.named("declared type"),
		OBJECT_REFERENCE.named("type expression"),
		OBJECT_REFERENCE.named("initialization expression"),
		OBJECT_REFERENCE.named("literal object"))
	{
		override fun decompose(
			obj: AvailObject,
			serializer: Serializer): Array<out A_BasicObject>
		{
			val kind = obj.declarationKind()
			val token = obj.token()
			val declaredType = obj.declaredType()
			val typeExpression = obj.typeExpression()
			val initializationExpression = obj.initializationExpression()
			val literalObject = obj.literalObject()
			return array(
				fromInt(kind.ordinal),
				token,
				declaredType,
				typeExpression,
				initializationExpression,
				literalObject)
		}

		override fun compose(
			subobjects: Array<AvailObject>,
			deserializer: Deserializer): A_BasicObject
		{
			val declarationKindNumber = subobjects[0]
			val token = subobjects[1]
			val declaredType = subobjects[2]
			val typeExpression = subobjects[3]
			val initializationExpression = subobjects[4]
			val literalObject = subobjects[5]

			val declarationKind =
				DeclarationKind.lookup(declarationKindNumber.extractInt())
			return newDeclaration(
				declarationKind,
				token,
				declaredType,
				typeExpression,
				initializationExpression,
				literalObject)
		}
	},

	/**
	 * An [expression-as-statement][ExpressionAsStatementPhraseDescriptor].
	 */
	EXPRESSION_AS_STATEMENT_PHRASE(63, OBJECT_REFERENCE.named("expression"))
	{
		override fun decompose(
			obj: AvailObject,
			serializer: Serializer): Array<out A_BasicObject>
		{
			return array(obj.expression())
		}

		override fun compose(
			subobjects: Array<AvailObject>,
			deserializer: Deserializer): A_BasicObject
		{
			val expression = subobjects[0]
			return newExpressionAsStatement(expression)
		}
	},

	/**
	 * A [first-of-sequence&#32;phrase][FirstOfSequencePhraseDescriptor].
	 */
	FIRST_OF_SEQUENCE_PHRASE(64, TUPLE_OF_OBJECTS.named("statements"))
	{
		override fun decompose(
			obj: AvailObject,
			serializer: Serializer): Array<out A_BasicObject>
		{
			return array(obj.statements())
		}

		override fun compose(
			subobjects: Array<AvailObject>,
			deserializer: Deserializer): A_BasicObject
		{
			val statements = subobjects[0]
			return newFirstOfSequenceNode(statements)
		}
	},

	/**
	 * A [list&#32;phrase][ListPhraseDescriptor].
	 */
	LIST_PHRASE(65, TUPLE_OF_OBJECTS.named("expressions"))
	{
		override fun decompose(
			obj: AvailObject,
			serializer: Serializer): Array<out A_BasicObject>
		{
			return array(obj.expressionsTuple())
		}

		override fun compose(
			subobjects: Array<AvailObject>,
			deserializer: Deserializer): A_BasicObject
		{
			val expressionsTuple = subobjects[0]
			return newListNode(expressionsTuple)
		}
	},

	/**
	 * A [literal&#32;phrase][LiteralPhraseDescriptor].
	 */
	LITERAL_PHRASE(66, OBJECT_REFERENCE.named("literal token"))
	{
		override fun decompose(
			obj: AvailObject,
			serializer: Serializer): Array<out A_BasicObject>
		{
			return array(obj.token())
		}

		override fun compose(
			subobjects: Array<AvailObject>,
			deserializer: Deserializer): A_BasicObject
		{
			val literalToken = subobjects[0]
			return literalNodeFromToken(literalToken)
		}
	},

	/**
	 * A [macro&#32;substitution&#32;phrase][MacroSubstitutionPhraseDescriptor].
	 */
	MACRO_SUBSTITUTION_PHRASE(
		67,
		OBJECT_REFERENCE.named("original phrase"),
		OBJECT_REFERENCE.named("output phrase"))
	{
		override fun decompose(
			obj: AvailObject,
			serializer: Serializer): Array<out A_BasicObject>
		{
			return array(
				obj.macroOriginalSendNode(),
				obj.outputPhrase())
		}

		override fun compose(
			subobjects: Array<AvailObject>,
			deserializer: Deserializer): A_BasicObject
		{
			val (macroOriginalSendPhrase, outputPhrase) = subobjects
			return newMacroSubstitution(macroOriginalSendPhrase, outputPhrase)
		}
	},

	/**
	 * A [permuted&#32;list&#32;phrase][PermutedListPhraseDescriptor].
	 */
	PERMUTED_LIST_PHRASE(
		68,
		OBJECT_REFERENCE.named("list phrase"),
		TUPLE_OF_OBJECTS.named("permutation"))
	{
		override fun decompose(
			obj: AvailObject,
			serializer: Serializer): Array<out A_BasicObject>
		{
			return array(
				obj.list(),
				obj.permutation())
		}

		override fun compose(
			subobjects: Array<AvailObject>,
			deserializer: Deserializer): A_BasicObject
		{
			val (list, permutation) = subobjects
			return newPermutedListNode(list, permutation)
		}
	},

	/**
	 * A [permuted&#32;list&#32;phrase][PermutedListPhraseDescriptor].
	 */
	REFERENCE_PHRASE(69, OBJECT_REFERENCE.named("variable use"))
	{
		override fun decompose(
			obj: AvailObject,
			serializer: Serializer): Array<out A_BasicObject>
		{
			return array(obj.variable())
		}

		override fun compose(
			subobjects: Array<AvailObject>,
			deserializer: Deserializer): A_BasicObject
		{
			val variableUse = subobjects[0]
			return referenceNodeFromUse(variableUse)
		}
	},

	/**
	 * A [send&#32;phrase][SendPhraseDescriptor].
	 */
	SEND_PHRASE(
		70,
		OBJECT_REFERENCE.named("bundle"),
		OBJECT_REFERENCE.named("arguments list phrase"),
		OBJECT_REFERENCE.named("return type"),
		TUPLE_OF_OBJECTS.named("tokens"))
	{
		override fun decompose(
			obj: AvailObject,
			serializer: Serializer): Array<out A_BasicObject>
		{
			return array(
				obj.bundle(),
				obj.argumentsListNode(),
				obj.expressionType(),
				obj.tokens())
		}

		override fun compose(
			subobjects: Array<AvailObject>,
			deserializer: Deserializer): A_BasicObject
		{
			val (bundle, argsListNode, returnType, tokens) = subobjects
			return newSendNode(tokens, bundle, argsListNode, returnType)
		}
	},

	/**
	 * A [sequence&#32;phrase][SequencePhraseDescriptor].
	 */
	SEQUENCE_PHRASE(71, TUPLE_OF_OBJECTS.named("statements"))
	{
		override fun decompose(
			obj: AvailObject,
			serializer: Serializer): Array<out A_BasicObject>
		{
			return array(obj.statements())
		}

		override fun compose(
			subobjects: Array<AvailObject>,
			deserializer: Deserializer): A_BasicObject
		{
			val statements = subobjects[0]
			return newSequence(statements)
		}
	},

	/**
	 * A [super&#32;cast&#32;phrase][SuperCastPhraseDescriptor].
	 */
	SUPER_CAST_PHRASE(
		72,
		OBJECT_REFERENCE.named("expression"),
		OBJECT_REFERENCE.named("type for lookup"))
	{
		override fun decompose(
			obj: AvailObject,
			serializer: Serializer): Array<out A_BasicObject>
		{
			return array(
				obj.expression(),
				obj.superUnionType())
		}

		override fun compose(
			subobjects: Array<AvailObject>,
			deserializer: Deserializer): A_BasicObject
		{
			val (expression, superUnionType) = subobjects
			return newSuperCastNode(expression, superUnionType)
		}
	},

	/**
	 * A [variable&#32;use&#32;phrase][VariableUsePhraseDescriptor].
	 */
	VARIABLE_USE_PHRASE(
		73,
		OBJECT_REFERENCE.named("use token"),
		OBJECT_REFERENCE.named("declaration"))
	{
		override fun decompose(
			obj: AvailObject,
			serializer: Serializer): Array<out A_BasicObject>
		{
			return array(
				obj.token(),
				obj.declaration())
		}

		override fun compose(
			subobjects: Array<AvailObject>,
			deserializer: Deserializer): A_BasicObject
		{
			val (token, declaration) = subobjects
			return newUse(token, declaration)
		}
	},

	/**
	 * An arbitrary primitive type that is not already a special object. Exists
	 * primarily to support hidden types that are not exposed directly to an
	 * Avail programmer but which must still be visible to the serialization
	 * mechanism.
	 */
	ARBITRARY_PRIMITIVE_TYPE(
		74,
		BYTE.named("primitive type ordinal"))
	{
		override fun decompose(
			obj: AvailObject,
			serializer: Serializer): Array<out A_BasicObject>
		{
			return array(fromInt(extractOrdinal(obj)))
		}

		override fun compose(
			subobjects: Array<AvailObject>,
			deserializer: Deserializer): A_BasicObject
		{
			return TypeDescriptor.Types.all()[subobjects[0].extractInt()].o
		}
	},

	/**
	 * A [variable][A_Variable] bound to a `static` Java field.
	 */
	STATIC_POJO_FIELD(
		75,
		OBJECT_REFERENCE.named("class name"),
		OBJECT_REFERENCE.named("field name"))
	{
		override fun decompose(
			obj: AvailObject,
			serializer: Serializer): Array<out A_BasicObject>
		{
			assert(obj.descriptor() is PojoFinalFieldDescriptor)
			val field = obj
				.slot(PojoFinalFieldDescriptor.ObjectSlots.FIELD)
				.javaObjectNotNull<Field>()
			val definingClass = field.declaringClass
			val className = stringFrom(definingClass.name)
			val fieldName = stringFrom(field.name)
			return array(className, fieldName)
		}

		override fun compose(
			subobjects: Array<AvailObject>,
			deserializer: Deserializer): A_BasicObject
		{
			val (className, fieldName) = subobjects
			try
			{
				val classLoader = deserializer.runtime.classLoader
				val definingClass = Class.forName(
					className.asNativeString(), true, classLoader)
				val field = definingClass.getField(
					fieldName.asNativeString())
				assert(field.modifiers and Modifier.STATIC != 0)
				val fieldType = resolvePojoType(
					field.genericType, emptyMap)
				return pojoFieldVariableForInnerType(
					equalityPojo(field), rawNullPojo(), fieldType)
			}
			catch (e: ClassNotFoundException)
			{
				throw RuntimeException(e)
			}
			catch (e: NoSuchFieldException)
			{
				throw RuntimeException(e)
			}

		}
	},

	/**
	 * Reserved for future use.
	 */
	@Suppress("unused") RESERVED_76(76)
	{
		override fun decompose(
			obj: AvailObject,
			serializer: Serializer): Array<out A_BasicObject>
		{
			throw RuntimeException("Reserved serializer operation")
		}

		override fun compose(
			subobjects: Array<AvailObject>,
			deserializer: Deserializer): A_BasicObject
		{
			throw RuntimeException("Reserved serializer operation")
		}
	},

	/**
	 * Reserved for future use.
	 */
	@Suppress("unused") RESERVED_77(77)
	{
		override fun decompose(
			obj: AvailObject,
			serializer: Serializer): Array<out A_BasicObject>
		{
			throw RuntimeException("Reserved serializer operation")
		}

		override fun compose(
			subobjects: Array<AvailObject>,
			deserializer: Deserializer): A_BasicObject
		{
			throw RuntimeException("Reserved serializer operation")
		}
	},

	/**
	 * Reserved for future use.
	 */
	@Suppress("unused") RESERVED_78(78)
	{
		override fun decompose(
			obj: AvailObject,
			serializer: Serializer): Array<out A_BasicObject>
		{
			throw RuntimeException("Reserved serializer operation")
		}

		override fun compose(
			subobjects: Array<AvailObject>,
			deserializer: Deserializer): A_BasicObject
		{
			throw RuntimeException("Reserved serializer operation")
		}
	},

	/**
	 * Reserved for future use.
	 */
	@Suppress("unused") RESERVED_79(79)
	{
		override fun decompose(
			obj: AvailObject,
			serializer: Serializer): Array<out A_BasicObject>
		{
			throw RuntimeException("Reserved serializer operation")
		}

		override fun compose(
			subobjects: Array<AvailObject>,
			deserializer: Deserializer): A_BasicObject
		{
			throw RuntimeException("Reserved serializer operation")
		}
	},

	/**
	 * A [fiber&#32;type][FiberTypeDescriptor].
	 */
	FIBER_TYPE(80, OBJECT_REFERENCE.named("Result type"))
	{
		override fun decompose(
			obj: AvailObject,
			serializer: Serializer): Array<out A_BasicObject>
		{
			return array(obj.resultType())
		}

		override fun compose(
			subobjects: Array<AvailObject>,
			deserializer: Deserializer): A_BasicObject
		{
			val resultType = subobjects[0]
			return fiberType(resultType)
		}
	},

	/**
	 * A [function&#32;type][FunctionTypeDescriptor].
	 */
	FUNCTION_TYPE(
		81,
		OBJECT_REFERENCE.named("Arguments tuple type"),
		OBJECT_REFERENCE.named("Return type"),
		TUPLE_OF_OBJECTS.named("Checked exceptions"))
	{
		override fun decompose(
			obj: AvailObject,
			serializer: Serializer): Array<out A_BasicObject>
		{
			return array(
				obj.argsTupleType(),
				obj.returnType(),
				obj.declaredExceptions().asTuple())
		}

		override fun compose(
			subobjects: Array<AvailObject>,
			deserializer: Deserializer): A_BasicObject
		{
			val (argsTupleType, returnType, checkedExceptionsTuple) = subobjects
			return functionTypeFromArgumentTupleType(
				argsTupleType, returnType, checkedExceptionsTuple.asSet())
		}
	},

	/**
	 * A [tuple&#32;type][TupleTypeDescriptor].
	 */
	TUPLE_TYPE(
		82,
		OBJECT_REFERENCE.named("Tuple sizes"),
		TUPLE_OF_OBJECTS.named("Leading types"),
		OBJECT_REFERENCE.named("Default type"))
	{
		override fun decompose(
			obj: AvailObject,
			serializer: Serializer): Array<out A_BasicObject>
		{
			return array(
				obj.sizeRange(),
				obj.typeTuple(),
				obj.defaultType())
		}

		override fun compose(
			subobjects: Array<AvailObject>,
			deserializer: Deserializer): A_BasicObject
		{
			val (sizeRange, typeTuple, defaultType) = subobjects
			return tupleTypeForSizesTypesDefaultType(
				sizeRange, typeTuple, defaultType)
		}
	},

	/**
	 * An [integer&#32;range&#32;type][IntegerRangeTypeDescriptor].
	 */
	INTEGER_RANGE_TYPE(
		83,
		BYTE.named("Inclusive flags"),
		OBJECT_REFERENCE.named("Lower bound"),
		OBJECT_REFERENCE.named("Upper bound"))
	{
		override fun decompose(
			obj: AvailObject,
			serializer: Serializer): Array<out A_BasicObject>
		{
			val flags =
				(if (obj.lowerInclusive()) 1 else 0) +
					if (obj.upperInclusive()) 2 else 0
			return array(
				fromInt(flags),
				obj.lowerBound(),
				obj.upperBound())
		}

		override fun compose(
			subobjects: Array<AvailObject>,
			deserializer: Deserializer): A_BasicObject
		{
			val (flags, lowerBound, upperBound) = subobjects
			val flagsInt = flags.extractUnsignedByte().toInt()
			val lowerInclusive = flagsInt and 1 != 0
			val upperInclusive = flagsInt and 2 != 0
			return integerRangeType(
				lowerBound, lowerInclusive, upperBound, upperInclusive)
		}
	},

	/**
	 * A [pojo&#32;type][PojoTypeDescriptor] for which
	 * [AvailObject.isPojoFusedType] is `false`.  This indicates a
	 * representation with a juicy class filling, which allows a particularly
	 * compact representation involving the class name and its parameter types.
	 *
	 * A self pojo type may appear in the parameterization of this class.
	 * Convert such a self type into a 1-tuple containing the self type's class
	 * name.  We can't rely on a self pojo type being able to create a proxy for
	 * itself during serialization, because it is required to be equal to the
	 * (non-self) type which it parameterizes, leading to problems when
	 * encountering the self type during tracing.
	 *
	 */
	UNFUSED_POJO_TYPE(
		84,
		OBJECT_REFERENCE.named("class name"),
		TUPLE_OF_OBJECTS.named("class parameterization"))
	{
		override fun decompose(
			obj: AvailObject,
			serializer: Serializer): Array<out A_BasicObject>
		{
			assert(obj.isPojoType)
			assert(!obj.isPojoFusedType)
			val rawPojoType = obj.javaClass()
			val baseClass = rawPojoType.javaObjectNotNull<Class<*>>()
			val className = stringFrom(baseClass.name)
			val ancestorMap = obj.javaAncestors()
			val myParameters = ancestorMap.mapAt(rawPojoType)
			val processedParameters = mutableListOf<A_BasicObject>()
			for (parameter in myParameters)
			{
				assert(!parameter.isTuple)
				if (parameter.isPojoSelfType)
				{
					processedParameters.add(pojoSerializationProxy(parameter))
				}
				else
				{
					processedParameters.add(parameter)
				}
			}
			return array(
				className,
				tupleFromList(processedParameters))
		}

		override fun compose(
			subobjects: Array<AvailObject>,
			deserializer: Deserializer): A_BasicObject
		{
			val (className, parameters) = subobjects
			val classLoader = deserializer.runtime.classLoader
			try
			{
				val processedParameters = parameters.map {
					if (it.isTuple) pojoFromSerializationProxy(it, classLoader)
					else it
				}
				val baseClass = Class.forName(
					className.asNativeString(), true, classLoader)
				return pojoTypeForClassWithTypeArguments(
					baseClass, tupleFromList(processedParameters))
			}
			catch (e: ClassNotFoundException)
			{
				throw RuntimeException(e)
			}

		}
	},

	/**
	 * A [pojo&#32;type][PojoTypeDescriptor] for which
	 * [AvailObject.isPojoFusedType] is `true`.  This indicates a representation
	 * without the juicy class filling, so we have to say how each ancestor is
	 * parameterized.
	 *
	 * We have to pre-convert self pojo types in the parameterizations map,
	 * otherwise one might be encountered during traversal.  This is bad because
	 * the self pojo type can be equal to another (non-self) pojo type, and in
	 * fact almost certainly will be equal to a previously encountered object (a
	 * pojo type that it's embedded in), so the serializer will think this is a
	 * cyclic structure.  To avoid this, we convert any occurrence of a self
	 * type into a tuple of size one, containing the name of the java class or
	 * interface name.  This is enough to reconstruct the self pojo type.
	 */
	FUSED_POJO_TYPE(85, GENERAL_MAP.named("ancestor parameterizations map"))
	{
		override fun decompose(
			obj: AvailObject,
			serializer: Serializer): Array<out A_BasicObject>
		{
			assert(obj.isPojoType)
			assert(obj.isPojoFusedType)
			var symbolicMap = emptyMap
			for (entry in obj.javaAncestors().mapIterable())
			{
				val baseClass = entry.key().javaObjectNotNull<Class<*>>()
				val className = stringFrom(baseClass.name)
				val processedParameters = mutableListOf<A_BasicObject>()
				for (parameter in entry.value())
				{
					assert(!parameter.isTuple)
					if (parameter.isPojoSelfType)
					{
						processedParameters.add(
							pojoSerializationProxy(parameter))
					}
					else
					{
						processedParameters.add(parameter)
					}
				}
				symbolicMap = symbolicMap.mapAtPuttingCanDestroy(
					className, tupleFromList(processedParameters), true)
			}
			return array(symbolicMap)
		}

		override fun compose(
			subobjects: Array<AvailObject>,
			deserializer: Deserializer): A_BasicObject
		{
			val classLoader = deserializer.runtime.classLoader
			var ancestorMap = emptyMap
			try
			{
				for (entry in subobjects[0].mapIterable())
				{
					val baseClass = Class.forName(
						entry.key().asNativeString(), true, classLoader)
					val rawPojo = equalityPojo(baseClass)
					val processedParameters = mutableListOf<AvailObject>()
					for (parameter in entry.value())
					{
						if (parameter.isTuple)
						{
							processedParameters.add(
								pojoFromSerializationProxy(
									parameter, classLoader))
						}
						else
						{
							processedParameters.add(parameter)
						}
					}
					ancestorMap = ancestorMap.mapAtPuttingCanDestroy(
						rawPojo, tupleFromList(processedParameters), true)
				}
			}
			catch (e: ClassNotFoundException)
			{
				throw RuntimeException(e)
			}

			return fusedTypeFromAncestorMap(ancestorMap)
		}
	},

	/**
	 * A [pojo&#32;type][PojoTypeDescriptor] representing a Java array type.  We
	 * can reconstruct this array type from the content type and the range of
	 * allowable sizes (a much stronger model than Java itself supports).
	 */
	ARRAY_POJO_TYPE(
		86,
		OBJECT_REFERENCE.named("content type"),
		OBJECT_REFERENCE.named("size range"))
	{
		override fun decompose(
			obj: AvailObject,
			serializer: Serializer): Array<out A_BasicObject>
		{
			assert(obj.isPojoArrayType)
			val contentType = obj.contentType()
			val sizeRange = obj.sizeRange()
			return array(contentType, sizeRange)
		}

		override fun compose(
			subobjects: Array<AvailObject>,
			deserializer: Deserializer): A_BasicObject
		{
			val (contentType, sizeRange) = subobjects
			return pojoArrayType(contentType, sizeRange)
		}
	},

	/**
	 * A [set][SetDescriptor] of [class][StringDescriptor] standing in for a
	 * [pojo&#32;type][PojoTypeDescriptor] representing a "self type".  A self
	 * type is used for for parameterizing a Java class by itself.  For example,
	 * in the parametric type `Enum<E extends Enum<E>>`, we parameterize the
	 * class `Enum` with such a self type.  To reconstruct a self type all we
	 * need is a way to get to the raw Java classes involved, so we serialize
	 * their names.
	 */
	SELF_POJO_TYPE_REPRESENTATIVE(87, TUPLE_OF_OBJECTS.named("class names"))
	{
		override fun decompose(
			obj: AvailObject,
			serializer: Serializer): Array<out A_BasicObject>
		{
			throw RuntimeException(
				"Can't serialize a self pojo type directly")
		}

		override fun compose(
			subobjects: Array<AvailObject>,
			deserializer: Deserializer): A_BasicObject
		{
			throw RuntimeException(
				"Can't serialize a self pojo type directly")
		}
	},

	/**
	 * The bottom [pojo&#32;type][PojoTypeDescriptor], representing the most
	 * specific type of pojo.
	 */
	BOTTOM_POJO_TYPE(88)
	{
		override fun decompose(
			obj: AvailObject,
			serializer: Serializer): Array<out A_BasicObject>
		{
			return array()
		}

		override fun compose(
			subobjects: Array<AvailObject>,
			deserializer: Deserializer): A_BasicObject
		{
			return pojoBottom()
		}
	},

	/**
	 * The bottom [pojo&#32;type][PojoTypeDescriptor], representing the most
	 * specific type of pojo.
	 */
	COMPILED_CODE_TYPE(
		89,
		OBJECT_REFERENCE.named("function type for code type"))
	{
		override fun decompose(
			obj: AvailObject,
			serializer: Serializer): Array<out A_BasicObject>
		{
			return array(obj.functionType())
		}

		override fun compose(
			subobjects: Array<AvailObject>,
			deserializer: Deserializer): A_BasicObject
		{
			return compiledCodeTypeForFunctionType(subobjects[0])
		}
	},

	/**
	 * The bottom [pojo&#32;type][PojoTypeDescriptor], representing the most
	 * specific type of pojo.
	 */
	CONTINUATION_TYPE(
		90,
		OBJECT_REFERENCE.named("function type for continuation type"))
	{
		override fun decompose(
			obj: AvailObject,
			serializer: Serializer): Array<out A_BasicObject>
		{
			return array(obj.functionType())
		}

		override fun compose(
			subobjects: Array<AvailObject>,
			deserializer: Deserializer): A_BasicObject
		{
			return continuationTypeForFunctionType(subobjects[0])
		}
	},

	/**
	 * An Avail [enumeration][EnumerationTypeDescriptor], a type that has an
	 * explicit finite list of its instances.
	 */
	ENUMERATION_TYPE(91, TUPLE_OF_OBJECTS.named("set of instances"))
	{
		override fun decompose(
			obj: AvailObject,
			serializer: Serializer): Array<out A_BasicObject>
		{
			return array(obj.instances().asTuple())
		}

		override fun compose(
			subobjects: Array<AvailObject>,
			deserializer: Deserializer): A_BasicObject
		{
			return enumerationWith(subobjects[0].asSet())
		}
	},

	/**
	 * An Avail [singular&#32;enumeration][InstanceTypeDescriptor], a type that
	 * has a single (non-type) instance.
	 */
	INSTANCE_TYPE(92, OBJECT_REFERENCE.named("type's instance"))
	{
		override fun decompose(
			obj: AvailObject,
			serializer: Serializer): Array<out A_BasicObject>
		{
			return array(obj.instance())
		}

		override fun compose(
			subobjects: Array<AvailObject>,
			deserializer: Deserializer): A_BasicObject
		{
			return instanceType(subobjects[0])
		}
	},

	/**
	 * An Avail [instance&#32;meta][InstanceMetaDescriptor], a type that has an
	 * instance `i`, which is itself a type.  Subtypes of type `i` are also
	 * considered instances of this instance meta.
	 */
	INSTANCE_META(93, OBJECT_REFERENCE.named("meta's instance"))
	{
		override fun decompose(
			obj: AvailObject,
			serializer: Serializer): Array<out A_BasicObject>
		{
			return array(obj.instance())
		}

		override fun compose(
			subobjects: Array<AvailObject>,
			deserializer: Deserializer): A_BasicObject
		{
			return instanceMeta(subobjects[0])
		}
	},

	/**
	 * A [set&#32;type][SetTypeDescriptor].
	 */
	SET_TYPE(
		94,
		OBJECT_REFERENCE.named("size range"),
		OBJECT_REFERENCE.named("element type"))
	{
		override fun decompose(
			obj: AvailObject,
			serializer: Serializer): Array<out A_BasicObject>
		{
			return array(
				obj.sizeRange(),
				obj.contentType())
		}

		override fun compose(
			subobjects: Array<AvailObject>,
			deserializer: Deserializer): A_BasicObject
		{
			val (sizeRange, contentType) = subobjects
			return setTypeForSizesContentType(sizeRange, contentType)
		}
	},

	/**
	 * A [map&#32;type][MapTypeDescriptor].
	 */
	MAP_TYPE(
		95,
		OBJECT_REFERENCE.named("size range"),
		OBJECT_REFERENCE.named("key type"),
		OBJECT_REFERENCE.named("value type"))
	{
		override fun decompose(
			obj: AvailObject,
			serializer: Serializer): Array<out A_BasicObject>
		{
			return array(
				obj.sizeRange(),
				obj.keyType(),
				obj.valueType())
		}

		override fun compose(
			subobjects: Array<AvailObject>,
			deserializer: Deserializer): A_BasicObject
		{
			val (sizeRange, keyType, valueType) = subobjects
			return mapTypeForSizesKeyTypeValueType(
				sizeRange, keyType, valueType)
		}
	},

	/**
	 * A [token&#32;type][TokenTypeDescriptor].
	 */
	TOKEN_TYPE(96, OBJECT_REFERENCE.named("literal type"))
	{
		override fun decompose(
			obj: AvailObject,
			serializer: Serializer): Array<out A_BasicObject>
		{
			return array(fromInt(obj.tokenType().ordinal))
		}

		override fun compose(
			subobjects: Array<AvailObject>,
			deserializer: Deserializer): A_BasicObject
		{
			return tokenType(lookupTokenType(subobjects[0].extractInt()))
		}
	},

	/**
	 * A [literal&#32;token&#32;type][LiteralTokenTypeDescriptor].
	 */
	LITERAL_TOKEN_TYPE(97, OBJECT_REFERENCE.named("literal type"))
	{
		override fun decompose(
			obj: AvailObject,
			serializer: Serializer): Array<out A_BasicObject>
		{
			return array(obj.literalType())
		}

		override fun compose(
			subobjects: Array<AvailObject>,
			deserializer: Deserializer): A_BasicObject
		{
			return literalTokenType(subobjects[0])
		}
	},

	/**
	 * A [parse&#32;phrase&#32;type][PhraseTypeDescriptor].
	 */
	PARSE_NODE_TYPE(
		98,
		BYTE.named("kind"),
		OBJECT_REFERENCE.named("expression type"))
	{
		override fun decompose(
			obj: AvailObject,
			serializer: Serializer): Array<out A_BasicObject>
		{
			return array(
				fromInt(obj.phraseKind().ordinal),
				obj.expressionType())
		}

		override fun compose(
			subobjects: Array<AvailObject>,
			deserializer: Deserializer): A_BasicObject
		{
			val (phraseKindOrdinal, expressionType) = subobjects
			return PhraseKind.lookup(phraseKindOrdinal.extractInt())
				.create(expressionType)
		}
	},

	/**
	 * A [list&#32;phrase&#32;type][ListPhraseTypeDescriptor].
	 */
	LIST_NODE_TYPE(
		99,
		BYTE.named("list phrase kind"),
		OBJECT_REFERENCE.named("expression type"),
		OBJECT_REFERENCE.named("subexpressions tuple type"))
	{
		override fun decompose(
			obj: AvailObject,
			serializer: Serializer): Array<out A_BasicObject>
		{
			return array(
				fromInt(obj.phraseKind().ordinal),
				obj.expressionType(),
				obj.subexpressionsTupleType())
		}

		override fun compose(
			subobjects: Array<AvailObject>,
			deserializer: Deserializer): A_BasicObject
		{
			val (phraseKindOrdinal, expressionType, subexpressionsTupleType) =
				subobjects
			return createListNodeType(
				PhraseKind.lookup(phraseKindOrdinal.extractInt()),
				expressionType,
				subexpressionsTupleType)
		}
	},

	/**
	 * A [variable&#32;type][VariableTypeDescriptor] for which the read type and
	 * write type are equal.
	 */
	SIMPLE_VARIABLE_TYPE(100, OBJECT_REFERENCE.named("content type"))
	{
		override fun decompose(
			obj: AvailObject,
			serializer: Serializer): Array<out A_BasicObject>
		{
			val readType = obj.readType()
			assert(readType.equals(obj.writeType()))
			return array(readType)
		}

		override fun compose(
			subobjects: Array<AvailObject>,
			deserializer: Deserializer): A_BasicObject
		{
			return variableTypeFor(subobjects[0])
		}
	},

	/**
	 * A [variable&#32;type][ReadWriteVariableTypeDescriptor] for which the read
	 * type and write type are (actually) unequal.
	 */
	READ_WRITE_VARIABLE_TYPE(
		101,
		OBJECT_REFERENCE.named("read type"),
		OBJECT_REFERENCE.named("write type"))
	{
		override fun decompose(
			obj: AvailObject,
			serializer: Serializer): Array<out A_BasicObject>
		{
			val readType = obj.readType()
			val writeType = obj.writeType()
			assert(!readType.equals(writeType))
			return array(readType, writeType)
		}

		override fun compose(
			subobjects: Array<AvailObject>,
			deserializer: Deserializer): A_BasicObject
		{
			val (read, write) = subobjects
			return variableReadWriteType(read, write)
		}
	},

	/**
	 * The [bottom&#32;type][BottomTypeDescriptor], more specific than all other
	 * types.
	 */
	BOTTOM_TYPE(102)
	{
		override fun decompose(
			obj: AvailObject,
			serializer: Serializer): Array<out A_BasicObject>
		{
			return array()
		}

		override fun compose(
			subobjects: Array<AvailObject>,
			deserializer: Deserializer): A_BasicObject
		{
			return pojoBottom()
		}
	};

	/**
	 * The operands that this operation expects to see encoded after the tag.
	 */
	internal val operands: Array<out SerializerOperand>

	/**
	 * Answer whether this operation is the serialization of a
	 * [variable][VariableDescriptor].
	 *
	 * @return
	 *   `false` (`true` in the relevant enumeration values).
	 */
	internal open val isVariableCreation: Boolean
		get() = false

	/** The [Statistic] for tracing for serialization, by operation. */
	internal val traceStat = Statistic(name, StatisticReport.SERIALIZE_TRACE)

	/** The [Statistic] for serializing traced objects, by operation. */
	internal val serializeStat = Statistic(name, StatisticReport.SERIALIZE_WRITE)

	/** The [Statistic] for deserialization, by operation. */
	internal val deserializeStat = Statistic(name, StatisticReport.DESERIALIZE)

	init
	{
		assert(ordinal and 255 == ordinal)
		assert(ordinal == ordinal)
		this.operands = operands
	}

	/**
	 * Decompose the given [AvailObject] into an array of `AvailObject`s that
	 * correspond with my [operands].
	 *
	 * @param obj
	 *   The object to decompose.
	 * @param serializer
	 *   The serializer requesting decomposition.
	 * @return
	 *   An array of `AvailObject`s whose entries agree with this
	 *   `SerializerOperation`'s operands.
	 */
	internal abstract fun decompose(
		obj: AvailObject,
		serializer: Serializer): Array<out A_BasicObject>

	/**
	 * Reconstruct the given [AvailObject] from an array of `AvailObject`s that
	 * correspond with my [operands].
	 *
	 * @param subobjects
	 *   The array of `AvailObject`s to assemble into a new object.
	 * @param deserializer
	 *   The [Deserializer] for those instructions that do more than simply
	 *   assemble an object.
	 * @return
	 *   The new `AvailObject`.
	 */
	internal abstract fun compose(
		subobjects: Array<AvailObject>,
		deserializer: Deserializer): A_BasicObject

	/**
	 * Write the given [AvailObject] to the [Serializer].  It must have already
	 * been fully traced.
	 *
	 * @param operandValues
	 *   The already extracted array of operand values.
	 * @param serializer
	 *   Where to serialize it.
	 */
	internal fun writeObject(
		operandValues: Array<out A_BasicObject>,
		serializer: Serializer)
	{
		serializer.writeByte(ordinal)
		assert(operandValues.size == operands.size)
		for (i in operandValues.indices) {
			operands[i].write(operandValues[i] as AvailObject, serializer)
		}
	}

	/**
	 * Describe this operation and its operands.
	 *
	 * @param describer
	 *   The [DeserializerDescriber] on which to describe this.
	 */
	internal open fun describe(describer: DeserializerDescriber)
	{
		describer.append(this.name)
		operands.forEach {
			describer.append("\n\t")
			it.describe(describer)
		}
	}

	companion object
	{
		/** The array of enumeration values.  Don't change it. */
		private val all = values()

		/**
		 * Answer the enum value having the given ordinal.
		 *
		 * @param ordinal
		 *   The ordinal to look up.
		 * @return
		 *   The `SerializerOperation` having the given ordinal.
		 */
		internal fun byOrdinal(ordinal: Int) = all[ordinal]

		/** The maximum number of operands of any SerializerOperation. */
		internal val maxSubobjects = all.maxBy {
			it.operands.size
		}!!.operands.size

		/**
		 * Find or create the atom with the given name in the module with the
		 * given name.
		 *
		 * @param atomName
		 *   The name of the atom.
		 * @param moduleName
		 *   The module that defines the atom.
		 * @param deserializer
		 *   A deserializer with which to look up modules.
		 * @return
		 *   The [atom][A_Atom].
		 */
		internal fun lookupAtom(
			atomName: A_String,
			moduleName: A_String,
			deserializer: Deserializer): A_Atom
		{
			val currentModule = deserializer.currentModule
			assert(!currentModule.equalsNil())
			if (moduleName.equals(currentModule.moduleName()))
			{
				// An atom in the current module.  Create it if necessary.
				// Check if it's already defined somewhere...
				val trueNames = currentModule.trueNamesForStringName(atomName)
				if (trueNames.setSize() == 1)
				{
					return trueNames.asTuple().tupleAt(1)
				}
				val atom = createAtomWithProperties(atomName, currentModule)
				atom.makeImmutable()
				currentModule.addPrivateName(atom)
				return atom
			}
			// An atom in an imported module.
			val module = deserializer.moduleNamed(moduleName)
			val newNames = module.newNames()
			if (newNames.hasKey(atomName))
			{
				return newNames.mapAt(atomName)
			}
			val privateNames = module.privateNames()
			if (privateNames.hasKey(atomName))
			{
				val candidates = privateNames.mapAt(atomName)
				if (candidates.setSize() == 1)
				{
					return candidates.iterator().next()
				}
				if (candidates.setSize() > 1)
				{
					throw RuntimeException(
						"Ambiguous atom $atomName in module $module")
				}
			}
			// This should probably fail more gracefully.
			throw RuntimeException(
				"Unknown atom $atomName in module $module")
		}

		/**
		 * This helper function takes a variable number of arguments as an
		 * array, and conveniently returns that array.  This is syntactically
		 * *much* cleaner than any built-in array building syntax.
		 *
		 * @param
		 *   objects The [AvailObject]s.
		 * @return
		 *   The same array of `AvailObject`s.
		 */
		internal fun array(vararg objects: A_BasicObject) = objects
	}
}<|MERGE_RESOLUTION|>--- conflicted
+++ resolved
@@ -241,10 +241,6 @@
 import java.lang.reflect.Field
 import java.lang.reflect.Method
 import java.lang.reflect.Modifier
-<<<<<<< HEAD
-=======
-import java.util.ArrayList
->>>>>>> bd8b59be
 
 /**
  * A `SerializerOpcode` describes how to disassemble and assemble the various
