--- conflicted
+++ resolved
@@ -195,10 +195,7 @@
 import com.avail.optimizer.jvm.ReferencedInGeneratedCode
 import com.avail.utility.StackPrinter.Companion.trace
 import com.avail.utility.evaluation.OnceSupplier
-<<<<<<< HEAD
 import com.avail.utility.safeWrite
-=======
->>>>>>> bd8b59be
 import com.avail.utility.structures.EnumMap.Companion.enumMap
 import java.util.ArrayDeque
 import java.util.Collections
@@ -572,7 +569,7 @@
 	 */
 	enum class HookType constructor(
 		hookName: String,
-		functionType: A_Type,
+		val functionType: A_Type,
 		primitive: Primitive?)
 	{
 		/**
@@ -675,13 +672,8 @@
 			),
 			P_InvokeWithTuple);
 
-<<<<<<< HEAD
-		/** The name to attach to functions plugged into this hook. */
-		private val hookName: A_String = stringFrom(hookName)
-=======
 		/** The name to attach to functions plugged into this hook.  */
 		private val hookName: A_String = stringFrom(hookName).makeShared()
->>>>>>> bd8b59be
 
 		/**
 		 * A [supplier][OnceSupplier] of a default [A_Function] to use for this
@@ -741,45 +733,13 @@
 		{
 			assert(function.isInstanceOf(functionType))
 			function.code().setMethodName(hookName)
-<<<<<<< HEAD
 			runtime.hooks[this] = function
-=======
-			runtime.hooks[this] = function.makeShared()
-		}
-
-		val functionType: A_Type = functionType.makeShared()
-
-		init
-		{
-			if (primitive === null)
-			{
-				// Create an invocation of P_EmergencyExit.
-				val argumentsTupleType = functionType.argsTupleType()
-				val argumentTypesTuple =
-					argumentsTupleType.tupleOfTypesFromTo(
-						1,
-						argumentsTupleType.sizeRange().upperBound()
-							.extractInt())
-				defaultFunctionSupplier =
-					OnceSupplier {
-						newCrashFunction(hookName, argumentTypesTuple)
-					}
-			}
-			else
-			{
-				val code = newPrimitiveRawFunction(primitive, nil, 0)
-				code.setMethodName(this.hookName)
-				defaultFunctionSupplier =
-					OnceSupplier {
-						createFunction(code, emptyTuple()).makeShared()
-					}
-			}
->>>>>>> bd8b59be
 		}
 	}
 
 	/** The collection of hooks for this runtime. */
 	val hooks = enumMap(HookType.values()) { it.defaultFunctionSupplier() }
+
 	/**
 	 * Answer the [function][FunctionDescriptor] to invoke whenever the value
 	 * produced by a [method][MethodDescriptor] send disagrees with the
@@ -951,331 +911,12 @@
 		/**
 		 * The [special objects][AvailObject] of the [runtime][AvailRuntime].
 		 */
-<<<<<<< HEAD
-		@JvmStatic
-		@ThreadSafe
-		fun specialAtoms(): List<A_Atom> = specialAtomsList
-
-		init
-		{
-			// Set up the special objects.
-			val specials: Array<A_BasicObject> = Array(173) { nil }
-			specials[1] = Types.ANY.o
-			specials[2] = booleanType
-			specials[3] = Types.CHARACTER.o
-			specials[4] = mostGeneralFunctionType()
-			specials[5] = functionMeta()
-			specials[6] = mostGeneralCompiledCodeType()
-			specials[7] = mostGeneralVariableType()
-			specials[8] = variableMeta()
-			specials[9] = mostGeneralContinuationType()
-			specials[10] = continuationMeta()
-			specials[11] = Types.ATOM.o
-			specials[12] = Types.DOUBLE.o
-			specials[13] = extendedIntegers
-			specials[14] = instanceMeta(zeroOrMoreOf(anyMeta()))
-			specials[15] = Types.FLOAT.o
-			specials[16] = Types.NUMBER.o
-			specials[17] = integers
-			specials[18] = extendedIntegersMeta
-			specials[19] = mapMeta()
-			specials[20] = Types.MODULE.o
-			specials[21] = tupleFromIntegerList(allNumericCodes())
-			specials[22] = mostGeneralObjectType()
-			specials[23] = mostGeneralObjectMeta()
-			specials[24] = exceptionType()
-			specials[25] = mostGeneralFiberType()
-			specials[26] = mostGeneralSetType()
-			specials[27] = setMeta()
-			specials[28] = stringType()
-			specials[29] = bottom
-			specials[30] = bottomMeta
-			specials[31] = Types.NONTYPE.o
-			specials[32] = mostGeneralTupleType()
-			specials[33] = tupleMeta()
-			specials[34] = topMeta()
-			specials[35] = Types.TOP.o
-			specials[36] = wholeNumbers
-			specials[37] = naturalNumbers
-			specials[38] = characterCodePoints
-			specials[39] = mostGeneralMapType()
-			specials[40] = Types.MESSAGE_BUNDLE.o
-			specials[41] = Types.MESSAGE_BUNDLE_TREE.o
-			specials[42] = Types.METHOD.o
-			specials[43] = Types.DEFINITION.o
-			specials[44] = Types.ABSTRACT_DEFINITION.o
-			specials[45] = Types.FORWARD_DEFINITION.o
-			specials[46] = Types.METHOD_DEFINITION.o
-			specials[47] = Types.MACRO_DEFINITION.o
-			specials[48] = zeroOrMoreOf(mostGeneralFunctionType())
-			specials[49] = stackDumpAtom()
-			specials[50] = PhraseKind.PARSE_PHRASE.mostGeneralType()
-			specials[51] = PhraseKind.SEQUENCE_PHRASE.mostGeneralType()
-			specials[52] = PhraseKind.EXPRESSION_PHRASE.mostGeneralType()
-			specials[53] = PhraseKind.ASSIGNMENT_PHRASE.mostGeneralType()
-			specials[54] = PhraseKind.BLOCK_PHRASE.mostGeneralType()
-			specials[55] = PhraseKind.LITERAL_PHRASE.mostGeneralType()
-			specials[56] = PhraseKind.REFERENCE_PHRASE.mostGeneralType()
-			specials[57] = PhraseKind.SEND_PHRASE.mostGeneralType()
-			specials[58] = instanceMeta(mostGeneralLiteralTokenType())
-			specials[59] = PhraseKind.LIST_PHRASE.mostGeneralType()
-			specials[60] = PhraseKind.VARIABLE_USE_PHRASE.mostGeneralType()
-			specials[61] = PhraseKind.DECLARATION_PHRASE.mostGeneralType()
-			specials[62] = PhraseKind.ARGUMENT_PHRASE.mostGeneralType()
-			specials[63] = PhraseKind.LABEL_PHRASE.mostGeneralType()
-			specials[64] = PhraseKind.LOCAL_VARIABLE_PHRASE.mostGeneralType()
-			specials[65] = PhraseKind.LOCAL_CONSTANT_PHRASE.mostGeneralType()
-			specials[66] = PhraseKind.MODULE_VARIABLE_PHRASE.mostGeneralType()
-			specials[67] = PhraseKind.MODULE_CONSTANT_PHRASE.mostGeneralType()
-			specials[68] =
-				PhraseKind.PRIMITIVE_FAILURE_REASON_PHRASE.mostGeneralType()
-			specials[69] = anyMeta()
-			specials[70] = trueObject
-			specials[71] = falseObject
-			specials[72] = zeroOrMoreOf(stringType())
-			specials[73] = zeroOrMoreOf(topMeta())
-			specials[74] = zeroOrMoreOf(
-				setTypeForSizesContentType(wholeNumbers, stringType()))
-			specials[75] =
-				setTypeForSizesContentType(wholeNumbers, stringType())
-			specials[76] = functionType(tuple(naturalNumbers), bottom)
-			specials[77] = emptySet
-			specials[78] = negativeInfinity()
-			specials[79] = positiveInfinity()
-			specials[80] = mostGeneralPojoType()
-			specials[81] = pojoBottom()
-			specials[82] = nullPojo()
-			specials[83] = pojoSelfType()
-			specials[84] = instanceMeta(mostGeneralPojoType())
-			specials[85] = instanceMeta(mostGeneralPojoArrayType())
-			specials[86] = functionTypeReturning(Types.ANY.o)
-			specials[87] = mostGeneralPojoArrayType()
-			specials[88] = pojoSelfTypeAtom()
-			specials[89] = pojoTypeForClass(Throwable::class.java)
-			specials[90] = functionType(emptyTuple, Types.TOP.o)
-			specials[91] = functionType(emptyTuple, booleanType)
-			specials[92] = variableTypeFor(mostGeneralContinuationType())
-			specials[93] = mapTypeForSizesKeyTypeValueType(
-				wholeNumbers,
-				Types.ATOM.o,
-				Types.ANY.o
-			)
-			specials[94] = mapTypeForSizesKeyTypeValueType(
-				wholeNumbers,
-				Types.ATOM.o,
-				anyMeta())
-			specials[95] = tupleTypeForSizesTypesDefaultType(
-				wholeNumbers,
-				emptyTuple,
-				tupleTypeForSizesTypesDefaultType(
-					singleInt(2),
-					emptyTuple,
-					Types.ANY.o
-				))
-			specials[96] = emptyMap
-			specials[97] = mapTypeForSizesKeyTypeValueType(
-				naturalNumbers,
-				Types.ANY.o,
-				Types.ANY.o
-			)
-			specials[98] = instanceMeta(wholeNumbers)
-			specials[99] = setTypeForSizesContentType(
-				naturalNumbers, Types.ANY.o
-			)
-			specials[100] = tupleTypeForSizesTypesDefaultType(
-				wholeNumbers, emptyTuple, mostGeneralTupleType())
-			specials[101] = nybbles
-			specials[102] = zeroOrMoreOf(nybbles)
-			specials[103] = unsignedShorts
-			specials[104] = emptyTuple
-			specials[105] = functionType(tuple(bottom), Types.TOP.o)
-			specials[106] = instanceType(zero())
-			specials[107] = functionTypeReturning(topMeta())
-			specials[108] = tupleTypeForSizesTypesDefaultType(
-				wholeNumbers, emptyTuple, functionTypeReturning(topMeta()))
-			specials[109] = functionTypeReturning(
-				PhraseKind.PARSE_PHRASE.mostGeneralType())
-			specials[110] = instanceType(two())
-			specials[111] = fromDouble(Math.E)
-			specials[112] = instanceType(fromDouble(Math.E))
-			specials[113] = instanceMeta(
-				PhraseKind.PARSE_PHRASE.mostGeneralType())
-			specials[114] = setTypeForSizesContentType(
-				wholeNumbers, Types.ATOM.o
-			)
-			specials[115] = Types.TOKEN.o
-			specials[116] = mostGeneralLiteralTokenType()
-			specials[117] = zeroOrMoreOf(anyMeta())
-			specials[118] = inclusive(zero(), positiveInfinity())
-			specials[119] = zeroOrMoreOf(
-				tupleTypeForSizesTypesDefaultType(
-					singleInt(2),
-					tuple(Types.ATOM.o), anyMeta()))
-			specials[120] = zeroOrMoreOf(
-				tupleTypeForSizesTypesDefaultType(
-					singleInt(2),
-					tuple(Types.ATOM.o),
-					Types.ANY.o
-				))
-			specials[121] = zeroOrMoreOf(
-				PhraseKind.PARSE_PHRASE.mostGeneralType())
-			specials[122] = zeroOrMoreOf(
-				PhraseKind.ARGUMENT_PHRASE.mostGeneralType())
-			specials[123] = zeroOrMoreOf(
-				PhraseKind.DECLARATION_PHRASE.mostGeneralType())
-			specials[124] = variableReadWriteType(Types.TOP.o, bottom)
-			specials[125] = zeroOrMoreOf(
-				PhraseKind.EXPRESSION_PHRASE.create(Types.ANY.o))
-			specials[126] = PhraseKind.EXPRESSION_PHRASE.create(Types.ANY.o)
-			specials[127] = functionType(
-				tuple(pojoTypeForClass(Throwable::class.java)), bottom
-			)
-			specials[128] = zeroOrMoreOf(
-				setTypeForSizesContentType(wholeNumbers, Types.ATOM.o))
-			specials[129] = bytes
-			specials[130] = zeroOrMoreOf(zeroOrMoreOf(anyMeta()))
-			specials[131] = variableReadWriteType(extendedIntegers, bottom)
-			specials[132] = fiberMeta()
-			specials[133] = nonemptyStringType()
-			specials[134] = setTypeForSizesContentType(
-				wholeNumbers, exceptionType())
-			specials[135] = setTypeForSizesContentType(
-				naturalNumbers, stringType())
-			specials[136] = setTypeForSizesContentType(
-				naturalNumbers, Types.ATOM.o
-			)
-			specials[137] = oneOrMoreOf(Types.ANY.o)
-			specials[138] = zeroOrMoreOf(integers)
-			specials[139] = tupleTypeForSizesTypesDefaultType(
-				integerRangeType(fromInt(2), true, positiveInfinity(), false),
-				emptyTuple,
-				Types.ANY.o
-			)
-			// Some of these entries may need to be shuffled into earlier slots to
-			// maintain reasonable topical consistency.
-			specials[140] =
-				PhraseKind.FIRST_OF_SEQUENCE_PHRASE.mostGeneralType()
-			specials[141] = PhraseKind.PERMUTED_LIST_PHRASE.mostGeneralType()
-			specials[142] = PhraseKind.SUPER_CAST_PHRASE.mostGeneralType()
-			specials[143] = SpecialAtom.CLIENT_DATA_GLOBAL_KEY.atom
-			specials[144] = SpecialAtom.COMPILER_SCOPE_MAP_KEY.atom
-			specials[145] = SpecialAtom.ALL_TOKENS_KEY.atom
-			specials[146] = int32
-			specials[147] = int64
-			specials[148] = PhraseKind.STATEMENT_PHRASE.mostGeneralType()
-			specials[149] = SpecialAtom.COMPILER_SCOPE_STACK_KEY.atom
-			specials[150] =
-				PhraseKind.EXPRESSION_AS_STATEMENT_PHRASE.mostGeneralType()
-			specials[151] = oneOrMoreOf(naturalNumbers)
-			specials[152] = zeroOrMoreOf(Types.DEFINITION.o)
-			specials[153] = mapTypeForSizesKeyTypeValueType(
-				wholeNumbers, stringType(), Types.ATOM.o
-			)
-			specials[154] = SpecialAtom.MACRO_BUNDLE_KEY.atom
-			specials[155] = SpecialAtom.EXPLICIT_SUBCLASSING_KEY.atom
-			specials[156] =
-				variableReadWriteType(mostGeneralMapType(), bottom)
-			specials[157] = lexerFilterFunctionType()
-			specials[158] = lexerBodyFunctionType()
-			specials[159] = SpecialAtom.STATIC_TOKENS_KEY.atom
-			specials[160] = TokenType.END_OF_FILE.atom
-			specials[161] = TokenType.KEYWORD.atom
-			specials[162] = TokenType.LITERAL.atom
-			specials[163] = TokenType.OPERATOR.atom
-			specials[164] = TokenType.COMMENT.atom
-			specials[165] = TokenType.WHITESPACE.atom
-			specials[166] = inclusive(0, (1L shl 32) - 1)
-			specials[167] = inclusive(0, (1L shl 28) - 1)
-			specials[168] = inclusive(1L, 4L)
-			specials[169] = inclusive(0L, 31L)
-			specials[170] = continuationTypeForFunctionType(
-				functionTypeReturning(Types.TOP.o))
-			specials[171] = CharacterDescriptor.nonemptyStringOfDigitsType
-			specials[172] = tupleTypeForTypes(
-				zeroOrOneOf(PhraseKind.SEND_PHRASE.mostGeneralType()),
-				stringType())
-
-			assert(specialAtomsList.isEmpty())
-			specialAtomsList.addAll(listOf(
-				SpecialAtom.ALL_TOKENS_KEY.atom,
-				SpecialAtom.CLIENT_DATA_GLOBAL_KEY.atom,
-				SpecialAtom.COMPILER_SCOPE_MAP_KEY.atom,
-				SpecialAtom.COMPILER_SCOPE_STACK_KEY.atom,
-				SpecialAtom.EXPLICIT_SUBCLASSING_KEY.atom,
-				SpecialAtom.FALSE.atom,
-				SpecialAtom.FILE_KEY.atom,
-				SpecialAtom.HERITABLE_KEY.atom,
-				SpecialAtom.MACRO_BUNDLE_KEY.atom,
-				SpecialAtom.MESSAGE_BUNDLE_KEY.atom,
-				SpecialAtom.OBJECT_TYPE_NAME_PROPERTY_KEY.atom,
-				SpecialAtom.SERVER_SOCKET_KEY.atom,
-				SpecialAtom.SOCKET_KEY.atom,
-				SpecialAtom.STATIC_TOKENS_KEY.atom,
-				SpecialAtom.TRUE.atom,
-				SpecialMethodAtom.ABSTRACT_DEFINER.atom,
-				SpecialMethodAtom.ADD_TO_MAP_VARIABLE.atom,
-				SpecialMethodAtom.ALIAS.atom,
-				SpecialMethodAtom.APPLY.atom,
-				SpecialMethodAtom.ATOM_PROPERTY.atom,
-				SpecialMethodAtom.CONTINUATION_CALLER.atom,
-				SpecialMethodAtom.CRASH.atom,
-				SpecialMethodAtom.CREATE_LITERAL_PHRASE.atom,
-				SpecialMethodAtom.CREATE_LITERAL_TOKEN.atom,
-				SpecialMethodAtom.DECLARE_STRINGIFIER.atom,
-				SpecialMethodAtom.FORWARD_DEFINER.atom,
-				SpecialMethodAtom.GET_RETHROW_JAVA_EXCEPTION.atom,
-				SpecialMethodAtom.GET_VARIABLE.atom,
-				SpecialMethodAtom.GRAMMATICAL_RESTRICTION.atom,
-				SpecialMethodAtom.MACRO_DEFINER.atom,
-				SpecialMethodAtom.METHOD_DEFINER.atom,
-				SpecialMethodAtom.ADD_UNLOADER.atom,
-				SpecialMethodAtom.PUBLISH_ATOMS.atom,
-				SpecialMethodAtom.PUBLISH_ALL_ATOMS_FROM_OTHER_MODULE.atom,
-				SpecialMethodAtom.RESUME_CONTINUATION.atom,
-				SpecialMethodAtom.RECORD_TYPE_NAME.atom,
-				SpecialMethodAtom.CREATE_MODULE_VARIABLE.atom,
-				SpecialMethodAtom.SEAL.atom,
-				SpecialMethodAtom.SEMANTIC_RESTRICTION.atom,
-				SpecialMethodAtom.LEXER_DEFINER.atom,
-				SpecialMethodAtom.PUBLISH_NEW_NAME.atom,
-				exceptionAtom(),
-				stackDumpAtom(),
-				pojoSelfTypeAtom(),
-				TokenType.END_OF_FILE.atom,
-				TokenType.KEYWORD.atom,
-				TokenType.LITERAL.atom,
-				TokenType.OPERATOR.atom,
-				TokenType.COMMENT.atom,
-				TokenType.WHITESPACE.atom,
-				StaticInit.tokenTypeOrdinalKey))
-			for (atom in specialAtomsList)
-			{
-				assert(atom.isAtomSpecial())
-			}
-
-			// Make sure all special objects are shared, and also make sure all
-			// special objects that are atoms are also special.
-
-			specialObjects = Array(specials.size) { specials[it].makeShared() }
-			for (obj in specialObjects)
-			{
-				assert(!obj.isAtom || obj.isAtomSpecial())
-			}
-		}
-
-		/**
-		 * An unmodifiable [List] of the [runtime][AvailRuntime]'s special
-		 * objects.
-		 */
-		private val specialObjectsList: List<AvailObject> =
-			listOf(*specialObjects)
-=======
 		val specialObjects = NumericBuilder().apply {
 			at(0)
 			put(nil)  // Special entry, not used.
-			put(Types.ANY.o())
-			put(booleanType())
-			put(Types.CHARACTER.o())
+			put(Types.ANY.o)
+			put(booleanType)
+			put(Types.CHARACTER.o)
 			put(mostGeneralFunctionType())
 			put(functionMeta())
 			put(mostGeneralCompiledCodeType())
@@ -1285,18 +926,18 @@
 
 			at(10)
 			put(continuationMeta())
-			put(Types.ATOM.o())
-			put(Types.DOUBLE.o())
-			put(extendedIntegers())
+			put(Types.ATOM.o)
+			put(Types.DOUBLE.o)
+			put(extendedIntegers)
 			put(instanceMeta(zeroOrMoreOf(anyMeta())))
-			put(Types.FLOAT.o())
-			put(Types.NUMBER.o())
-			put(integers())
-			put(extendedIntegersMeta())
+			put(Types.FLOAT.o)
+			put(Types.NUMBER.o)
+			put(integers)
+			put(extendedIntegersMeta)
 			put(mapMeta())
 
 			at(20)
-			put(Types.MODULE.o())
+			put(Types.MODULE.o)
 			put(tupleFromIntegerList(allNumericCodes()))
 			put(mostGeneralObjectType())
 			put(mostGeneralObjectMeta())
@@ -1305,29 +946,29 @@
 			put(mostGeneralSetType())
 			put(setMeta())
 			put(stringType())
-			put(bottom())
+			put(bottom)
 
 			at(30)
-			put(bottomMeta())
-			put(Types.NONTYPE.o())
+			put(bottomMeta)
+			put(Types.NONTYPE.o)
 			put(mostGeneralTupleType())
 			put(tupleMeta())
 			put(topMeta())
-			put(Types.TOP.o())
-			put(wholeNumbers())
-			put(naturalNumbers())
-			put(characterCodePoints())
+			put(Types.TOP.o)
+			put(wholeNumbers)
+			put(naturalNumbers)
+			put(characterCodePoints)
 			put(mostGeneralMapType())
 
 			at(40)
-			put(Types.MESSAGE_BUNDLE.o())
-			put(Types.MESSAGE_BUNDLE_TREE.o())
-			put(Types.METHOD.o())
-			put(Types.DEFINITION.o())
-			put(Types.ABSTRACT_DEFINITION.o())
-			put(Types.FORWARD_DEFINITION.o())
-			put(Types.METHOD_DEFINITION.o())
-			put(Types.MACRO_DEFINITION.o())
+			put(Types.MESSAGE_BUNDLE.o)
+			put(Types.MESSAGE_BUNDLE_TREE.o)
+			put(Types.METHOD.o)
+			put(Types.DEFINITION.o)
+			put(Types.ABSTRACT_DEFINITION.o)
+			put(Types.FORWARD_DEFINITION.o)
+			put(Types.METHOD_DEFINITION.o)
+			put(Types.MACRO_DEFINITION.o)
 			put(zeroOrMoreOf(mostGeneralFunctionType()))
 			put(stackDumpAtom())
 
@@ -1356,15 +997,15 @@
 			put(anyMeta())
 
 			at(70)
-			put(trueObject())
-			put(falseObject())
+			put(trueObject)
+			put(falseObject)
 			put(zeroOrMoreOf(stringType()))
 			put(zeroOrMoreOf(topMeta()))
 			put(zeroOrMoreOf(
-				setTypeForSizesContentType(wholeNumbers(), stringType())))
-			put(setTypeForSizesContentType(wholeNumbers(), stringType()))
-			put(functionType(tuple(naturalNumbers()), bottom()))
-			put(emptySet())
+				setTypeForSizesContentType(wholeNumbers, stringType())))
+			put(setTypeForSizesContentType(wholeNumbers, stringType()))
+			put(functionType(tuple(naturalNumbers), bottom))
+			put(emptySet)
 			put(negativeInfinity())
 			put(positiveInfinity())
 
@@ -1375,44 +1016,44 @@
 			put(pojoSelfType())
 			put(instanceMeta(mostGeneralPojoType()))
 			put(instanceMeta(mostGeneralPojoArrayType()))
-			put(functionTypeReturning(Types.ANY.o()))
+			put(functionTypeReturning(Types.ANY.o))
 			put(mostGeneralPojoArrayType())
 			put(pojoSelfTypeAtom())
 			put(pojoTypeForClass(Throwable::class.java))
 
 			at(90)
-			put(functionType(emptyTuple(), Types.TOP.o()))
-			put(functionType(emptyTuple(), booleanType()))
+			put(functionType(emptyTuple(), Types.TOP.o))
+			put(functionType(emptyTuple(), booleanType))
 			put(variableTypeFor(mostGeneralContinuationType()))
 			put(mapTypeForSizesKeyTypeValueType(
-				wholeNumbers(), Types.ATOM.o(), Types.ANY.o()))
+				wholeNumbers, Types.ATOM.o, Types.ANY.o))
 			put(mapTypeForSizesKeyTypeValueType(
-				wholeNumbers(), Types.ATOM.o(), anyMeta()))
+				wholeNumbers, Types.ATOM.o, anyMeta()))
 			put(tupleTypeForSizesTypesDefaultType(
-				wholeNumbers(),
+				wholeNumbers,
 				emptyTuple(),
 				tupleTypeForSizesTypesDefaultType(
 					singleInt(2),
 					emptyTuple(),
-					Types.ANY.o())))
-			put(emptyMap())
+					Types.ANY.o)))
+			put(emptyMap)
 			put(mapTypeForSizesKeyTypeValueType(
-				naturalNumbers(), Types.ANY.o(), Types.ANY.o()))
-			put(instanceMeta(wholeNumbers()))
-			put(setTypeForSizesContentType(naturalNumbers(), Types.ANY.o()))
+				naturalNumbers, Types.ANY.o, Types.ANY.o))
+			put(instanceMeta(wholeNumbers))
+			put(setTypeForSizesContentType(naturalNumbers, Types.ANY.o))
 
 			at(100)
 			put(tupleTypeForSizesTypesDefaultType(
-				wholeNumbers(), emptyTuple(), mostGeneralTupleType()))
-			put(nybbles())
-			put(zeroOrMoreOf(nybbles()))
-			put(unsignedShorts())
-			put(emptyTuple())
-			put(functionType(tuple(bottom()), Types.TOP.o()))
+				wholeNumbers, emptyTuple, mostGeneralTupleType()))
+			put(nybbles)
+			put(zeroOrMoreOf(nybbles))
+			put(unsignedShorts)
+			put(emptyTuple)
+			put(functionType(tuple(bottom), Types.TOP.o))
 			put(instanceType(zero()))
 			put(functionTypeReturning(topMeta()))
 			put(tupleTypeForSizesTypesDefaultType(
-				wholeNumbers(),
+				wholeNumbers,
 				emptyTuple(),
 				functionTypeReturning(topMeta())))
 			put(functionTypeReturning(
@@ -1425,56 +1066,56 @@
 			put(instanceMeta(
 				PhraseKind.PARSE_PHRASE.mostGeneralType()))
 			put(setTypeForSizesContentType(
-				wholeNumbers(), Types.ATOM.o()))
-			put(Types.TOKEN.o())
+				wholeNumbers, Types.ATOM.o))
+			put(Types.TOKEN.o)
 			put(mostGeneralLiteralTokenType())
 			put(zeroOrMoreOf(anyMeta()))
 			put(inclusive(zero(), positiveInfinity()))
 			put(zeroOrMoreOf(
 				tupleTypeForSizesTypesDefaultType(
 					singleInt(2),
-					tuple(Types.ATOM.o()), anyMeta())))
+					tuple(Types.ATOM.o), anyMeta())))
 
 			at(120)
 			put(zeroOrMoreOf(
 				tupleTypeForSizesTypesDefaultType(
 					singleInt(2),
-					tuple(Types.ATOM.o()),
-					Types.ANY.o())))
+					tuple(Types.ATOM.o),
+					Types.ANY.o)))
 			put(zeroOrMoreOf(
 				PhraseKind.PARSE_PHRASE.mostGeneralType()))
 			put(zeroOrMoreOf(
 				PhraseKind.ARGUMENT_PHRASE.mostGeneralType()))
 			put(zeroOrMoreOf(
 				PhraseKind.DECLARATION_PHRASE.mostGeneralType()))
-			put(variableReadWriteType(Types.TOP.o(), bottom()))
+			put(variableReadWriteType(Types.TOP.o, bottom))
 			put(zeroOrMoreOf(
-				PhraseKind.EXPRESSION_PHRASE.create(Types.ANY.o())))
-			put(PhraseKind.EXPRESSION_PHRASE.create(Types.ANY.o()))
+				PhraseKind.EXPRESSION_PHRASE.create(Types.ANY.o)))
+			put(PhraseKind.EXPRESSION_PHRASE.create(Types.ANY.o))
 			put(functionType(
-				tuple(pojoTypeForClass(Throwable::class.java)), bottom()))
+				tuple(pojoTypeForClass(Throwable::class.java)), bottom))
 			put(zeroOrMoreOf(
-				setTypeForSizesContentType(wholeNumbers(), Types.ATOM.o())))
-			put(bytes())
+				setTypeForSizesContentType(wholeNumbers, Types.ATOM.o)))
+			put(bytes)
 
 			at(130)
 			put(zeroOrMoreOf(zeroOrMoreOf(anyMeta())))
-			put(variableReadWriteType(extendedIntegers(), bottom()))
+			put(variableReadWriteType(extendedIntegers, bottom))
 			put(fiberMeta())
 			put(nonemptyStringType())
 			put(setTypeForSizesContentType(
-				wholeNumbers(), exceptionType()))
+				wholeNumbers, exceptionType()))
 			put(setTypeForSizesContentType(
-				naturalNumbers(), stringType()))
+				naturalNumbers, stringType()))
 			put(setTypeForSizesContentType(
-				naturalNumbers(), Types.ATOM.o()))
-			put(oneOrMoreOf(Types.ANY.o()))
-			put(zeroOrMoreOf(integers()))
+				naturalNumbers, Types.ATOM.o))
+			put(oneOrMoreOf(Types.ANY.o))
+			put(zeroOrMoreOf(integers))
 			put(tupleTypeForSizesTypesDefaultType(
 				integerRangeType(
 					fromInt(2), true, positiveInfinity(), false),
 				emptyTuple(),
-				Types.ANY.o()))
+				Types.ANY.o))
 
 			// Some of these entries may need to be shuffled into earlier
 			// slots to maintain reasonable topical consistency.)
@@ -1486,20 +1127,20 @@
 			put(SpecialAtom.CLIENT_DATA_GLOBAL_KEY.atom)
 			put(SpecialAtom.COMPILER_SCOPE_MAP_KEY.atom)
 			put(SpecialAtom.ALL_TOKENS_KEY.atom)
-			put(int32())
-			put(int64())
+			put(int32)
+			put(int64)
 			put(PhraseKind.STATEMENT_PHRASE.mostGeneralType())
 			put(SpecialAtom.COMPILER_SCOPE_STACK_KEY.atom)
 
 			at(150)
 			put(PhraseKind.EXPRESSION_AS_STATEMENT_PHRASE.mostGeneralType())
-			put(oneOrMoreOf(naturalNumbers()))
-			put(zeroOrMoreOf(Types.DEFINITION.o()))
+			put(oneOrMoreOf(naturalNumbers))
+			put(zeroOrMoreOf(Types.DEFINITION.o))
 			put(mapTypeForSizesKeyTypeValueType(
-				wholeNumbers(), stringType(), Types.ATOM.o()))
+				wholeNumbers, stringType(), Types.ATOM.o))
 			put(SpecialAtom.MACRO_BUNDLE_KEY.atom)
 			put(SpecialAtom.EXPLICIT_SUBCLASSING_KEY.atom)
-			put(variableReadWriteType(mostGeneralMapType(), bottom()))
+			put(variableReadWriteType(mostGeneralMapType(), bottom))
 			put(lexerFilterFunctionType())
 			put(lexerBodyFunctionType())
 			put(SpecialAtom.STATIC_TOKENS_KEY.atom)
@@ -1518,12 +1159,14 @@
 
 			at(170)
 			put(continuationTypeForFunctionType(
-				functionTypeReturning(Types.TOP.o())))
+				functionTypeReturning(Types.TOP.o)))
 			put(CharacterDescriptor.nonemptyStringOfDigitsType)
-
-			at(172)
+			put(tupleTypeForTypes(
+				zeroOrOneOf(PhraseKind.SEND_PHRASE.mostGeneralType()),
+				stringType()))
+
+			at(173)
 		}.list().apply { forEach { assert(!it.isAtom || it.isAtomSpecial()) } }
->>>>>>> bd8b59be
 
 		/**
 		 * Answer the [special object][AvailObject] with the specified ordinal.
