--- conflicted
+++ resolved
@@ -196,11 +196,7 @@
 	 */
 	E_NOT_AN_ENUMERATION(17),
 
-<<<<<<< HEAD
 	// E_?? (18)
-=======
-	// E_?? (18),
->>>>>>> 375a15d4
 
 	/**
 	 * No [method][MethodDescriptor] exists for the specified
