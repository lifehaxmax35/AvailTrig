/*
 * Descriptor.kt
 * Copyright © 1993-2020, The Avail Foundation, LLC.
 * All rights reserved.
 *
 * Redistribution and use in source and binary forms, with or without
 * modification, are permitted provided that the following conditions are met:
 *
 *  * Redistributions of source code must retain the above copyright notice,
 *    this list of conditions and the following disclaimer.
 *
 *  * Redistributions in binary form must reproduce the above copyright notice,
 *    this list of conditions and the following disclaimer in the documentation
 *    and/or other materials provided with the distribution.
 *
 *  * Neither the name of the copyright holder nor the names of the contributors
 *    may be used to endorse or promote products derived from this software
 *    without specific prior written permission.
 *
 * THIS SOFTWARE IS PROVIDED BY THE COPYRIGHT HOLDERS AND CONTRIBUTORS "AS IS"
 * AND ANY EXPRESS OR IMPLIED WARRANTIES, INCLUDING, BUT NOT LIMITED TO, THE
 * IMPLIED WARRANTIES OF MERCHANTABILITY AND FITNESS FOR A PARTICULAR PURPOSE
 * ARE DISCLAIMED. IN NO EVENT SHALL THE COPYRIGHT HOLDER OR CONTRIBUTORS BE
 * LIABLE FOR ANY DIRECT, INDIRECT, INCIDENTAL, SPECIAL, EXEMPLARY, OR
 * CONSEQUENTIAL DAMAGES (INCLUDING, BUT NOT LIMITED TO, PROCUREMENT OF
 * SUBSTITUTE GOODS OR SERVICES; LOSS OF USE, DATA, OR PROFITS; OR BUSINESS
 * INTERRUPTION) HOWEVER CAUSED AND ON ANY THEORY OF LIABILITY, WHETHER IN
 * CONTRACT, STRICT LIABILITY, OR TORT (INCLUDING NEGLIGENCE OR OTHERWISE)
 * ARISING IN ANY WAY OUT OF THE USE OF THIS SOFTWARE, EVEN IF ADVISED OF THE
 * POSSIBILITY OF SUCH DAMAGE.
 */
package com.avail.descriptor.representation

import com.avail.compiler.AvailCodeGenerator
import com.avail.compiler.scanning.LexingState
import com.avail.compiler.splitter.MessageSplitter
import com.avail.descriptor.atoms.A_Atom
import com.avail.descriptor.bundles.A_Bundle
import com.avail.descriptor.bundles.A_BundleTree
import com.avail.descriptor.fiber.FiberDescriptor.ExecutionState
import com.avail.descriptor.fiber.FiberDescriptor.GeneralFlag
import com.avail.descriptor.fiber.FiberDescriptor.InterruptRequestFlag
import com.avail.descriptor.fiber.FiberDescriptor.SynchronizationFlag
import com.avail.descriptor.fiber.FiberDescriptor.TraceFlag
import com.avail.descriptor.functions.A_Continuation
import com.avail.descriptor.functions.A_Function
import com.avail.descriptor.functions.A_RawFunction
import com.avail.descriptor.maps.A_Map
import com.avail.descriptor.maps.A_MapBin
import com.avail.descriptor.maps.MapDescriptor.MapIterable
import com.avail.descriptor.methods.A_Definition
import com.avail.descriptor.methods.A_GrammaticalRestriction
import com.avail.descriptor.methods.A_Macro
import com.avail.descriptor.methods.A_Method
import com.avail.descriptor.methods.A_SemanticRestriction
import com.avail.descriptor.module.A_Module
import com.avail.descriptor.numbers.A_Number
import com.avail.descriptor.numbers.AbstractNumberDescriptor.Order
import com.avail.descriptor.numbers.AbstractNumberDescriptor.Sign
import com.avail.descriptor.numbers.IntegerDescriptor
import com.avail.descriptor.parsing.A_DefinitionParsingPlan
import com.avail.descriptor.parsing.A_Lexer
import com.avail.descriptor.parsing.A_ParsingPlanInProgress
import com.avail.descriptor.phrases.A_Phrase
import com.avail.descriptor.phrases.DeclarationPhraseDescriptor.DeclarationKind
import com.avail.descriptor.sets.A_Set
import com.avail.descriptor.sets.LinearSetBinDescriptor.Companion.createLinearSetBinPair
import com.avail.descriptor.sets.LinearSetBinDescriptor.Companion.emptyLinearSetBin
import com.avail.descriptor.sets.SetDescriptor.SetIterator
import com.avail.descriptor.tokens.A_Token
import com.avail.descriptor.tokens.TokenDescriptor
import com.avail.descriptor.tuples.A_String
import com.avail.descriptor.tuples.A_Tuple
import com.avail.descriptor.types.A_Type
import com.avail.descriptor.types.PhraseTypeDescriptor.PhraseKind
import com.avail.descriptor.types.TypeDescriptor
import com.avail.descriptor.types.TypeTag
import com.avail.descriptor.variables.A_Variable
import com.avail.descriptor.variables.VariableDescriptor.VariableAccessReactor
import com.avail.dispatch.LookupTree
import com.avail.exceptions.AvailException
import com.avail.exceptions.MalformedMessageException
import com.avail.exceptions.MethodDefinitionException
import com.avail.exceptions.SignatureException
import com.avail.exceptions.VariableGetException
import com.avail.exceptions.VariableSetException
import com.avail.interpreter.Primitive
import com.avail.interpreter.execution.AvailLoader
import com.avail.interpreter.execution.AvailLoader.LexicalScanner
import com.avail.interpreter.levelTwo.L2Chunk
import com.avail.interpreter.levelTwo.operand.TypeRestriction
import com.avail.io.TextInterface
import com.avail.performance.Statistic
import com.avail.serialization.SerializerOperation
import com.avail.utility.json.JSONWriter
import com.avail.utility.visitor.AvailSubobjectVisitor
import com.avail.utility.visitor.BeImmutableSubobjectVisitor
import com.avail.utility.visitor.BeSharedSubobjectVisitor
 import java.math.BigInteger
 import java.nio.ByteBuffer
 import java.util.Deque
 import java.util.NoSuchElementException
 import java.util.Spliterator
 import java.util.TimerTask
 import java.util.stream.Stream

/**
 * This is the primary subclass of [AbstractDescriptor]. It has the sibling
 * IndirectionDescriptor.
 *
 * When a new method is added in a subclass, it should be added with the
 * [@Override][Override] annotation. That way the project will indicate errors
 * until an abstract declaration is added to [AbstractDescriptor], a default
 * implementation is added to `Descriptor`, and a redirecting implementation is
 * added to [IndirectionDescriptor]. Any code attempting to send the
 * corresponding message to an [AvailObject] will also indicate a problem until
 * a suitable implementation is added to AvailObject.
 *
 * @author Mark van Gulik &lt;mark@availlang.org&gt;
 * @author Todd L Smith &lt;todd@availlang.org&gt;
 *
 * @constructor
 *
 * Construct a new `Descriptor`.
 *
 * @param mutability
 *   The [mutability][Mutability] of the new descriptor.
 * @param typeTag
 *   The [TypeTag] to embed in the new descriptor.
 * @param objectSlotsEnumClass
 *   The Java [Class] which is a subclass of [ObjectSlotsEnum] and defines this
 *   object's object slots layout, or null if there are no object slots.
 * @param integerSlotsEnumClass
 *   The Java [Class] which is a subclass of [IntegerSlotsEnum] and defines this
 *   object's object slots layout, or null if there are no integer slots.
 */
abstract class Descriptor protected constructor (
	mutability: Mutability,
	typeTag: TypeTag,
	objectSlotsEnumClass: Class<out ObjectSlotsEnum>?,
	integerSlotsEnumClass: Class<out IntegerSlotsEnum>?)
: AbstractDescriptor(
	mutability,
	typeTag,
	objectSlotsEnumClass,
	integerSlotsEnumClass)
{
	/**
	 * A special enumeration used to visit all object slots within an instance
	 * of the receiver.
	 */
	internal enum class FakeObjectSlotsForScanning : ObjectSlotsEnum
	{
		/**
		 * An indexed object slot that makes it easy to visit all object slots.
		 */
		ALL_OBJECT_SLOTS_
	}

	override fun o_AcceptsArgTypesFromFunctionType (
		self: AvailObject,
		functionType: A_Type): Boolean = unsupported

	override fun o_AcceptsListOfArgTypes (
		self: AvailObject,
		argTypes: List<A_Type>): Boolean = unsupported

	override fun o_AcceptsListOfArgValues (
		self: AvailObject,
		argValues: List<A_BasicObject>): Boolean = unsupported

	override fun o_AcceptsTupleOfArgTypes (
		self: AvailObject,
		argTypes: A_Tuple): Boolean = unsupported

	override fun o_AcceptsTupleOfArguments (
		self: AvailObject,
		arguments: A_Tuple): Boolean = unsupported

	override fun o_AddAncestors (
		self: AvailObject,
		moreAncestors: A_Set): Unit = unsupported

	override fun o_AddDependentChunk (
		self: AvailObject,
		chunk: L2Chunk): Unit = unsupported

	override fun o_AddEntryPoint (
		self: AvailObject,
		stringName: A_String,
		trueName: A_Atom): Unit = unsupported

	override fun o_AddUnloadFunction (
		self: AvailObject,
		unloadFunction: A_Function): Unit = unsupported

	override fun o_AdjustPcAndStackp (
		self: AvailObject,
		pc: Int,
		stackp: Int): Unit = unsupported

	override fun o_AllAncestors (self: AvailObject): A_Set = unsupported

	override fun o_ArgumentRestrictionSets (self: AvailObject): A_Tuple =
		unsupported

	override fun o_AtomName (self: AvailObject): A_String = unsupported

	override fun o_AddDefinitionParsingPlan (
		self: AvailObject,
		plan: A_DefinitionParsingPlan): Unit = unsupported

	override fun o_AddImportedName (
		self: AvailObject,
		trueName: A_Atom): Unit = unsupported

	override fun o_AddImportedNames (
		self: AvailObject,
		trueNames: A_Set): Unit = unsupported

	override fun o_AddPrivateName (
		self: AvailObject,
		trueName: A_Atom): Unit = unsupported

	override fun o_FrameAt (
		self: AvailObject,
		index: Int): AvailObject = unsupported

	override fun o_FrameAtPut (
		self: AvailObject,
		index: Int,
		value: AvailObject): AvailObject = unsupported

	override fun o_AsNativeString (self: AvailObject): String = unsupported

	override fun o_AsSet (self: AvailObject): A_Set = unsupported

	override fun o_AsTuple (self: AvailObject): A_Tuple = unsupported

	override fun o_ArgumentsTuple (self: AvailObject): A_Tuple = unsupported

	override fun o_ApparentSendName (self: AvailObject): A_Atom = unsupported

	override fun o_AllParsingPlansInProgress (self: AvailObject): A_Map =
		unsupported

	override fun o_ArgsTupleType (self: AvailObject): A_Type =
		unsupported

	override fun o_AddSemanticRestriction (
			self: AvailObject,
			restriction: A_SemanticRestriction): Unit =
		unsupported

	override fun o_AddSealedArgumentsType (
		self: AvailObject,
		typeTuple: A_Tuple): Unit = unsupported

	override fun o_AddConstantBinding (
		self: AvailObject,
		name: A_String,
		constantBinding: A_Variable): Unit = unsupported

	override fun o_AddVariableBinding (
		self: AvailObject,
		name: A_String,
		variableBinding: A_Variable): Unit = unsupported

	override fun o_AddToDoubleCanDestroy (
		self: AvailObject,
		doubleObject: A_Number,
		canDestroy: Boolean): A_Number = unsupported

	override fun o_AddToFloatCanDestroy (
		self: AvailObject,
		floatObject: A_Number,
		canDestroy: Boolean): A_Number = unsupported

	override fun o_AsBigInteger (self: AvailObject): BigInteger = unsupported

	override fun o_AppendCanDestroy (
		self: AvailObject,
		newElement: A_BasicObject,
		canDestroy: Boolean): A_Tuple = unsupported

	override fun o_ArgumentsListNode (self: AvailObject): A_Phrase =
		unsupported

	override fun o_AddSeal (
		self: AvailObject,
		methodName: A_Atom,
		argumentTypes: A_Tuple): Unit = unsupported

	override fun o_AvailLoader (self: AvailObject): AvailLoader? = unsupported

	override fun o_SetAvailLoader (
		self: AvailObject,
		loader: AvailLoader?): Unit = unsupported

	override fun o_AddWriteReactor (
		self: AvailObject,
		key: A_Atom,
		reactor: VariableAccessReactor): Unit = unsupported

	override fun o_AddPrivateNames (
		self: AvailObject,
		trueNames: A_Set): Unit = unsupported

	@Throws(SignatureException::class)
	override fun o_MethodAddDefinition (
		self: AvailObject,
		definition: A_Definition): Unit = unsupported

	override fun o_AddGrammaticalRestriction (
			self: AvailObject,
			grammaticalRestriction: A_GrammaticalRestriction): Unit =
		unsupported

	override fun o_AddToInfinityCanDestroy (
		self: AvailObject,
		sign: Sign,
		canDestroy: Boolean): A_Number = unsupported

	override fun o_AddToIntegerCanDestroy (
		self: AvailObject,
		anInteger: AvailObject,
		canDestroy: Boolean): A_Number = unsupported

	override fun o_ModuleAddGrammaticalRestriction (
			self: AvailObject,
			grammaticalRestriction: A_GrammaticalRestriction): Unit =
		unsupported

	override fun o_ModuleAddDefinition (
		self: AvailObject,
		definition: A_Definition): Unit = unsupported

	override fun o_IntroduceNewName (
		self: AvailObject,
		trueName: A_Atom): Unit = unsupported

	override fun o_BinElementAt (self: AvailObject, index: Int): AvailObject =
		unsupported

	override fun o_SetBreakpointBlock (
		self: AvailObject,
		value: AvailObject): Unit = unsupported

	override fun o_BuildFilteredBundleTree (self: AvailObject): A_BundleTree =
		unsupported

	override fun o_CompareFromToWithStartingAt (
		self: AvailObject,
		startIndex1: Int,
		endIndex1: Int,
		anotherObject: A_Tuple,
		startIndex2: Int): Boolean = unsupported

	override fun o_CompareFromToWithAnyTupleStartingAt (
		self: AvailObject,
		startIndex1: Int,
		endIndex1: Int,
		aTuple: A_Tuple,
		startIndex2: Int): Boolean = unsupported

	override fun o_CompareFromToWithByteStringStartingAt (
		self: AvailObject,
		startIndex1: Int,
		endIndex1: Int,
		aByteString: A_String,
		startIndex2: Int): Boolean = unsupported

	override fun o_CompareFromToWithByteTupleStartingAt (
		self: AvailObject,
		startIndex1: Int,
		endIndex1: Int,
		aByteTuple: A_Tuple,
		startIndex2: Int): Boolean = unsupported

	override fun o_CompareFromToWithIntegerIntervalTupleStartingAt (
		self: AvailObject,
		startIndex1: Int,
		endIndex1: Int,
		anIntegerIntervalTuple: A_Tuple,
		startIndex2: Int): Boolean = unsupported

	override fun o_CompareFromToWithSmallIntegerIntervalTupleStartingAt (
		self: AvailObject,
		startIndex1: Int,
		endIndex1: Int,
		aSmallIntegerIntervalTuple: A_Tuple,
		startIndex2: Int): Boolean = unsupported

	override fun o_CompareFromToWithRepeatedElementTupleStartingAt (
		self: AvailObject,
		startIndex1: Int,
		endIndex1: Int,
		aRepeatedElementTuple: A_Tuple,
		startIndex2: Int): Boolean = unsupported

	override fun o_CompareFromToWithNybbleTupleStartingAt (
		self: AvailObject,
		startIndex1: Int,
		endIndex1: Int,
		aNybbleTuple: A_Tuple,
		startIndex2: Int): Boolean = unsupported

	override fun o_CompareFromToWithObjectTupleStartingAt (
		self: AvailObject,
		startIndex1: Int,
		endIndex1: Int,
		anObjectTuple: A_Tuple,
		startIndex2: Int): Boolean = unsupported

	override fun o_CompareFromToWithTwoByteStringStartingAt (
		self: AvailObject,
		startIndex1: Int,
		endIndex1: Int,
		aTwoByteString: A_String,
		startIndex2: Int): Boolean = unsupported

	override fun o_ComputeHashFromTo (
		self: AvailObject,
		start: Int,
		end: Int): Int = unsupported

	override fun o_ConcatenateTuplesCanDestroy (
		self: AvailObject,
		canDestroy: Boolean): A_Tuple = unsupported

	override fun o_ConstantTypeAt (
		self: AvailObject,
		index: Int): A_Type = unsupported

	override fun o_SetContinuation (
		self: AvailObject,
		value: A_Continuation): Unit = unsupported

	override fun o_CopyTupleFromToCanDestroy (
		self: AvailObject,
		start: Int,
		end: Int,
		canDestroy: Boolean): A_Tuple = unsupported

	override fun o_CouldEverBeInvokedWith (
			self: AvailObject,
			argRestrictions: List<TypeRestriction>): Boolean =
		unsupported

	override fun o_DebugLog (self: AvailObject): StringBuilder = unsupported

	override fun o_DivideCanDestroy (
		self: AvailObject,
		aNumber: A_Number,
		canDestroy: Boolean): A_Number = unsupported

	override fun o_DivideIntoInfinityCanDestroy (
		self: AvailObject,
		sign: Sign,
		canDestroy: Boolean): A_Number = unsupported

	override fun o_DivideIntoIntegerCanDestroy (
		self: AvailObject,
		anInteger: AvailObject,
		canDestroy: Boolean): A_Number = unsupported

	override fun o_SetExecutionState (
		self: AvailObject, value: ExecutionState): Unit = unsupported

	override fun o_ExtractNybbleFromTupleAt (
		self: AvailObject, index: Int): Byte = unsupported

	override fun o_FilterByTypes (
		self: AvailObject,
		argTypes: List<A_Type>): List<A_Definition> = unsupported

	override fun o_HasElement (
		self: AvailObject,
		elementObject: A_BasicObject): Boolean = unsupported

	override fun o_HashFromTo (
		self: AvailObject,
		startIndex: Int,
		endIndex: Int): Int = unsupported

	override fun o_SetHashOrZero (self: AvailObject, value: Int): Unit =
		unsupported

	override fun o_HasKey (
		self: AvailObject,
		keyObject: A_BasicObject): Boolean = unsupported

	override fun o_DefinitionsAtOrBelow (
			self: AvailObject,
			argRestrictions: List<TypeRestriction>): List<A_Definition> =
		unsupported

	override fun o_IncludesDefinition (
		self: AvailObject,
		definition: A_Definition): Boolean = unsupported

	override fun o_SetInterruptRequestFlag (
		self: AvailObject,
		flag: InterruptRequestFlag): Unit = unsupported

	override fun o_CountdownToReoptimize (
		self: AvailObject,
		value: Long
	): Unit = unsupported

	override fun o_IsSubsetOf (
		self: AvailObject,
		another: A_Set): Boolean = unsupported

	override fun o_IsSubtypeOf (
		self: AvailObject,
		aType: A_Type): Boolean = unsupported

	override fun o_IsSupertypeOfVariableType (
		self: AvailObject,
		aVariableType: A_Type): Boolean = unsupported

	override fun o_IsSupertypeOfContinuationType (
		self: AvailObject,
		aContinuationType: A_Type): Boolean = unsupported

	override fun o_IsSupertypeOfCompiledCodeType (
		self: AvailObject,
		aCompiledCodeType: A_Type): Boolean = unsupported

	override fun o_IsSupertypeOfFiberType (
		self: AvailObject,
		aType: A_Type): Boolean = unsupported

	override fun o_IsSupertypeOfFunctionType (
		self: AvailObject,
		aFunctionType: A_Type): Boolean = unsupported

	override fun o_IsSupertypeOfIntegerRangeType (
		self: AvailObject,
		anIntegerRangeType: A_Type): Boolean = unsupported

	override fun o_IsSupertypeOfMapType (
		self: AvailObject,
		aMapType: AvailObject): Boolean = unsupported

	override fun o_IsSupertypeOfObjectType (
		self: AvailObject,
		anObjectType: AvailObject): Boolean = unsupported

	override fun o_IsSupertypeOfPhraseType (
		self: AvailObject,
		aPhraseType: A_Type): Boolean = unsupported

	override fun o_IsSupertypeOfPojoType (
		self: AvailObject,
		aPojoType: A_Type): Boolean = unsupported

	override fun o_IsSupertypeOfPrimitiveTypeEnum (
			self: AvailObject,
			primitiveTypeEnum: TypeDescriptor.Types): Boolean =
		unsupported

	override fun o_IsSupertypeOfSetType (
		self: AvailObject,
		aSetType: A_Type): Boolean = unsupported

	override fun o_IsSupertypeOfTupleType (
		self: AvailObject,
		aTupleType: A_Type): Boolean = unsupported

	override fun o_IsSupertypeOfEnumerationType (
		self: AvailObject,
		anEnumerationType: A_Type): Boolean = unsupported

	override fun o_LevelTwoChunkOffset (
		self: AvailObject,
		chunk: L2Chunk,
		offset: Int): Unit = unsupported

	override fun o_LiteralAt (self: AvailObject, index: Int): AvailObject =
		unsupported

	override fun o_LocalTypeAt (self: AvailObject, index: Int): A_Type =
		unsupported

	@Throws(MethodDefinitionException::class)
	override fun o_LookupByTypesFromTuple (
		self: AvailObject,
		argumentTypeTuple: A_Tuple): A_Definition = unsupported

	@Throws(MethodDefinitionException::class)
	override fun o_LookupByValuesFromList (
			self: AvailObject,
			argumentList: List<A_BasicObject>): A_Definition =
		unsupported

	override fun o_MapAt (
		self: AvailObject,
		keyObject: A_BasicObject): AvailObject = unsupported

	override fun o_MapAtPuttingCanDestroy (
		self: AvailObject,
		keyObject: A_BasicObject,
		newValueObject: A_BasicObject,
		canDestroy: Boolean): A_Map = unsupported

	override fun o_MapAtReplacingCanDestroy (
		self: AvailObject,
		key: A_BasicObject,
		notFoundValue: A_BasicObject,
		transformer: (AvailObject, AvailObject) -> A_BasicObject,
		canDestroy: Boolean): A_Map = unsupported

	override fun o_MapWithoutKeyCanDestroy (
		self: AvailObject,
		keyObject: A_BasicObject,
		canDestroy: Boolean): A_Map = unsupported

	override fun o_MinusCanDestroy (
		self: AvailObject,
		aNumber: A_Number,
		canDestroy: Boolean): A_Number = unsupported

	override fun o_MultiplyByInfinityCanDestroy (
		self: AvailObject,
		sign: Sign,
		canDestroy: Boolean): A_Number = unsupported

	override fun o_MultiplyByIntegerCanDestroy (
		self: AvailObject,
		anInteger: AvailObject,
		canDestroy: Boolean): A_Number = unsupported

	override fun o_NameVisible (self: AvailObject, trueName: A_Atom): Boolean =
		unsupported

	override fun o_OptionallyNilOuterVar (
		self: AvailObject,
		index: Int): Boolean = unsupported

	override fun o_OuterTypeAt (
		self: AvailObject,
		index: Int): A_Type = unsupported

	override fun o_OuterVarAt (self: AvailObject, index: Int): AvailObject =
		unsupported

	override fun o_OuterVarAtPut (
		self: AvailObject,
		index: Int,
		value: AvailObject): Unit = unsupported

	override fun o_PlusCanDestroy (
		self: AvailObject,
		aNumber: A_Number,
		canDestroy: Boolean): A_Number = unsupported

	override fun o_SetPriority (self: AvailObject, value: Int): Unit =
		unsupported

	override fun o_SetFiberGlobals (self: AvailObject, globals: A_Map): Unit =
		unsupported

	override fun o_RawByteForCharacterAt (
		self: AvailObject,
		index: Int): Short = unsupported

	override fun o_RawShortForCharacterAt (
		self: AvailObject,
		index: Int): Int = unsupported

	override fun o_RawShortForCharacterAtPut (
		self: AvailObject,
		index: Int,
		anInteger: Int): Unit = unsupported

	override fun o_RawSignedIntegerAt (self: AvailObject, index: Int): Int =
		unsupported

	override fun o_RawSignedIntegerAtPut (
		self: AvailObject,
		index: Int,
		value: Int): Unit = unsupported

	override fun o_RawUnsignedIntegerAt (self: AvailObject, index: Int): Long =
		unsupported

	override fun o_RawUnsignedIntegerAtPut (
		self: AvailObject,
		index: Int,
		value: Int): Unit = unsupported

	override fun o_RemoveDependentChunk (
		self: AvailObject,
		chunk: L2Chunk): Unit = unsupported

	override fun o_RemoveFrom (
		self: AvailObject,
		loader: AvailLoader,
		afterRemoval: () -> Unit): Unit = unsupported

	override fun o_RemoveDefinition (
		self: AvailObject,
		definition: A_Definition): Unit = unsupported

	override fun o_RemoveGrammaticalRestriction (
			self: AvailObject,
			obsoleteRestriction: A_GrammaticalRestriction): Unit =
		unsupported

	override fun o_ResolveForward (
		self: AvailObject,
		forwardDefinition: A_BasicObject): Unit = unsupported

	/**
	 * Visit all of the object's object slots, passing the parent and child
	 * objects to the provided visitor.
	 *
	 * @param self
	 *   The object to scan.
	 * @param visitor
	 *   The visitor to invoke.
	 */
	override fun o_ScanSubobjects (
		self: AvailObject,
		visitor: AvailSubobjectVisitor)
	{
		val limit = self.objectSlotsCount()
		for (i in 1 .. limit)
		{
			val child = self.slot(
				FakeObjectSlotsForScanning.ALL_OBJECT_SLOTS_,
				i)
			val replacementChild = visitor.invoke(child)
			if (replacementChild !== child)
			{
				self.writeBackSlot(
					FakeObjectSlotsForScanning.ALL_OBJECT_SLOTS_,
					i,
					replacementChild)
			}
		}
	}

	override fun o_SetIntersectionCanDestroy (
		self: AvailObject,
		otherSet: A_Set,
		canDestroy: Boolean): A_Set = unsupported

	override fun o_SetMinusCanDestroy (
		self: AvailObject,
		otherSet: A_Set,
		canDestroy: Boolean): A_Set = unsupported

	override fun o_SetUnionCanDestroy (
		self: AvailObject,
		otherSet: A_Set,
		canDestroy: Boolean): A_Set = unsupported

	@Throws(VariableSetException::class)
	override fun o_SetValue (self: AvailObject, newValue: A_BasicObject): Unit =
		unsupported

	override fun o_SetValueNoCheck (
		self: AvailObject,
		newValue: A_BasicObject): Unit = unsupported

	override fun o_SetWithElementCanDestroy (
		self: AvailObject,
		newElementObject: A_BasicObject,
		canDestroy: Boolean): A_Set = unsupported

	override fun o_SetWithoutElementCanDestroy (
		self: AvailObject,
		elementObjectToExclude: A_BasicObject,
		canDestroy: Boolean): A_Set = unsupported

	override fun o_StackAt (self: AvailObject, slotIndex: Int): AvailObject =
		unsupported

	override fun o_SetStartingChunkAndReoptimizationCountdown (
		self: AvailObject,
		chunk: L2Chunk,
		countdown: Long): Unit = unsupported

	override fun o_SubtractFromInfinityCanDestroy (
		self: AvailObject,
		sign: Sign,
		canDestroy: Boolean): A_Number = unsupported

	override fun o_SubtractFromIntegerCanDestroy (
		self: AvailObject,
		anInteger: AvailObject,
		canDestroy: Boolean): A_Number = unsupported

	override fun o_TimesCanDestroy (
		self: AvailObject,
		aNumber: A_Number,
		canDestroy: Boolean): A_Number = unsupported

	override fun o_TrueNamesForStringName (
		self: AvailObject,
		stringName: A_String): A_Set = unsupported

	override fun o_TupleReverse (self: AvailObject): A_Tuple = unsupported

	override fun o_TupleAt (self: AvailObject, index: Int): AvailObject =
		unsupported

	override fun o_TupleAtPuttingCanDestroy (
		self: AvailObject,
		index: Int,
		newValueObject: A_BasicObject,
		canDestroy: Boolean): A_Tuple = unsupported

	override fun o_TupleIntAt (self: AvailObject, index: Int): Int = unsupported

	override fun o_TupleLongAt (self: AvailObject, index: Int): Long =
		unsupported

	override fun o_TypeAtIndex (self: AvailObject, index: Int): A_Type =
		unsupported

	override fun o_TypeIntersection (
			self: AvailObject,
			another: A_Type): A_Type =
		unsupported

	override fun o_TypeIntersectionOfContinuationType (
		self: AvailObject,
		aContinuationType: A_Type): A_Type = unsupported

	override fun o_TypeIntersectionOfCompiledCodeType (
		self: AvailObject,
		aCompiledCodeType: A_Type): A_Type = unsupported

	override fun o_TypeIntersectionOfFiberType (
		self: AvailObject,
		aFiberType: A_Type): A_Type = unsupported

	override fun o_TypeIntersectionOfFunctionType (
		self: AvailObject,
		aFunctionType: A_Type): A_Type = unsupported

	override fun o_TypeIntersectionOfIntegerRangeType (
		self: AvailObject,
		anIntegerRangeType: A_Type): A_Type = unsupported

	override fun o_TypeIntersectionOfMapType (
		self: AvailObject,
		aMapType: A_Type): A_Type = unsupported

	override fun o_TypeIntersectionOfListNodeType (
		self: AvailObject,
		aListNodeType: A_Type): A_Type = unsupported

	override fun o_TypeIntersectionOfObjectType (
		self: AvailObject,
		anObjectType: AvailObject): A_Type = unsupported

	override fun o_TypeIntersectionOfPojoType (
		self: AvailObject,
		aPojoType: A_Type): A_Type = unsupported

	override fun o_TypeIntersectionOfPhraseType (
		self: AvailObject,
		aPhraseType: A_Type): A_Type = unsupported

	override fun o_TypeIntersectionOfSetType (
		self: AvailObject,
		aSetType: A_Type): A_Type = unsupported

	override fun o_TypeIntersectionOfTupleType (
		self: AvailObject,
		aTupleType: A_Type): A_Type = unsupported

	override fun o_TypeIntersectionOfVariableType (
		self: AvailObject,
		aVariableType: A_Type): A_Type = unsupported

	override fun o_TypeUnion (self: AvailObject, another: A_Type): A_Type =
		unsupported

	override fun o_TypeUnionOfFiberType (
		self: AvailObject,
		aFiberType: A_Type): A_Type = unsupported

	override fun o_TypeUnionOfFunctionType (
		self: AvailObject,
		aFunctionType: A_Type): A_Type = unsupported

	override fun o_TypeUnionOfVariableType (
		self: AvailObject,
		aVariableType: A_Type): A_Type = unsupported

	override fun o_TypeUnionOfContinuationType (
		self: AvailObject,
		aContinuationType: A_Type): A_Type = unsupported

	override fun o_TypeUnionOfCompiledCodeType (
		self: AvailObject,
		aCompiledCodeType: A_Type): A_Type = unsupported

	override fun o_TypeUnionOfIntegerRangeType (
		self: AvailObject,
		anIntegerRangeType: A_Type): A_Type = unsupported

	override fun o_TypeUnionOfMapType (
		self: AvailObject,
		aMapType: A_Type): A_Type = unsupported

	override fun o_TypeUnionOfObjectType (
		self: AvailObject,
		anObjectType: AvailObject): A_Type = unsupported

	override fun o_TypeUnionOfPhraseType (
		self: AvailObject,
		aPhraseType: A_Type): A_Type = unsupported

	override fun o_TypeUnionOfPojoType (
		self: AvailObject,
		aPojoType: A_Type): A_Type = unsupported

	override fun o_TypeUnionOfSetType (
		self: AvailObject,
		aSetType: A_Type): A_Type = unsupported

	override fun o_TypeUnionOfTupleType (
		self: AvailObject,
		aTupleType: A_Type): A_Type = unsupported

	override fun o_UnionOfTypesAtThrough (
		self: AvailObject,
		startIndex: Int,
		endIndex: Int): A_Type = unsupported

	override fun o_BitsPerEntry (self: AvailObject): Int = unsupported

	override fun o_BodyBlock (self: AvailObject): A_Function = unsupported

	override fun o_BodySignature (self: AvailObject): A_Type = unsupported

	override fun o_BreakpointBlock (self: AvailObject): A_BasicObject =
		unsupported

	override fun o_Caller (self: AvailObject): A_Continuation = unsupported

	@Throws(VariableGetException::class, VariableSetException::class)
	override fun o_AtomicAddToMap (
		self: AvailObject,
		key: A_BasicObject,
		value: A_BasicObject): Unit = unsupported

	@Throws(VariableGetException::class)
	override fun o_VariableMapHasKey (
		self: AvailObject,
		key: A_BasicObject): Boolean = unsupported

	override fun o_ClearValue (self: AvailObject): Unit = unsupported

	override fun o_Function (self: AvailObject): A_Function = unsupported

	override fun o_FunctionType (self: AvailObject): A_Type = unsupported

	override fun o_Code (self: AvailObject): A_RawFunction = unsupported

	override fun o_CodePoint (self: AvailObject): Int = unsupported

	override fun o_LazyComplete (self: AvailObject): A_Set = unsupported

	override fun o_ConstantBindings (self: AvailObject): A_Map = unsupported

	override fun o_ContentType (self: AvailObject): A_Type = unsupported

	override fun o_Continuation (self: AvailObject): A_Continuation =
		unsupported

	override fun o_CopyAsMutableIntTuple (self: AvailObject): A_Tuple =
		unsupported

	override fun o_CopyAsMutableLongTuple (self: AvailObject): A_Tuple =
		unsupported

	override fun o_CopyAsMutableObjectTuple (self: AvailObject): A_Tuple =
		unsupported

	override fun o_DefaultType (self: AvailObject): A_Type = unsupported

	override fun o_EnsureMutable (self: AvailObject): A_Continuation =
		unsupported

	override fun o_ExecutionState (self: AvailObject): ExecutionState =
		unsupported

	override fun o_Expand (
		self: AvailObject,
		module: A_Module): Unit = unsupported

	override fun o_ExtractBoolean (self: AvailObject): Boolean = unsupported

	override fun o_ExtractUnsignedByte (self: AvailObject): Short = unsupported

	override fun o_ExtractDouble (self: AvailObject): Double = unsupported

	override fun o_ExtractFloat (self: AvailObject): Float = unsupported

	override fun o_ExtractInt (self: AvailObject): Int = unsupported

	/**
	 * Extract a 64-bit signed Java `long` from the specified Avail
	 * [integer][IntegerDescriptor].
	 *
	 * @param self
	 *   An [AvailObject].
	 * @return
	 *   A 64-bit signed Java `long`
	 */
	override fun o_ExtractLong (self: AvailObject): Long = unsupported

	override fun o_ExtractNybble (self: AvailObject): Byte = unsupported

	override fun o_FieldMap (self: AvailObject): A_Map = unsupported

	override fun o_FieldTypeMap (self: AvailObject): A_Map = unsupported

	@Throws(VariableGetException::class)
	override fun o_GetValue (self: AvailObject): AvailObject = unsupported

	override fun o_HashOrZero (self: AvailObject): Int = unsupported

	override fun o_HasGrammaticalRestrictions (self: AvailObject): Boolean =
		unsupported

	override fun o_DefinitionsTuple (self: AvailObject): A_Tuple = unsupported

	override fun o_LazyIncomplete (self: AvailObject): A_Map = unsupported

	override fun o_DecrementCountdownToReoptimize (
		self: AvailObject,
		continuation: (Boolean)->Unit): Unit =
		unsupported

	override fun o_IsAbstract (self: AvailObject): Boolean = unsupported

	override fun o_IsAbstractDefinition (self: AvailObject): Boolean =
		unsupported

	override fun o_IsFinite (self: AvailObject): Boolean = unsupported

	override fun o_IsForwardDefinition (self: AvailObject): Boolean =
		unsupported

	override fun o_IsInstanceMeta (self: AvailObject): Boolean = false

	override fun o_IsMethodDefinition (self: AvailObject): Boolean = unsupported

	override fun o_IsPositive (self: AvailObject): Boolean = unsupported

	override fun o_IsSupertypeOfBottom (self: AvailObject): Boolean =
		unsupported

	override fun o_KeysAsSet (self: AvailObject): A_Set = unsupported

	override fun o_KeyType (self: AvailObject): A_Type = unsupported

	override fun o_LevelTwoChunk (self: AvailObject): L2Chunk = unsupported

	override fun o_LevelTwoOffset (self: AvailObject): Int = unsupported

	override fun o_Literal (self: AvailObject): AvailObject = unsupported

	override fun o_LowerBound (self: AvailObject): A_Number = unsupported

	override fun o_LowerInclusive (self: AvailObject): Boolean = unsupported

	override fun o_MapSize (self: AvailObject): Int = unsupported

	override fun o_MaxStackDepth (self: AvailObject): Int = unsupported

	override fun o_Message (self: AvailObject): A_Atom = unsupported

<<<<<<< HEAD
	override fun o_MessageParts (self: AvailObject): A_Tuple = unsupported
=======
	override fun o_MessagePart (self: AvailObject, index: Int): A_String =
		unsupported

	override fun o_MessageParts (self: AvailObject): A_Tuple =
		unsupported
>>>>>>> bd8b59be

	override fun o_MethodDefinitions (self: AvailObject): A_Set = unsupported

	override fun o_ImportedNames (self: AvailObject): A_Map = unsupported

	override fun o_NewNames (self: AvailObject): A_Map = unsupported

	override fun o_NumArgs (self: AvailObject): Int = unsupported

	override fun o_NumConstants (self: AvailObject): Int = unsupported

	override fun o_NumSlots (self: AvailObject): Int = unsupported

	override fun o_NumLiterals (self: AvailObject): Int = unsupported

	override fun o_NumLocals (self: AvailObject): Int = unsupported

	override fun o_NumOuters (self: AvailObject): Int = unsupported

	override fun o_NumOuterVars (self: AvailObject): Int = unsupported

	override fun o_Nybbles (self: AvailObject): A_Tuple = unsupported

	override fun o_Parent (self: AvailObject): A_BasicObject = unsupported

	override fun o_Pc (self: AvailObject): Int = unsupported

	override fun o_PrimitiveNumber (self: AvailObject): Int = unsupported

	override fun o_Priority (self: AvailObject): Int = unsupported

	override fun o_PrivateNames (self: AvailObject): A_Map = unsupported

	override fun o_FiberGlobals (self: AvailObject): A_Map = unsupported

	override fun o_GrammaticalRestrictions (self: AvailObject): A_Set =
		unsupported

	override fun o_ReturnType (self: AvailObject): A_Type = unsupported

	override fun o_SetSize (self: AvailObject): Int = unsupported

	override fun o_SizeRange (self: AvailObject): A_Type = unsupported

	override fun o_LazyActions (self: AvailObject): A_Map = unsupported

	override fun o_Stackp (self: AvailObject): Int = unsupported

	override fun o_Start (self: AvailObject): Int = unsupported

	override fun o_StartingChunk (self: AvailObject): L2Chunk = unsupported

	override fun o_String (self: AvailObject): A_String = unsupported

	override fun o_TokenType (self: AvailObject): TokenDescriptor.TokenType =
		unsupported

	override fun o_TrimExcessInts (self: AvailObject): Unit = unsupported

	override fun o_TupleSize (self: AvailObject): Int = unsupported

	override fun o_TypeTuple (self: AvailObject): A_Tuple = unsupported

	override fun o_UpperBound (self: AvailObject): A_Number = unsupported

	override fun o_UpperInclusive (self: AvailObject): Boolean = unsupported

	override fun o_Value (self: AvailObject): AvailObject = unsupported

	override fun o_ValuesAsTuple (self: AvailObject): A_Tuple = unsupported

	override fun o_ValueType (self: AvailObject): A_Type = unsupported

	override fun o_VariableBindings (self: AvailObject): A_Map = unsupported

	override fun o_VisibleNames (self: AvailObject): A_Set = unsupported

	override fun o_Equals (
		self: AvailObject, another: A_BasicObject): Boolean =
		unsupported

	override fun o_EqualsAnyTuple (
		self: AvailObject,
		aTuple: A_Tuple) = false

	override fun o_EqualsByteString (
		self: AvailObject,
		aByteString: A_String) = false

	override fun o_EqualsByteTuple (
		self: AvailObject,
		aByteTuple: A_Tuple) = false

	override fun o_EqualsCharacterWithCodePoint (
		self: AvailObject,
		aCodePoint: Int) = false

	override fun o_EqualsFunction (
		self: AvailObject,
		aFunction: A_Function) = false

	override fun o_EqualsFiberType (
		self: AvailObject,
		aFiberType: A_Type) = false

	override fun o_EqualsFunctionType (
		self: AvailObject,
		aFunctionType: A_Type) = false

	override fun o_EqualsIntegerIntervalTuple (
		self: AvailObject,
		anIntegerIntervalTuple: A_Tuple) = false

	override fun o_EqualsIntTuple (
		self: AvailObject,
		anIntTuple: A_Tuple) = false

	override fun o_EqualsLongTuple (
		self: AvailObject,
		aLongTuple: A_Tuple) = false

	override fun o_EqualsSmallIntegerIntervalTuple (
		self: AvailObject,
		aSmallIntegerIntervalTuple: A_Tuple) = false

	override fun o_EqualsRepeatedElementTuple (
		self: AvailObject,
		aRepeatedElementTuple: A_Tuple) = false

	override fun o_EqualsCompiledCode (
		self: AvailObject,
		aCompiledCode: A_RawFunction) = false

	override fun o_EqualsVariable (
		self: AvailObject,
		aVariable: A_Variable) = false

	override fun o_EqualsVariableType (
		self: AvailObject,
		aType: A_Type) = false

	override fun o_EqualsContinuation (
		self: AvailObject,
		aContinuation: A_Continuation) = false

	override fun o_EqualsContinuationType (
		self: AvailObject,
		aContinuationType: A_Type) = false

	override fun o_EqualsCompiledCodeType (
		self: AvailObject,
		aCompiledCodeType: A_Type) = false

	override fun o_EqualsDouble (self: AvailObject, aDouble: Double) = false

	override fun o_EqualsFloat (self: AvailObject, aFloat: Float) = false

	override fun o_EqualsInfinity (self: AvailObject, sign: Sign) = false

	override fun o_EqualsInteger (
		self: AvailObject,
		anAvailInteger: AvailObject) = false

	override fun o_EqualsIntegerRangeType (
		self: AvailObject,
		another: A_Type) = false

	override fun o_EqualsMap (self: AvailObject, aMap: A_Map) = false

	override fun o_EqualsMapType (self: AvailObject, aMapType: A_Type) = false

	override fun o_EqualsNybbleTuple (
		self: AvailObject,
		aTuple: A_Tuple) = false

	override fun o_EqualsObject (
		self: AvailObject,
		anObject: AvailObject) = false

	override fun o_EqualsObjectTuple (
		self: AvailObject,
		aTuple: A_Tuple) = false

	override fun o_EqualsPhraseType (
		self: AvailObject,
		aPhraseType: A_Type) = false

	override fun o_EqualsPojo (self: AvailObject, aPojo: AvailObject) = false

	override fun o_EqualsPojoType (
		self: AvailObject,
		aPojoType: AvailObject) = false

	override fun o_EqualsPrimitiveType (
		self: AvailObject,
		aPrimitiveType: A_Type) = false

	override fun o_EqualsRawPojoFor (
		self: AvailObject,
		otherRawPojo: AvailObject,
		otherJavaObject: Any?) = false

	override fun o_EqualsReverseTuple (
		self: AvailObject,
		aTuple: A_Tuple) = false

	override fun o_EqualsSet (self: AvailObject, aSet: A_Set) = false

	override fun o_EqualsSetType (self: AvailObject, aSetType: A_Type) = false

	override fun o_EqualsTupleType (
		self: AvailObject,
		aTupleType: A_Type) = false

	override fun o_EqualsTwoByteString (
		self: AvailObject,
		aString: A_String) = false

	override fun o_HasObjectInstance (
		self: AvailObject,
		potentialInstance: AvailObject): Boolean = unsupported

	override fun o_IsBetterRepresentationThan (
		self: AvailObject,
		anotherObject: A_BasicObject): Boolean
	{
		// Given two objects that are known to be equal, is the first one in a
		// better form (more compact, more efficient, older generation) than the
		// second one
		val objectCost = self.objectSlotsCount() + self.integerSlotsCount()
		val anotherCost =
			anotherObject.objectSlotsCount() + anotherObject.integerSlotsCount()
		return objectCost < anotherCost
	}

	/**
	 * Given two objects that are known to be equal, the second of which is in
	 * the form of a tuple type, is the first one in a better form than the
	 * second one?
	 *
	 * Explanation: This must be called with a tuple type as the second
	 * argument, but the two arguments must also be equal. All alternative
	 * implementations of tuple types should re-implement this method.
	 */
	override fun o_RepresentationCostOfTupleType (self: AvailObject): Int =
		unsupported

	override fun o_IsInstanceOfKind (self: AvailObject, aType: A_Type) =
		self.kind().isSubtypeOf(aType)

	override fun o_Hash (self: AvailObject): Int =
		// Answer a 32-bit long that is always the same for equal objects, but
		// statistically different for different objects.
		unsupported

	override fun o_IsFunction (self: AvailObject) = false

	override fun o_MakeImmutable (self: AvailObject): AvailObject
	{
		// Make the object immutable. If I was mutable I have to scan my
		// children and make them immutable as well (recursively down to
		// immutable descendants).
		if (isMutable)
		{
			self.setDescriptor(self.descriptor().immutable())
			self.makeSubobjectsImmutable()
		}
		return self
	}

	override fun o_MakeShared (self: AvailObject): AvailObject
	{
		// Make the object shared. If I wasn't shared I have to scan my
		// children and make them shared as well (recursively down to
		// shared descendants).
		if (!isShared)
		{
			self.setDescriptor(self.descriptor().shared())
			self.makeSubobjectsShared()
		}
		return self
	}

	/**
	 * {@inheritDoc}
	 *
	 * Make my subobjects be immutable. Don't change my own mutability state.
	 * Also, ignore my mutability state, as it should be tested (and sometimes
	 * set preemptively to immutable) prior to invoking this method.
	 *
	 * @return
	 *   The receiving [AvailObject].
	 */
	override fun o_MakeSubobjectsImmutable (self: AvailObject): AvailObject
	{
		self.scanSubobjects(BeImmutableSubobjectVisitor)
		return self
	}

	/**
	 * {@inheritDoc}
	 *
	 * Make my subobjects be shared. Don't change my own mutability state. Also,
	 * ignore my mutability state, as it should be tested (and sometimes set
	 * preemptively to shared) prior to invoking this method.
	 *
	 * @return
	 *   The receiving [AvailObject].
	 */
	override fun o_MakeSubobjectsShared (self: AvailObject): AvailObject
	{
		self.scanSubobjects(BeSharedSubobjectVisitor)
		return self
	}

	override fun o_Kind (self: AvailObject): A_Type = unsupported

	override fun o_IsBoolean (self: AvailObject) = false

	override fun o_IsByteTuple (self: AvailObject) = false

	override fun o_IsCharacter (self: AvailObject) = false

	override fun o_IsIntTuple (self: AvailObject) = false

	override fun o_IsLongTuple (self: AvailObject) = false

	/**
	 * Is the specified [AvailObject] an Avail string?
	 *
	 * @param self
	 *   An [AvailObject].
	 * @return
	 *   `true` if the argument is an Avail string, `false` otherwise.
	 */
	override fun o_IsString (self: AvailObject) = false

	// Overridden in IndirectionDescriptor to skip over indirections.
	override fun o_Traversed (self: AvailObject): AvailObject = self

	override fun o_IsMap (self: AvailObject) = false

	override fun o_IsUnsignedByte (self: AvailObject) = false

	override fun o_IsNybble (self: AvailObject) = false

	override fun o_IsSet (self: AvailObject) = false

	override fun o_SetBinAddingElementHashLevelCanDestroy (
		self: AvailObject,
		elementObject: A_BasicObject,
		elementObjectHash: Int,
		myLevel: Int,
		canDestroy: Boolean): A_BasicObject
	{
		// Add the given element to this bin, potentially modifying it if
		// canDestroy and it's mutable. Answer the new bin. Note that the client
		// is responsible for marking elementObject as immutable if another
		// reference exists. In particular, the object is masquerading as a bin
		// of size one.
		if (self.equals(elementObject))
		{
			return self
		}
		if (!canDestroy)
		{
			self.makeImmutable()
			elementObject.makeImmutable()
		}
		// Create a linear bin with two slots.
		return createLinearSetBinPair(myLevel, self, elementObject)
	}

	// Elements are treated as bins to save space, since bins are not
	// entirely first-class objects (i.e., they can't be added to sets.
	override fun o_BinHasElementWithHash (
		self: AvailObject,
		elementObject: A_BasicObject,
		elementObjectHash: Int) = self.equals(elementObject)

	/**
	 * Remove elementObject from the bin object, if present. Answer the
	 * resulting bin. The bin may be modified if it's mutable and `canDestroy`.
	 * In particular, an element is masquerading as a bin of size one, so the
	 * answer must be either the object or nil (to indicate a size zero bin).
	 *
	 * @param self
	 *   The set bin from which to remove the element.
	 * @param elementObject
	 *   The element to remove.
	 * @param elementObjectHash
	 *   The already-computed hash of the element to remove
	 * @param canDestroy
	 *   Whether this set bin can be destroyed or reused by this operation if
	 *   it's also mutable.
	 * @return
	 *   A set bin like the given object, but without the given elementObject,
	 *   if it was present.
	 */
	override fun o_BinRemoveElementHashLevelCanDestroy (
		self: AvailObject,
		elementObject: A_BasicObject,
		elementObjectHash: Int,
		myLevel: Int,
		canDestroy: Boolean): AvailObject
	{
		if (self.equals(elementObject))
		{
			return emptyLinearSetBin(myLevel)
		}
		if (!canDestroy)
		{
			self.makeImmutable()
		}
		return self
	}

	/**
	 * Sets only use explicit bins for collisions, otherwise they store the
	 * element itself. This works because a bin can't be an element of a set.
	 *
	 * @param self
	 *   The set bin, or single value in this case, to test for being within the
	 *   given set.
	 * @param potentialSuperset
	 *   The set inside which to look for the given object.
	 * @return
	 *   Whether the object (acting as a singleton bin) was in the set.
	 */
	override fun o_IsBinSubsetOf (
		self: AvailObject,
		potentialSuperset: A_Set): Boolean
	{
		return potentialSuperset.hasElement(self)
	}

	// An object masquerading as a size one bin has a setBinHash which is the
	// sum of the elements' hashes, which in this case is just the object's
	// hash.
	override fun o_SetBinHash (self: AvailObject): Int = self.hash()

	// Answer how many elements this bin contains. By default, the object
	// acts as a bin of size one.
	override fun o_SetBinSize (self: AvailObject): Int = 1

	override fun o_IsTuple (self: AvailObject) = false

	override fun o_IsAtom (self: AvailObject) = false

	override fun o_IsExtendedInteger (self: AvailObject) = false

	override fun o_IsIntegerRangeType (self: AvailObject) = false

	override fun o_IsMapType (self: AvailObject) = false

	override fun o_IsSetType (self: AvailObject) = false

	override fun o_IsTupleType (self: AvailObject) = false

	override fun o_IsType (self: AvailObject) = false

	/**
	 * Answer an [iterator][Iterator] suitable for traversing the elements of
	 * the [object][AvailObject] with a Java *foreach* construct.
	 *
	 * @param self
	 *   An [AvailObject].
	 * @return
	 *   An [iterator][Iterator].
	 */
	override fun o_Iterator (self: AvailObject): Iterator<AvailObject> =
		unsupported

	override fun o_Spliterator (self: AvailObject): Spliterator<AvailObject> =
		unsupported

	override fun o_Stream (self: AvailObject): Stream<AvailObject> =
		unsupported

	override fun o_ParallelStream (self: AvailObject): Stream<AvailObject> =
		unsupported

	override fun o_ParsingInstructions (self: AvailObject): A_Tuple =
		unsupported

	override fun o_Expression (self: AvailObject): A_Phrase = unsupported

	override fun o_Variable (self: AvailObject): A_Phrase = unsupported

	override fun o_StatementsTuple (self: AvailObject): A_Tuple = unsupported

	override fun o_ResultType (self: AvailObject): A_Type = unsupported

	override fun o_NeededVariables (
		self: AvailObject,
		neededVariables: A_Tuple): Unit = unsupported

	override fun o_NeededVariables (self: AvailObject): A_Tuple = unsupported

	override fun o_Primitive (self: AvailObject): Primitive? = unsupported

	override fun o_DeclaredType (self: AvailObject): A_Type = unsupported

	override fun o_DeclarationKind (self: AvailObject): DeclarationKind =
		unsupported

	override fun o_TypeExpression (self: AvailObject): A_Phrase = unsupported

	override fun o_InitializationExpression (self: AvailObject): AvailObject =
		unsupported

	override fun o_LiteralObject (self: AvailObject): A_BasicObject =
		unsupported

	override fun o_Token (self: AvailObject): A_Token = unsupported

	override fun o_MarkerValue (self: AvailObject): A_BasicObject = unsupported

	override fun o_Bundle (self: AvailObject): A_Bundle = unsupported

	override fun o_ExpressionsTuple (self: AvailObject): A_Tuple = unsupported

	override fun o_Declaration (self: AvailObject): A_Phrase = unsupported

	override fun o_ExpressionType (self: AvailObject): A_Type = unsupported

	override fun o_EmitEffectOn (
		self: AvailObject,
		codeGenerator: AvailCodeGenerator): Unit = unsupported

	override fun o_EmitValueOn (
		self: AvailObject,
		codeGenerator: AvailCodeGenerator): Unit = unsupported

	override fun o_ChildrenMap (
		self: AvailObject,
		transformer: (A_Phrase) -> A_Phrase): Unit = unsupported

	/**
	 * Visit my child phrases with the action.
	 */
	override fun o_ChildrenDo (
		self: AvailObject,
		action: (A_Phrase) -> Unit): Unit = unsupported

	override fun o_ValidateLocally (
		self: AvailObject,
		parent: A_Phrase?): Unit = unsupported

	override fun o_GenerateInModule (
		self: AvailObject,
		module: A_Module): A_RawFunction = unsupported

	override fun o_CopyWith (self: AvailObject, newPhrase: A_Phrase): A_Phrase =
		unsupported

	override fun o_CopyConcatenating (
		self: AvailObject,
		newListPhrase: A_Phrase): A_Phrase = unsupported

	override fun o_IsLastUse (self: AvailObject, isLastUse: Boolean): Unit =
		unsupported

	override fun o_IsLastUse (self: AvailObject): Boolean = unsupported

<<<<<<< HEAD
	override fun o_IsMacroDefinition (self: AvailObject): Boolean = unsupported

	override fun o_CopyMutablePhrase (self: AvailObject): A_Phrase = unsupported
=======
	override fun o_CopyMutablePhrase (self: AvailObject): A_Phrase =
		unsupported
>>>>>>> bd8b59be

	// Ordinary (non-bin, non-nil) objects act as set bins of size one.
	override fun o_BinUnionKind (self: AvailObject): A_Type = self.kind()

	override fun o_OutputPhrase (self: AvailObject): A_Phrase = unsupported

	override fun o_Statements (self: AvailObject): A_Tuple = unsupported

	override fun o_FlattenStatementsInto (
			self: AvailObject,
			accumulatedStatements: MutableList<A_Phrase>): Unit =
		unsupported

	override fun o_LineNumber (self: AvailObject): Int = unsupported

	override fun o_IsSetBin (self: AvailObject) = false

	override fun o_MapIterable (self: AvailObject): MapIterable = unsupported

	override fun o_DeclaredExceptions (self: AvailObject): A_Set = unsupported

	override fun o_IsInt (self: AvailObject) = false

	override fun o_IsLong (self: AvailObject) = false

	override fun o_EqualsInstanceTypeFor (
		self: AvailObject,
		anObject: AvailObject) = false

	override fun o_Instances (self: AvailObject): A_Set = unsupported

	override fun o_EqualsEnumerationWithSet (self: AvailObject, aSet: A_Set) =
		false

	override fun o_IsEnumeration (self: AvailObject) = false

	override fun o_IsInstanceOf (self: AvailObject, aType: A_Type): Boolean
	{
		return (
			if (aType.isEnumeration) aType.enumerationIncludesInstance(self)
			else self.isInstanceOfKind(aType))
	}

	override fun o_EnumerationIncludesInstance (
		self: AvailObject,
		potentialInstance: AvailObject): Boolean = unsupported

	override fun o_ComputeSuperkind (self: AvailObject): A_Type = unsupported

	override fun o_SetAtomProperty (
		self: AvailObject,
		key: A_Atom,
		value: A_BasicObject): Unit = unsupported

	override fun o_GetAtomProperty (
		self: AvailObject,
		key: A_Atom): AvailObject = unsupported

	override fun o_EqualsEnumerationType (
		self: AvailObject,
		another: A_BasicObject) = false

	override fun o_ReadType (self: AvailObject): A_Type = unsupported

	override fun o_WriteType (self: AvailObject): A_Type = unsupported

	override fun o_SetVersions (self: AvailObject, versionStrings: A_Set): Unit =
		unsupported

	override fun o_Versions (self: AvailObject): A_Set = unsupported

	override fun o_PhraseKind (self: AvailObject): PhraseKind = unsupported

	override fun o_PhraseKindIsUnder (
		self: AvailObject,
		expectedPhraseKind: PhraseKind): Boolean = unsupported

	override fun o_IsRawPojo (self: AvailObject) = false

	override fun o_RemoveSemanticRestriction (
		self: AvailObject,
		restriction: A_SemanticRestriction): Unit = unsupported

	override fun o_SemanticRestrictions (self: AvailObject): A_Set = unsupported

	override fun o_RemoveSealedArgumentsType (
		self: AvailObject,
		typeTuple: A_Tuple): Unit = unsupported

	override fun o_SealedArgumentsTypesTuple (self: AvailObject): A_Tuple =
		unsupported

	override fun o_ModuleAddSemanticRestriction (
			self: AvailObject,
			semanticRestriction: A_SemanticRestriction): Unit =
		unsupported

	override fun o_IsMethodEmpty (self: AvailObject): Boolean = unsupported

	override fun o_IsPojoSelfType (self: AvailObject) = false

	override fun o_PojoSelfType (self: AvailObject): A_Type = unsupported

	override fun o_JavaClass (self: AvailObject): AvailObject = unsupported

	override fun o_IsUnsignedShort (self: AvailObject) = false

	override fun o_ExtractUnsignedShort (self: AvailObject): Int = unsupported

	override fun o_IsFloat (self: AvailObject) = false

	override fun o_IsDouble (self: AvailObject) = false

	override fun o_RawPojo (self: AvailObject): AvailObject = unsupported

	override fun o_IsPojo (self: AvailObject) = false

	override fun o_IsPojoType (self: AvailObject) = false

	override fun o_NumericCompare (
		self: AvailObject,
		another: A_Number): Order = unsupported

	override fun o_NumericCompareToInfinity (
		self: AvailObject,
		sign: Sign): Order = unsupported

	override fun o_NumericCompareToDouble (
		self: AvailObject,
		aDouble: Double): Order = unsupported

	override fun o_NumericCompareToInteger (
		self: AvailObject,
		anInteger: AvailObject): Order = unsupported

	override fun o_SubtractFromDoubleCanDestroy (
		self: AvailObject,
		doubleObject: A_Number,
		canDestroy: Boolean): A_Number = unsupported

	override fun o_SubtractFromFloatCanDestroy (
		self: AvailObject,
		floatObject: A_Number,
		canDestroy: Boolean): A_Number = unsupported

	override fun o_MultiplyByDoubleCanDestroy (
		self: AvailObject,
		doubleObject: A_Number,
		canDestroy: Boolean): A_Number = unsupported

	override fun o_MultiplyByFloatCanDestroy (
		self: AvailObject,
		floatObject: A_Number,
		canDestroy: Boolean): A_Number = unsupported

	override fun o_DivideIntoDoubleCanDestroy (
		self: AvailObject,
		doubleObject: A_Number,
		canDestroy: Boolean): A_Number = unsupported

	override fun o_DivideIntoFloatCanDestroy (
		self: AvailObject,
		floatObject: A_Number,
		canDestroy: Boolean): A_Number = unsupported

	override fun o_LazyPrefilterMap (self: AvailObject): A_Map = unsupported

	override fun o_SerializerOperation (
		self: AvailObject): SerializerOperation = unsupported

	override fun o_MapBinAtHashPutLevelCanDestroy (
		self: AvailObject,
		key: A_BasicObject,
		keyHash: Int,
		value: A_BasicObject,
		myLevel: Int,
		canDestroy: Boolean): A_MapBin = unsupported

	override fun o_MapBinRemoveKeyHashCanDestroy (
		self: AvailObject,
		key: A_BasicObject,
		keyHash: Int,
		canDestroy: Boolean): A_MapBin = unsupported

	override fun o_MapBinAtHashReplacingLevelCanDestroy (
		self: AvailObject,
		key: A_BasicObject,
		keyHash: Int,
		notFoundValue: A_BasicObject,
		transformer: (AvailObject, AvailObject) -> A_BasicObject,
		myLevel: Int,
		canDestroy: Boolean): A_MapBin = unsupported

	override fun o_MapBinKeyUnionKind (self: AvailObject): A_Type = unsupported

	override fun o_MapBinValueUnionKind (self: AvailObject): A_Type =
		unsupported

	override fun o_IsHashedMapBin (self: AvailObject): Boolean = unsupported

	override fun o_MapBinAtHash (
		self: AvailObject,
		key: A_BasicObject,
		keyHash: Int): AvailObject? = unsupported

	override fun o_MapBinKeysHash (self: AvailObject): Int = unsupported

	override fun o_MapBinSize (self: AvailObject): Int = unsupported

	override fun o_MapBinValuesHash (self: AvailObject): Int = unsupported

	override fun o_IssuingModule (self: AvailObject): A_Module = unsupported

	override fun o_IsPojoFusedType (self: AvailObject): Boolean = unsupported

	override fun o_IsSupertypeOfPojoBottomType (
		self: AvailObject,
		aPojoType: A_Type): Boolean = unsupported

	override fun o_EqualsPojoBottomType (self: AvailObject) = false

	override fun o_JavaAncestors (self: AvailObject): AvailObject = unsupported

	override fun o_TypeIntersectionOfPojoFusedType (
		self: AvailObject,
		aFusedPojoType: A_Type): A_Type = unsupported

	override fun o_TypeIntersectionOfPojoUnfusedType (
		self: AvailObject,
		anUnfusedPojoType: A_Type): A_Type = unsupported

	override fun o_TypeUnionOfPojoFusedType (
		self: AvailObject,
		aFusedPojoType: A_Type): A_Type = unsupported

	override fun o_TypeUnionOfPojoUnfusedType (
		self: AvailObject,
		anUnfusedPojoType: A_Type): A_Type = unsupported

	override fun o_IsPojoArrayType (self: AvailObject): Boolean = unsupported

	// Treat AvailObjects as opaque for most purposes. Pass them to Java
	// unmarshaled, but made shared.
	override fun o_MarshalToJava (
		self: AvailObject,
		classHint: Class<*>?): Any? = self.makeShared()

	override fun o_TypeVariables (self: AvailObject): A_Map = unsupported

	override fun o_EqualsPojoField (
		self: AvailObject,
		field: AvailObject,
		receiver: AvailObject) = false

	override fun o_IsSignedByte (self: AvailObject): Boolean = unsupported

	override fun o_IsSignedShort (self: AvailObject): Boolean = unsupported

	override fun o_ExtractSignedByte (self: AvailObject): Byte = unsupported

	override fun o_ExtractSignedShort (self: AvailObject): Short = unsupported

	override fun o_EqualsEqualityRawPojo (
		self: AvailObject,
		otherEqualityRawPojo: AvailObject,
		otherJavaObject: Any?) = false

<<<<<<< HEAD
	override fun <T> o_JavaObject(self: AvailObject): T? = unsupported
=======
	override fun <T : Any> o_JavaObject(self: AvailObject): T? =
		unsupported
>>>>>>> bd8b59be

	override fun o_LazyIncompleteCaseInsensitive (self: AvailObject): A_Map =
		unsupported

	override fun o_LowerCaseString (self: AvailObject): A_String = unsupported

	override fun o_InstanceCount (self: AvailObject): A_Number = unsupported

	override fun o_TotalInvocations (self: AvailObject): Long = unsupported

	override fun o_TallyInvocation (self: AvailObject): Unit = unsupported

	override fun o_FieldTypeTuple (self: AvailObject): A_Tuple = unsupported

	override fun o_FieldTuple (self: AvailObject): A_Tuple = unsupported

	override fun o_LiteralType (self: AvailObject): A_Type = unsupported

	override fun o_TypeIntersectionOfTokenType (
		self: AvailObject,
		aTokenType: A_Type): A_Type = unsupported

	override fun o_TypeIntersectionOfLiteralTokenType (
		self: AvailObject,
		aLiteralTokenType: A_Type): A_Type = unsupported

	override fun o_TypeUnionOfTokenType (
		self: AvailObject,
		aTokenType: A_Type): A_Type = unsupported

	override fun o_TypeUnionOfLiteralTokenType (
		self: AvailObject,
		aLiteralTokenType: A_Type): A_Type = unsupported

	override fun o_IsTokenType (self: AvailObject) = false

	override fun o_IsLiteralTokenType (self: AvailObject) = false

	override fun o_IsLiteralToken (self: AvailObject) = false

	override fun o_IsSupertypeOfTokenType (
		self: AvailObject,
		aTokenType: A_Type): Boolean = unsupported

	override fun o_IsSupertypeOfLiteralTokenType (
		self: AvailObject,
		aLiteralTokenType: A_Type): Boolean = unsupported

	override fun o_EqualsTokenType (
		self: AvailObject,
		aTokenType: A_Type) = false

	override fun o_EqualsLiteralTokenType (
		self: AvailObject,
		aLiteralTokenType: A_Type) = false

	override fun o_EqualsObjectType (
		self: AvailObject,
		anObjectType: AvailObject) = false

	override fun o_EqualsToken (self: AvailObject, aToken: A_Token) = false

	override fun o_BitwiseAnd (
		self: AvailObject,
		anInteger: A_Number,
		canDestroy: Boolean): A_Number = unsupported

	override fun o_BitwiseOr (
		self: AvailObject,
		anInteger: A_Number,
		canDestroy: Boolean): A_Number = unsupported

	override fun o_BitwiseXor (
		self: AvailObject,
		anInteger: A_Number,
		canDestroy: Boolean): A_Number = unsupported

	override fun o_Instance (self: AvailObject): AvailObject =
		unsupported

	override fun o_SetMethodName (
		self: AvailObject,
		methodName: A_String): Unit = unsupported

	override fun o_StartingLineNumber (self: AvailObject): Int = unsupported

	override fun o_OriginatingPhrase (self: AvailObject): A_Phrase = unsupported

	override fun o_Module (self: AvailObject): A_Module = unsupported

	override fun o_MethodName (self: AvailObject): A_String = unsupported

	override fun o_NameForDebugger (self: AvailObject): String
	{
		var typeName = this@Descriptor.javaClass.simpleName
		if (typeName.endsWith("Descriptor"))
		{
			typeName = typeName.substring(0, typeName.length - 10)
		}
		if (isMutable)
		{
			typeName += "\u2133"
		}
		return (
			if (self.showValueInNameForDebugger())
				"($typeName) = $self"
			else
				"($typeName)")
	}

	// Actual bins (instances of SetBinDescriptor's subclasses) and nil will
	// override this, but single non-null values act as a singleton bin.
	override fun o_BinElementsAreAllInstancesOfKind (
		self: AvailObject,
		kind: A_Type): Boolean = self.isInstanceOfKind(kind)

	override fun o_SetElementsAreAllInstancesOfKind (
		self: AvailObject,
		kind: AvailObject): Boolean = unsupported

	override fun o_MapBinIterable (self: AvailObject): MapIterable = unsupported

	override fun o_RangeIncludesLong(self: AvailObject, aLong: Long): Boolean =
		unsupported

	override fun o_BitShiftLeftTruncatingToBits (
		self: AvailObject,
		shiftFactor: A_Number,
		truncationBits: A_Number,
		canDestroy: Boolean): A_Number = unsupported

	override fun o_SetBinIterator (self: AvailObject): SetIterator =
		// By default an object acts like a bin of size one.
		object : SetIterator()
		{
			/** Whether there are more elements.  */
			private var hasNext = true

			override fun next(): AvailObject
			{
				if (!hasNext)
				{
					throw NoSuchElementException()
				}
				hasNext = false
				return self
			}

			override fun hasNext(): Boolean
			{
				return hasNext
			}
		}

	override fun o_BitShift (
		self: AvailObject,
		shiftFactor: A_Number,
		canDestroy: Boolean): A_Number = unsupported

	override fun o_EqualsPhrase (
		self: AvailObject,
		aPhrase: A_Phrase) = false

	override fun o_StripMacro (self: AvailObject): A_Phrase = unsupported

	override fun o_DefinitionMethod (self: AvailObject): A_Method = unsupported

	override fun o_PrefixFunctions (self: AvailObject): A_Tuple = unsupported

	override fun o_EqualsByteArrayTuple (
		self: AvailObject,
		aByteArrayTuple: A_Tuple) = false

	override fun o_CompareFromToWithByteArrayTupleStartingAt (
		self: AvailObject,
		startIndex1: Int,
		endIndex1: Int,
		aByteArrayTuple: A_Tuple,
		startIndex2: Int): Boolean = unsupported

	override fun o_ByteArray (self: AvailObject): ByteArray =
		unsupported

	override fun o_IsByteArrayTuple (self: AvailObject) = false

	override fun o_UpdateForNewGrammaticalRestriction (
			self: AvailObject,
			planInProgress: A_ParsingPlanInProgress,
			treesToVisit: Deque<Pair<
				A_BundleTree,
				A_ParsingPlanInProgress>>): Unit =
		unsupported

	// Only bother to acquire the monitor if it's shared.
	override fun <T> o_Lock (self: AvailObject, body: () -> T): T =
		if (isShared) synchronized(self) { body() }
		else body()

	override fun o_ModuleName (self: AvailObject): A_String = unsupported

	override fun o_BundleMethod (self: AvailObject): A_Method = unsupported

	@Throws(VariableGetException::class, VariableSetException::class)
	override fun o_GetAndSetValue (
		self: AvailObject,
		newValue: A_BasicObject): AvailObject = unsupported

	@Throws(VariableGetException::class, VariableSetException::class)
	override fun o_CompareAndSwapValues (
		self: AvailObject,
		reference: A_BasicObject,
		newValue: A_BasicObject): Boolean = unsupported

	@Throws(VariableGetException::class, VariableSetException::class)
	override fun o_FetchAndAddValue (
		self: AvailObject,
		addend: A_Number): A_Number = unsupported

	override fun o_FailureContinuation (
		self: AvailObject): (Throwable) -> Unit = unsupported

	override fun o_ResultContinuation (
		self: AvailObject): (AvailObject) -> Unit = unsupported

	override fun o_InterruptRequestFlag (
		self: AvailObject,
		flag: InterruptRequestFlag): Boolean = unsupported

	override fun o_GetAndClearInterruptRequestFlag (
		self: AvailObject,
		flag: InterruptRequestFlag): Boolean = unsupported

	override fun o_GetAndSetSynchronizationFlag (
		self: AvailObject,
		flag: SynchronizationFlag,
		value: Boolean): Boolean = unsupported

	override fun o_FiberResult (self: AvailObject): AvailObject =
		unsupported

	override fun o_SetFiberResult (
		self: AvailObject,
		result: A_BasicObject): Unit = unsupported

	override fun o_JoiningFibers (self: AvailObject): A_Set = unsupported

	override fun o_WakeupTask (self: AvailObject): TimerTask? = unsupported

	override fun o_SetWakeupTask (self: AvailObject, task: TimerTask?): Unit =
		unsupported

	override fun o_SetJoiningFibers (self: AvailObject, joiners: A_Set): Unit =
		unsupported

	override fun o_HeritableFiberGlobals (self: AvailObject): A_Map =
		unsupported

	override fun o_SetHeritableFiberGlobals (
		self: AvailObject,
		globals: A_Map): Unit = unsupported

	override fun o_GeneralFlag (self: AvailObject, flag: GeneralFlag): Boolean =
		unsupported

	override fun o_SetGeneralFlag (self: AvailObject, flag: GeneralFlag): Unit =
		unsupported

	override fun o_ClearGeneralFlag (
		self: AvailObject,
		flag: GeneralFlag): Unit = unsupported

	override fun o_ByteBuffer (self: AvailObject): ByteBuffer =
		unsupported

	override fun o_EqualsByteBufferTuple (
		self: AvailObject,
		aByteBufferTuple: A_Tuple) = false

	override fun o_CompareFromToWithByteBufferTupleStartingAt (
		self: AvailObject,
		startIndex1: Int,
		endIndex1: Int,
		aByteBufferTuple: A_Tuple,
		startIndex2: Int): Boolean = unsupported

	override fun o_IsByteBufferTuple (self: AvailObject) = false

	override fun o_FiberName (self: AvailObject): A_String =
		unsupported

	override fun o_FiberNameSupplier (
		self: AvailObject,
		supplier: () -> A_String): Unit = unsupported

	override fun o_Bundles (self: AvailObject): A_Set = unsupported

	override fun o_MethodAddBundle (self: AvailObject, bundle: A_Bundle): Unit =
		unsupported

<<<<<<< HEAD
	override fun o_DefinitionModule (self: AvailObject): A_Module = unsupported
=======
	override fun o_MethodRemoveBundle (
		self: AvailObject,
		bundle: A_Bundle
	): Unit = unsupported

	override fun o_DefinitionModule (self: AvailObject): A_Module =
		unsupported
>>>>>>> bd8b59be

	override fun o_DefinitionModuleName (self: AvailObject): A_String =
		unsupported

	@Throws(MalformedMessageException::class)
	override fun o_BundleOrCreate (self: AvailObject): A_Bundle = unsupported

	override fun o_BundleOrNil (self: AvailObject): A_Bundle = unsupported

	override fun o_EntryPoints (self: AvailObject): A_Map = unsupported

	override fun o_RestrictedBundle (self: AvailObject): A_Bundle = unsupported

	override fun o_TreeTupleLevel (self: AvailObject): Int = unsupported

	override fun o_ChildCount (self: AvailObject): Int = unsupported

	override fun o_ChildAt (self: AvailObject, childIndex: Int): A_Tuple =
		unsupported

	override fun o_ConcatenateWith (
		self: AvailObject,
		otherTuple: A_Tuple,
		canDestroy: Boolean): A_Tuple = unsupported

	override fun o_ReplaceFirstChild (
		self: AvailObject,
		newFirst: A_Tuple): A_Tuple = unsupported

	override fun o_IsByteString (self: AvailObject) = false

	override fun o_IsTwoByteString (self: AvailObject) = false

	override fun o_IsIntegerIntervalTuple (self: AvailObject) = false

	override fun o_IsSmallIntegerIntervalTuple (self: AvailObject) = false

	override fun o_IsRepeatedElementTuple (self: AvailObject) = false

	@Throws(AvailException::class)
	override fun o_RemoveWriteReactor (self: AvailObject, key: A_Atom): Unit =
		unsupported

	override fun o_TraceFlag (self: AvailObject, flag: TraceFlag): Boolean =
		unsupported

	override fun o_SetTraceFlag (self: AvailObject, flag: TraceFlag): Unit =
		unsupported

	override fun o_ClearTraceFlag (self: AvailObject, flag: TraceFlag): Unit =
		unsupported

	override fun o_RecordVariableAccess (
		self: AvailObject,
		variable: A_Variable,
		wasRead: Boolean): Unit = unsupported

	override fun o_VariablesReadBeforeWritten (self: AvailObject): A_Set =
		unsupported

	override fun o_VariablesWritten (self: AvailObject): A_Set =
		unsupported

	override fun o_ValidWriteReactorFunctions (self: AvailObject): A_Set =
		unsupported

	override fun o_ReplacingCaller (
		self: AvailObject,
		newCaller: A_Continuation): A_Continuation = unsupported

	override fun o_WhenContinuationIsAvailableDo (
		self: AvailObject,
		whenReified: (A_Continuation) -> Unit): Unit = unsupported

	override fun o_GetAndClearReificationWaiters (
		self: AvailObject): A_Set = unsupported

	// Only types should be tested for being bottom.
	override fun o_IsBottom (self: AvailObject): Boolean = unsupported

	// Only types should be tested for being vacuous.
	override fun o_IsVacuousType (self: AvailObject): Boolean = unsupported

	// Only types should be tested for being top.
	override fun o_IsTop (self: AvailObject): Boolean = unsupported

	// Only atoms should be tested for being special.
	override fun o_IsAtomSpecial (self: AvailObject): Boolean = unsupported

	override fun o_HasValue (self: AvailObject): Boolean = unsupported

	override fun o_ExportedNames (self: AvailObject): A_Set = unsupported

	override fun o_IsInitializedWriteOnceVariable (self: AvailObject): Boolean =
		unsupported

	override fun o_TransferIntoByteBuffer (
		self: AvailObject,
		startIndex: Int,
		endIndex: Int,
		outputByteBuffer: ByteBuffer): Unit = unsupported

	override fun o_TupleElementsInRangeAreInstancesOf (
		self: AvailObject,
		startIndex: Int,
		endIndex: Int,
		type: A_Type): Boolean = unsupported

	override fun o_IsNumericallyIntegral (self: AvailObject): Boolean =
		unsupported

	override fun o_TextInterface (self: AvailObject): TextInterface =
		unsupported

	override fun o_SetTextInterface (
		self: AvailObject,
		textInterface: TextInterface): Unit = unsupported

	override fun o_WriteTo (
		self: AvailObject,
		writer: JSONWriter): Unit = unsupported

	override fun o_WriteSummaryTo (self: AvailObject, writer: JSONWriter) =
		self.writeTo(writer)

	override fun o_TypeIntersectionOfPrimitiveTypeEnum (
			self: AvailObject,
			primitiveTypeEnum: TypeDescriptor.Types): A_Type =
		unsupported

	override fun o_TypeUnionOfPrimitiveTypeEnum (
			self: AvailObject,
			primitiveTypeEnum: TypeDescriptor.Types): A_Type =
		unsupported

	override fun o_TupleOfTypesFromTo (
		self: AvailObject,
		startIndex: Int,
		endIndex: Int): A_Tuple = unsupported

	override fun o_List (self: AvailObject): A_Phrase = unsupported

	override fun o_Permutation (self: AvailObject): A_Tuple =
		unsupported

	override fun o_EmitAllValuesOn (
		self: AvailObject,
		codeGenerator: AvailCodeGenerator): Unit = unsupported

	override fun o_SuperUnionType (self: AvailObject): A_Type = unsupported

	override fun o_HasSuperCast (self: AvailObject): Boolean = unsupported

	override fun o_MacrosTuple (self: AvailObject): A_Tuple =
		unsupported

	override fun o_LookupMacroByPhraseTuple (
		self: AvailObject,
		argumentPhraseTuple: A_Tuple): A_Tuple = unsupported

	override fun o_ExpressionAt (self: AvailObject, index: Int): A_Phrase =
		unsupported

	override fun o_ExpressionsSize (self: AvailObject): Int = unsupported

	override fun o_ParsingPc (self: AvailObject): Int = unsupported

	override fun o_IsMacroSubstitutionNode (self: AvailObject): Boolean =
		unsupported

	override fun o_LastExpression (self: AvailObject): A_Phrase = unsupported

	override fun o_MessageSplitter (self: AvailObject): MessageSplitter =
		unsupported

	override fun o_StatementsDo (
			self: AvailObject,
			continuation: (A_Phrase) -> Unit): Unit =
		unsupported

	override fun o_MacroOriginalSendNode (self: AvailObject): A_Phrase =
		unsupported

	override fun o_EqualsInt (self: AvailObject, theInt: Int) = false

	override fun o_Tokens (self: AvailObject): A_Tuple = unsupported

	override fun o_ChooseBundle (
		self: AvailObject,
		currentModule: A_Module): A_Bundle = unsupported

	override fun o_SetValueWasStablyComputed (
		self: AvailObject,
		wasStablyComputed: Boolean): Unit = unsupported

	override fun o_ValueWasStablyComputed (self: AvailObject): Boolean =
		unsupported

	override fun o_UniqueId (self: AvailObject): Long = unsupported

	override fun o_Definition (self: AvailObject): A_Definition =
		unsupported

	override fun o_NameHighlightingPc (self: AvailObject): String =
		unsupported

	override fun o_SetIntersects (self: AvailObject, otherSet: A_Set): Boolean =
		unsupported

	override fun o_RemovePlanForDefinition (
		self: AvailObject,
		definition: A_Definition): Unit = unsupported

	override fun o_DefinitionParsingPlans (self: AvailObject): A_Map =
		unsupported

	override fun o_EqualsListNodeType (
		self: AvailObject,
		aListNodeType: A_Type) = false

	override fun o_SubexpressionsTupleType (self: AvailObject): A_Type =
		unsupported

	override fun o_IsSupertypeOfListNodeType (
		self: AvailObject,
		aListNodeType: A_Type): Boolean = unsupported

	override fun o_TypeUnionOfListNodeType (
		self: AvailObject,
		aListNodeType: A_Type): A_Type = unsupported

	override fun o_LazyTypeFilterTreePojo (self: AvailObject): A_BasicObject =
		unsupported

	override fun o_AddPlanInProgress (
		self: AvailObject,
		planInProgress: A_ParsingPlanInProgress): Unit = unsupported

	override fun o_ParsingSignature (self: AvailObject): A_Type =
		unsupported

	override fun o_RemovePlanInProgress (
		self: AvailObject, planInProgress: A_ParsingPlanInProgress): Unit =
		unsupported

	override fun o_ModuleSemanticRestrictions (self: AvailObject): A_Set =
		unsupported

	override fun o_ModuleGrammaticalRestrictions (self: AvailObject): A_Set =
		unsupported

	override fun o_ComputeTypeTag (self: AvailObject): TypeTag = unsupported

	override fun o_FieldAt (
		self: AvailObject,
		field: A_Atom): AvailObject = unsupported

	override fun o_FieldAtOrNull (
		self: AvailObject,
		field: A_Atom): AvailObject? = unsupported

	override fun o_FieldAtPuttingCanDestroy (
		self: AvailObject,
		field: A_Atom,
		value: A_BasicObject,
		canDestroy: Boolean): A_BasicObject = unsupported

	override fun o_FieldTypeAt (
		self: AvailObject,
		field: A_Atom): A_Type = unsupported

	override fun o_FieldTypeAtOrNull (
		self: AvailObject,
		field: A_Atom): A_Type? = unsupported

	override fun o_ParsingPlan (self: AvailObject): A_DefinitionParsingPlan =
		unsupported

	override fun o_CompareFromToWithIntTupleStartingAt (
		self: AvailObject,
		startIndex1: Int,
		endIndex1: Int,
		anIntTuple: A_Tuple,
		startIndex2: Int): Boolean = unsupported

	override fun o_LexerMethod (self: AvailObject): A_Method = unsupported

	override fun o_LexerFilterFunction (self: AvailObject): A_Function =
		unsupported

	override fun o_LexerBodyFunction (self: AvailObject): A_Function =
		unsupported

	override fun o_SetLexer (self: AvailObject, lexer: A_Lexer): Unit =
		unsupported

	override fun o_AddLexer (self: AvailObject, lexer: A_Lexer): Unit =
		unsupported

	override fun o_NextLexingState (self: AvailObject): LexingState =
		unsupported

	override fun o_NextLexingStatePojo (self: AvailObject): AvailObject =
		unsupported

	override fun o_SetNextLexingStateFromPrior (
		self: AvailObject,
		priorLexingState: LexingState): Unit = unsupported

	override fun o_TupleCodePointAt (self: AvailObject, index: Int): Int =
		unsupported

	override fun o_IsGlobal (self: AvailObject): Boolean = unsupported

	override fun o_GlobalModule (self: AvailObject): A_Module = unsupported

	override fun o_GlobalName (self: AvailObject): A_String = unsupported

	override fun o_CreateLexicalScanner (self: AvailObject): LexicalScanner =
		unsupported

	override fun o_Lexer (self: AvailObject): A_Lexer = unsupported

	override fun o_SetSuspendingFunction (
		self: AvailObject,
		suspendingFunction: A_Function): Unit = unsupported

	override fun o_SuspendingFunction (self: AvailObject): A_Function =
		unsupported

	override fun o_IsBackwardJump (self: AvailObject): Boolean =
		unsupported

	override fun o_LatestBackwardJump (self: AvailObject): A_BundleTree =
		unsupported

	override fun o_HasBackwardJump (self: AvailObject): Boolean = unsupported

	override fun o_IsSourceOfCycle (self: AvailObject): Boolean = unsupported

	override fun o_IsSourceOfCycle (
		self: AvailObject,
		isSourceOfCycle: Boolean): Unit = unsupported

	override fun o_ReturnerCheckStat (self: AvailObject): Statistic =
		unsupported

	override fun o_ReturneeCheckStat (self: AvailObject): Statistic =
		unsupported

	override fun o_NumNybbles (self: AvailObject): Int = unsupported

	override fun o_LineNumberEncodedDeltas (self: AvailObject): A_Tuple =
		unsupported

	override fun o_CurrentLineNumber (self: AvailObject): Int = unsupported

	override fun o_FiberResultType (self: AvailObject): A_Type = unsupported

	override fun o_TestingTree (
			self: AvailObject): LookupTree<A_Definition, A_Tuple> =
		unsupported

	override fun o_ForEach (
			self: AvailObject,
			action: (AvailObject, AvailObject) -> Unit): Unit =
		unsupported

	override fun o_ForEachInMapBin (
			self: AvailObject,
			action: (AvailObject, AvailObject) -> Unit): Unit =
		unsupported

	override fun o_SetSuccessAndFailureContinuations (
		self: AvailObject,
		onSuccess: (AvailObject) -> Unit,
		onFailure: (Throwable) -> Unit): Unit = unsupported

	override fun o_ClearLexingState (self: AvailObject): Unit = unsupported
<<<<<<< HEAD

	override fun o_RegisterDump (self: AvailObject): AvailObject = unsupported

	override fun o_IsOpen(self: AvailObject): Boolean = unsupported

	override fun o_CloseModule (self: AvailObject): Unit = unsupported
=======

	override fun o_RegisterDump (self: AvailObject): AvailObject = unsupported

	override fun o_MembershipChanged(self: AvailObject): Unit = unsupported

	override fun o_DefinitionBundle(self: AvailObject): A_Bundle = unsupported

	override fun o_BundleAddMacro(self: AvailObject, macro: A_Macro): Unit =
		unsupported

	override fun o_ModuleAddMacro(self: AvailObject, macro: A_Macro): Unit =
		unsupported

	override fun o_ModuleMacros(self: AvailObject): A_Set = unsupported

	override fun o_RemoveMacro(self: AvailObject, macro: A_Macro): Unit =
		unsupported

	override fun o_AddBundle(self: AvailObject, bundle: A_Bundle): Unit =
		unsupported

	override fun o_ModuleBundles(self: AvailObject): A_Set = unsupported

	override fun o_ReturnTypeIfPrimitiveFails(self: AvailObject): A_Type =
		unsupported

	override fun o_ExtractDumpedObjectAt(
		self: AvailObject,
		index: Int
	): AvailObject = unsupported

	override fun o_ExtractDumpedLongAt(self: AvailObject, index: Int): Long =
		unsupported
>>>>>>> bd8b59be
}<|MERGE_RESOLUTION|>--- conflicted
+++ resolved
@@ -814,7 +814,8 @@
 		newValueObject: A_BasicObject,
 		canDestroy: Boolean): A_Tuple = unsupported
 
-	override fun o_TupleIntAt (self: AvailObject, index: Int): Int = unsupported
+	override fun o_TupleIntAt (self: AvailObject, index: Int): Int =
+		unsupported
 
 	override fun o_TupleLongAt (self: AvailObject, index: Int): Long =
 		unsupported
@@ -1080,15 +1081,10 @@
 
 	override fun o_Message (self: AvailObject): A_Atom = unsupported
 
-<<<<<<< HEAD
+	override fun o_MessagePart (self: AvailObject, index: Int): A_String =
+		unsupported
+
 	override fun o_MessageParts (self: AvailObject): A_Tuple = unsupported
-=======
-	override fun o_MessagePart (self: AvailObject, index: Int): A_String =
-		unsupported
-
-	override fun o_MessageParts (self: AvailObject): A_Tuple =
-		unsupported
->>>>>>> bd8b59be
 
 	override fun o_MethodDefinitions (self: AvailObject): A_Set = unsupported
 
@@ -1654,14 +1650,7 @@
 
 	override fun o_IsLastUse (self: AvailObject): Boolean = unsupported
 
-<<<<<<< HEAD
-	override fun o_IsMacroDefinition (self: AvailObject): Boolean = unsupported
-
 	override fun o_CopyMutablePhrase (self: AvailObject): A_Phrase = unsupported
-=======
-	override fun o_CopyMutablePhrase (self: AvailObject): A_Phrase =
-		unsupported
->>>>>>> bd8b59be
 
 	// Ordinary (non-bin, non-nil) objects act as set bins of size one.
 	override fun o_BinUnionKind (self: AvailObject): A_Type = self.kind()
@@ -1929,12 +1918,8 @@
 		otherEqualityRawPojo: AvailObject,
 		otherJavaObject: Any?) = false
 
-<<<<<<< HEAD
-	override fun <T> o_JavaObject(self: AvailObject): T? = unsupported
-=======
 	override fun <T : Any> o_JavaObject(self: AvailObject): T? =
 		unsupported
->>>>>>> bd8b59be
 
 	override fun o_LazyIncompleteCaseInsensitive (self: AvailObject): A_Map =
 		unsupported
@@ -2234,17 +2219,12 @@
 	override fun o_MethodAddBundle (self: AvailObject, bundle: A_Bundle): Unit =
 		unsupported
 
-<<<<<<< HEAD
-	override fun o_DefinitionModule (self: AvailObject): A_Module = unsupported
-=======
 	override fun o_MethodRemoveBundle (
 		self: AvailObject,
 		bundle: A_Bundle
 	): Unit = unsupported
 
-	override fun o_DefinitionModule (self: AvailObject): A_Module =
-		unsupported
->>>>>>> bd8b59be
+	override fun o_DefinitionModule (self: AvailObject): A_Module = unsupported
 
 	override fun o_DefinitionModuleName (self: AvailObject): A_String =
 		unsupported
@@ -2624,14 +2604,6 @@
 		onFailure: (Throwable) -> Unit): Unit = unsupported
 
 	override fun o_ClearLexingState (self: AvailObject): Unit = unsupported
-<<<<<<< HEAD
-
-	override fun o_RegisterDump (self: AvailObject): AvailObject = unsupported
-
-	override fun o_IsOpen(self: AvailObject): Boolean = unsupported
-
-	override fun o_CloseModule (self: AvailObject): Unit = unsupported
-=======
 
 	override fun o_RegisterDump (self: AvailObject): AvailObject = unsupported
 
@@ -2665,5 +2637,8 @@
 
 	override fun o_ExtractDumpedLongAt(self: AvailObject, index: Int): Long =
 		unsupported
->>>>>>> bd8b59be
+
+	override fun o_IsOpen(self: AvailObject): Boolean = unsupported
+
+	override fun o_CloseModule (self: AvailObject): Unit = unsupported
 }