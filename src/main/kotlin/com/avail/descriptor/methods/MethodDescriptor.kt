--- conflicted
+++ resolved
@@ -147,18 +147,10 @@
 import com.avail.optimizer.L2Generator
 import com.avail.serialization.SerializerOperation
 import com.avail.utility.json.JSONWriter
-<<<<<<< HEAD
-import java.util.Collections.nCopies
-import java.util.Collections.newSetFromMap
-import java.util.Collections.synchronizedSet
-=======
-import java.util.ArrayList
 import java.util.Collections.emptyList
 import java.util.Collections.nCopies
 import java.util.Collections.newSetFromMap
 import java.util.Collections.synchronizedSet
-import java.util.HashMap
->>>>>>> bd8b59be
 import java.util.IdentityHashMap
 import java.util.WeakHashMap
 import java.util.concurrent.atomic.AtomicReferenceFieldUpdater.newUpdater
@@ -399,9 +391,9 @@
 	 * be invoked at runtime at a call site with the given restrictions. This
 	 * set is subject to change as new methods and types are created.  If a
 	 * restriction and the corresponding argument type of a definition have no
-	 * possible intersection except [bottom][BottomTypeDescriptor.getBottom] (⊥),
-	 * then disallow the definition (it could never actually be invoked because
-	 * bottom is uninstantiable). Answer a [list][List] of
+	 * possible intersection except [bottom] (⊥), then disallow the definition
+	 * (it could never actually be invoked because bottom is uninstantiable).
+	 * Answer a [list][List] of
 	 * [method&#32;definitions][MethodDefinitionDescriptor].
 	 *
 	 * Don't do coverage analysis yet (i.e., determining if one method would
@@ -553,37 +545,13 @@
 		self: AvailObject,
 		definition: A_Definition
 	) = L2Chunk.invalidationLock.withLock {
-<<<<<<< HEAD
-		when {
-			definition.isMacroDefinition() -> {
-				// Install the macro.
-				val oldTuple: A_Tuple = self.slot(MACRO_DEFINITIONS_TUPLE)
-				val newTuple = oldTuple.appendCanDestroy(definition, true)
-				self.setSlot(MACRO_DEFINITIONS_TUPLE, newTuple.makeShared())
-			}
-			else -> {
-				val paramTypes = definition.bodySignature().argsTupleType()
-				val seals: A_Tuple = self.slot(SEALED_ARGUMENTS_TYPES_TUPLE)
-				seals.forEach { seal ->
-					val sealType = tupleTypeForSizesTypesDefaultType(
-						singleInt(seal.tupleSize()), seal, bottom
-					)
-					if (paramTypes.isSubtypeOf(sealType)) {
-						throw SignatureException(E_METHOD_IS_SEALED)
-					}
-				}
-				val oldTuple: A_Tuple = self.slot(DEFINITIONS_TUPLE)
-				val newTuple = oldTuple.appendCanDestroy(definition, true)
-				self.setSlot(DEFINITIONS_TUPLE, newTuple.makeShared())
-=======
 		val paramTypes = definition.bodySignature().argsTupleType()
 		val seals: A_Tuple = self.slot(SEALED_ARGUMENTS_TYPES_TUPLE)
 		seals.forEach { seal: A_Tuple ->
 			val sealType = tupleTypeForSizesTypesDefaultType(
-				singleInt(seal.tupleSize()), seal, bottom())
+				singleInt(seal.tupleSize()), seal, bottom)
 			if (paramTypes.isSubtypeOf(sealType)) {
 				throw SignatureException(E_METHOD_IS_SEALED)
->>>>>>> bd8b59be
 			}
 		}
 		val oldTuple: A_Tuple = self.slot(DEFINITIONS_TUPLE)
@@ -956,25 +924,6 @@
 			primitives.forEach { primitive ->
 				val function = createFunction(
 					newPrimitiveRawFunction(primitive, nil, 0),
-<<<<<<< HEAD
-					emptyTuple)
-				val definition: A_Definition = when (prefixFunctions) {
-					null -> newMethodDefinition(
-						method,
-						nil,
-						function)
-					else -> newMacroDefinition(
-						method,
-						nil,
-						function,
-						tupleFromList(
-							prefixFunctions.map { prefixPrimitive ->
-								createFunction(
-									newPrimitiveRawFunction(
-										prefixPrimitive, nil, 0),
-									emptyTuple)
-							}))
-=======
 					emptyTuple())
 				try
 				{
@@ -998,7 +947,6 @@
 											emptyTuple())
 									})))
 					}
->>>>>>> bd8b59be
 				}
 				catch (e: SignatureException)
 				{
@@ -1080,18 +1028,10 @@
 			initialMutableDescriptor.create {
 				setSlot(HASH, AvailRuntimeSupport.nextNonzeroHash())
 				setSlot(NUM_ARGS, numArgs)
-<<<<<<< HEAD
 				setSlot(OWNING_BUNDLES, emptySet)
 				setSlot(DEFINITIONS_TUPLE, emptyTuple)
 				setSlot(SEMANTIC_RESTRICTIONS_SET, emptySet)
 				setSlot(SEALED_ARGUMENTS_TYPES_TUPLE, emptyTuple)
-				setSlot(MACRO_DEFINITIONS_TUPLE, emptyTuple)
-=======
-				setSlot(OWNING_BUNDLES, emptySet())
-				setSlot(DEFINITIONS_TUPLE, emptyTuple())
-				setSlot(SEMANTIC_RESTRICTIONS_SET, emptySet())
-				setSlot(SEALED_ARGUMENTS_TYPES_TUPLE, emptyTuple())
->>>>>>> bd8b59be
 				setSlot(LEXER_OR_NIL, nil)
 				// Create and plug in a new shared descriptor.
 				setDescriptor(MethodDescriptor(Mutability.SHARED))
