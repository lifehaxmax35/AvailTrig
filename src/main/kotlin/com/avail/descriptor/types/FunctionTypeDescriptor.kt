/*
 * FunctionTypeDescriptor.kt
 * Copyright © 1993-2020, The Avail Foundation, LLC.
 * All rights reserved.
 *
 * Redistribution and use in source and binary forms, with or without
 * modification, are permitted provided that the following conditions are met:
 *
 * * Redistributions of source code must retain the above copyright notice, this
 *   list of conditions and the following disclaimer.
 *
 * * Redistributions in binary form must reproduce the above copyright notice,
 *   this list of conditions and the following disclaimer in the documentation
 *   and/or other materials provided with the distribution.
 *
 * * Neither the name of the copyright holder nor the names of the contributors
 *   may be used to endorse or promote products derived from this software
 *   without specific prior written permission.
 *
 * THIS SOFTWARE IS PROVIDED BY THE COPYRIGHT HOLDERS AND CONTRIBUTORS "AS IS"
 * AND ANY EXPRESS OR IMPLIED WARRANTIES, INCLUDING, BUT NOT LIMITED TO, THE
 * IMPLIED WARRANTIES OF MERCHANTABILITY AND FITNESS FOR A PARTICULAR PURPOSE
 * ARE DISCLAIMED. IN NO EVENT SHALL THE COPYRIGHT HOLDER OR CONTRIBUTORS BE
 * LIABLE FOR ANY DIRECT, INDIRECT, INCIDENTAL, SPECIAL, EXEMPLARY, OR
 * CONSEQUENTIAL DAMAGES (INCLUDING, BUT NOT LIMITED TO, PROCUREMENT OF
 * SUBSTITUTE GOODS OR SERVICES; LOSS OF USE, DATA, OR PROFITS; OR BUSINESS
 * INTERRUPTION) HOWEVER CAUSED AND ON ANY THEORY OF LIABILITY, WHETHER IN
 * CONTRACT, STRICT LIABILITY, OR TORT (INCLUDING NEGLIGENCE OR OTHERWISE)
 * ARISING IN ANY WAY OUT OF THE USE OF THIS SOFTWARE, EVEN IF ADVISED OF THE
 * POSSIBILITY OF SUCH DAMAGE.
 */
package com.avail.descriptor.types

import com.avail.annotations.ThreadSafe
import com.avail.descriptor.functions.FunctionDescriptor
import com.avail.descriptor.objects.ObjectTypeDescriptor
import com.avail.descriptor.representation.A_BasicObject
import com.avail.descriptor.representation.AbstractSlotsEnum
import com.avail.descriptor.representation.AvailObject
import com.avail.descriptor.representation.BitField
import com.avail.descriptor.representation.IntegerSlotsEnum
import com.avail.descriptor.representation.Mutability
import com.avail.descriptor.representation.ObjectSlotsEnum
import com.avail.descriptor.sets.A_Set
import com.avail.descriptor.sets.SetDescriptor
import com.avail.descriptor.sets.SetDescriptor.Companion.emptySet
import com.avail.descriptor.tuples.A_Tuple
import com.avail.descriptor.tuples.A_Tuple.Companion.tupleAt
import com.avail.descriptor.tuples.A_Tuple.Companion.tupleSize
import com.avail.descriptor.tuples.TupleDescriptor
import com.avail.descriptor.types.BottomTypeDescriptor.Companion.bottom
import com.avail.descriptor.types.FunctionTypeDescriptor.IntegerSlots.Companion.HASH_OR_ZERO
import com.avail.descriptor.types.FunctionTypeDescriptor.IntegerSlots.HASH_AND_MORE
import com.avail.descriptor.types.FunctionTypeDescriptor.ObjectSlots.ARGS_TUPLE_TYPE
import com.avail.descriptor.types.FunctionTypeDescriptor.ObjectSlots.DECLARED_EXCEPTIONS
import com.avail.descriptor.types.FunctionTypeDescriptor.ObjectSlots.RETURN_TYPE
<<<<<<< HEAD
import com.avail.descriptor.types.InstanceMetaDescriptor.Companion.instanceMeta
import com.avail.descriptor.types.TypeDescriptor.Types.TOP
=======
>>>>>>> bd8b59be
import com.avail.interpreter.levelTwo.operand.TypeRestriction
import com.avail.serialization.SerializerOperation
import com.avail.utility.Strings.newlineTab
import com.avail.utility.json.JSONWriter
<<<<<<< HEAD
import java.util.IdentityHashMap
import kotlin.math.max
=======
import java.util.ArrayList
import java.util.IdentityHashMap
>>>>>>> bd8b59be

/**
 * Function types are the types of [functions][FunctionDescriptor]. They contain
 * information about the [types][TypeDescriptor] of arguments that may be
 * accepted, the types of [values][AvailObject] that may be produced upon
 * successful execution, and the types of exceptions that may be raised to
 * signal unsuccessful execution.
 *
 * Function types are contravariant by
 * [argument&#32;types][A_Type.argsTupleType], covariant by
 * [return&#32;type][A_Type.returnType], and covariant by the coverage of types
 * that are members of the [exception&#32;set][A_Type.declaredExceptions].
 * I.e., if there is a type in the exception set of A that isn't equal to or a
 * subtype of an element of the exception set of B, then A can't be a subtype of
 * B.
 *
 * Note that the [A_Type.argsTupleType] can be
 * [bottom][BottomTypeDescriptor.getBottom] (⊥) instead of a tuple type.  Because
 * bottom is more specific than any tuple type, the resulting function type is
 * considered more general than one with a tuple type (if the other variances
 * also hold).
 *
 * @author Mark van Gulik &lt;mark@availlang.org&gt;
 * @author Todd L Smith &lt;todd@availlang.org&gt;
 *
 * @constructor
 * Construct a new function type.
 *
 * @param mutability
 *   The [mutability][Mutability] of the new descriptor.
 */
class FunctionTypeDescriptor private constructor(mutability: Mutability)
	: TypeDescriptor(
		mutability,
		TypeTag.FUNCTION_TYPE_TAG,
		ObjectSlots::class.java,
		IntegerSlots::class.java)
{
	/**
	 * The layout of integer slots for my instances.
	 */
	enum class IntegerSlots : IntegerSlotsEnum
	{
		/**
		 * The low 32 bits are used for caching the hash, but the upper 32 can
		 * be used by other [BitField]s in subclasses.
		 */
		HASH_AND_MORE;

		companion object
		{
			/**
			 * The hash, or zero (`0`) if the hash has not yet been computed.
			 */
			@JvmField
			val HASH_OR_ZERO = BitField(HASH_AND_MORE, 0, 32)
		}
	}

	/**
	 * The layout of object slots for my instances.
	 */
	enum class ObjectSlots : ObjectSlotsEnum
	{
		/**
		 * The normalized [set][SetDescriptor] of checked exceptions that may be
		 * raised by message sends performed from within a
		 * [function][FunctionDescriptor] described by this function type.
		 */
		DECLARED_EXCEPTIONS,

		/**
		 * The most general [type][TypeDescriptor] of [value][AvailObject] that
		 * may be produced by a successful completion of a
		 * [function][FunctionDescriptor] described by this function type.
		 */
		RETURN_TYPE,

		/**
		 * A tuple type indicating what kinds of arguments this type's instances
		 * will accept.
		 */
		ARGS_TUPLE_TYPE
	}

	public override fun allowsImmutableToMutableReferenceInField(
		e: AbstractSlotsEnum): Boolean = e === HASH_AND_MORE

	override fun printObjectOnAvoidingIndent(
		self: AvailObject,
		builder: StringBuilder,
		recursionMap: IdentityHashMap<A_BasicObject, Void>,
		indent: Int)
	{
		builder.append('[')
		val list = mutableListOf<A_BasicObject?>()
		val tupleType = self.argsTupleType()
		if (tupleType.isBottom)
		{
			builder.append("…")
		}
		else
		{
			val minObject = tupleType.sizeRange().lowerBound()
			val maxObject = tupleType.sizeRange().upperBound()
			if (minObject.isInt)
			{
				val min = minObject.extractInt()
				for (i in 1 .. min)
				{
					list.add(tupleType.typeAtIndex(i))
				}
				if (!minObject.equals(maxObject))
				{
					// Add "..., opt1, opt2" etc. to show the optional
					// arguments.
					list.add(null)
					var max = tupleType.typeTuple().tupleSize() + 1
					max = max(max, min + 1)
					for (i in min + 1 .. max)
					{
						list.add(tupleType.typeAtIndex(i))
					}
					if (!maxObject.equalsInt(max))
					{
						// Add "..., 5" or whatever the max size is (or
						// infinity).
						list.add(null)
						list.add(maxObject)
					}
				}
				printListOnAvoidingIndent(list, builder, recursionMap, indent)
			}
			else
			{
				builder.append("?")
			}
		}
		builder.append("]→")
		self.returnType().printOnAvoidingIndent(
			builder, recursionMap, indent + 1)
		if (self.declaredExceptions().setSize() > 0)
		{
			builder.append("^")
			list.clear()
			for (elem in self.declaredExceptions())
			{
				list.add(elem)
			}
			printListOnAvoidingIndent(list, builder, recursionMap, indent)
		}
	}

	override fun o_AcceptsArgTypesFromFunctionType(
		self: AvailObject,
		functionType: A_Type): Boolean =
			functionType.argsTupleType().isSubtypeOf(
				self.slot(ARGS_TUPLE_TYPE))

	override fun o_AcceptsListOfArgTypes(
		self: AvailObject,
		argTypes: List<A_Type>): Boolean
	{
		val tupleType: A_Type = self.slot(ARGS_TUPLE_TYPE)
		var i = 1
		val end = argTypes.size
		while (i <= end)
		{
			if (!argTypes[i - 1].isSubtypeOf(tupleType.typeAtIndex(i)))
			{
				return false
			}
			i++
		}
		return true
	}

	override fun o_AcceptsListOfArgValues(
		self: AvailObject,
		argValues: List<A_BasicObject>): Boolean
	{
		val tupleType: A_Type = self.slot(ARGS_TUPLE_TYPE)
		var i = 1
		val end = argValues.size
		while (i <= end)
		{
			val arg = argValues[i - 1]
			if (!arg.isInstanceOf(tupleType.typeAtIndex(i)))
			{
				return false
			}
			i++
		}
		return true
	}

	override fun o_AcceptsTupleOfArgTypes(
		self: AvailObject,
		argTypes: A_Tuple): Boolean
	{
		val tupleType: A_Type = self.slot(ARGS_TUPLE_TYPE)
		var i = 1
		val end = argTypes.tupleSize()
		while (i <= end)
		{
			if (!argTypes.tupleAt(i).isSubtypeOf(tupleType.typeAtIndex(i)))
			{
				return false
			}
			i++
		}
		return true
	}

	override fun o_AcceptsTupleOfArguments(
		self: AvailObject,
		arguments: A_Tuple): Boolean =
			arguments.isInstanceOf(self.slot(ARGS_TUPLE_TYPE))

	override fun o_ArgsTupleType(self: AvailObject): A_Type =
		self.slot(ARGS_TUPLE_TYPE)

	override fun o_CouldEverBeInvokedWith(
		self: AvailObject,
		argRestrictions: List<TypeRestriction>): Boolean
	{
		val tupleType: A_Type = self.slot(ARGS_TUPLE_TYPE)
		var i = 1
		val end = argRestrictions.size
		while (i <= end)
		{
			if (!argRestrictions[i - 1].intersectsType(
					tupleType.typeAtIndex(i)))
			{
				return false
			}
			i++
		}
		return true
	}

	override fun o_DeclaredExceptions(self: AvailObject): A_Set =
		self.slot(DECLARED_EXCEPTIONS)

	override fun o_Equals(self: AvailObject, another: A_BasicObject): Boolean =
		another.equalsFunctionType(self)

	override fun o_EqualsFunctionType(
		self: AvailObject,
		aFunctionType: A_Type): Boolean
	{
		when
		{
			self.sameAddressAs(aFunctionType) -> return true
			self.hash() != aFunctionType.hash() -> return false
			!self.slot(ARGS_TUPLE_TYPE)
				.equals(aFunctionType.argsTupleType()) -> return false
			!self.slot(RETURN_TYPE)
				.equals(aFunctionType.returnType()) -> return false
			!self.slot(DECLARED_EXCEPTIONS).equals(
				aFunctionType.declaredExceptions()) -> return false
			!isShared ->
			{
				aFunctionType.makeImmutable()
				self.becomeIndirectionTo(aFunctionType)
			}
			!aFunctionType.descriptor().isShared ->
			{
				self.makeImmutable()
				aFunctionType.becomeIndirectionTo(self)
			}
		}
		return true
	}

	override fun o_Hash(self: AvailObject): Int
	{
		if (isShared)
		{
			synchronized(self) { return hash(self) }
		}
		return hash(self)
	}

	override fun o_IsSubtypeOf(self: AvailObject, aType: A_Type): Boolean =
		aType.isSupertypeOfFunctionType(self)

	override fun o_IsSupertypeOfFunctionType(
		self: AvailObject,
		aFunctionType: A_Type): Boolean
	{
		if (self.equals(aFunctionType))
		{
			return true
		}
		if (!aFunctionType.returnType()
				.isSubtypeOf(self.slot(RETURN_TYPE)))
		{
			return false
		}
		val inners: A_Set = self.slot(DECLARED_EXCEPTIONS)
		// A ⊆ B if everything A can throw was declared by B
		each_outer@ for (outer in aFunctionType.declaredExceptions())
		{
			for (inner in inners)
			{
				if (outer.isSubtypeOf(inner))
				{
					continue@each_outer
				}
			}
			return false
		}
		return self.slot(ARGS_TUPLE_TYPE).isSubtypeOf(
			aFunctionType.argsTupleType())
	}

	override fun o_IsVacuousType(self: AvailObject): Boolean
	{
		val argsTupleType: A_Type = self.slot(ARGS_TUPLE_TYPE)
		val sizeRange = argsTupleType.sizeRange()
		return sizeRange.lowerBound().lessThan(sizeRange.upperBound())
	}

	override fun o_ReturnType(self: AvailObject): A_Type =
		self.slot(RETURN_TYPE)

	override fun o_TypeIntersection(self: AvailObject, another: A_Type): A_Type =
		when
		{
			self.isSubtypeOf(another) -> self
			else ->
			{
				if (another.isSubtypeOf(self)) another
				else another.typeIntersectionOfFunctionType(self)
			}
		}

	override fun o_TypeIntersectionOfFunctionType(
		self: AvailObject,
		aFunctionType: A_Type): A_Type
	{
		val tupleTypeUnion =
			self.slot(ARGS_TUPLE_TYPE).typeUnion(
				aFunctionType.argsTupleType())
		val returnType =
			self.slot(RETURN_TYPE).typeIntersection(
				aFunctionType.returnType())
		var exceptions = emptySet
		for (outer in self.slot(DECLARED_EXCEPTIONS))
		{
			for (inner in aFunctionType.declaredExceptions())
			{
				exceptions = exceptions.setWithElementCanDestroy(
					outer.typeIntersection(inner),
					true)
			}
		}
		exceptions = normalizeExceptionSet(exceptions)
		return functionTypeFromArgumentTupleType(
			tupleTypeUnion,
			returnType,
			exceptions)
	}

	override fun o_TypeUnion(self: AvailObject, another: A_Type): A_Type =
		when
		{
			self.isSubtypeOf(another) -> another
			else ->
			{
				if (another.isSubtypeOf(self)) self
				else another.typeUnionOfFunctionType(self)
			}
		}

	override fun o_TypeUnionOfFunctionType(
		self: AvailObject,
		aFunctionType: A_Type): A_Type
	{
		// Subobjects may be shared with result.
		self.makeSubobjectsImmutable()
		val tupleTypeIntersection =
			self.slot(ARGS_TUPLE_TYPE).typeIntersection(
				aFunctionType.argsTupleType())
		val returnType =
			self.slot(RETURN_TYPE)
				.typeUnion(aFunctionType.returnType())
		val exceptions = normalizeExceptionSet(
			self.slot(DECLARED_EXCEPTIONS).setUnionCanDestroy(
				aFunctionType.declaredExceptions(), true))
		return functionTypeFromArgumentTupleType(
			tupleTypeIntersection,
			returnType,
			exceptions)
	}

	@ThreadSafe
	override fun o_SerializerOperation(
		self: AvailObject): SerializerOperation =
			SerializerOperation.FUNCTION_TYPE

	override fun o_WriteSummaryTo(self: AvailObject, writer: JSONWriter)
	{
		writer.startObject()
		writer.write("kind")
		writer.write("function type")
		writer.write("arguments type")
		self.slot(ARGS_TUPLE_TYPE).writeSummaryTo(writer)
		writer.write("return type")
		self.slot(RETURN_TYPE).writeSummaryTo(writer)
		writer.write("declared exceptions")
		self.slot(DECLARED_EXCEPTIONS).writeSummaryTo(writer)
		writer.endObject()
	}

	override fun o_WriteTo(self: AvailObject, writer: JSONWriter)
	{
		writer.startObject()
		writer.write("kind")
		writer.write("function type")
		writer.write("arguments type")
		self.slot(ARGS_TUPLE_TYPE).writeTo(writer)
		writer.write("return type")
		self.slot(RETURN_TYPE).writeTo(writer)
		writer.write("declared exceptions")
		self.slot(DECLARED_EXCEPTIONS).writeTo(writer)
		writer.endObject()
	}

	override fun mutable(): FunctionTypeDescriptor = mutable

	override fun immutable(): FunctionTypeDescriptor = immutable

	override fun shared(): FunctionTypeDescriptor = shared

	companion object
	{
		/**
		 * Prettily print the specified [list][List] of [objects][AvailObject]
		 * to the specified [stream][StringBuilder].
		 *
		 * @param objects
		 *   The objects to print.
		 * @param aStream
		 *   Where to print the objects.
		 * @param recursionMap
		 *   Which ancestor objects are currently being printed.
		 * @param indent
		 *   What level to indent subsequent lines.
		 */
		private fun printListOnAvoidingIndent(
			objects: List<A_BasicObject?>,
			aStream: StringBuilder,
			recursionMap: IdentityHashMap<A_BasicObject, Void>,
			indent: Int)
		{
			val objectCount = objects.size
			var anyBreaks = false
			val tempStrings = mutableListOf<String>()
			for (elem in objects)
			{
				val str = elem?.toString() ?: "…"
				tempStrings.add(str)
				if (str.indexOf('\n') > -1)
				{
					anyBreaks = true
				}
			}
			if (anyBreaks)
			{
				for (i in 0 until objectCount)
				{
					if (i > 0)
					{
						aStream.append(',')
					}
					newlineTab(aStream, indent)
					val item = objects[i]
					item?.printOnAvoidingIndent(
						aStream,
						recursionMap,
						indent + 1)
					?: aStream.append("…")
				}
			}
			else
			{
				for (i in 0 until objectCount)
				{
					if (i > 0)
					{
						aStream.append(", ")
					}
					aStream.append(tempStrings[i])
				}
			}
		}

		/**
		 * The hash value is stored raw in the object's
		 * [hashOrZero][IntegerSlots.HASH_OR_ZERO] slot if it has been computed,
		 * otherwise that slot is zero. If a zero is detected, compute the hash
		 * and store it in hashOrZero. Note that the hash can (extremely rarely)
		 * be zero, in which case the hash must be computed on demand every time
		 * it is requested. Answer the raw hash value.
		 *
		 * @param self
		 *   The object.
		 * @return
		 *   The hash.
		 */
		private fun hash(self: AvailObject): Int
		{
			var hash = self.slot(HASH_OR_ZERO)
			if (hash == 0)
			{
				hash = 0x163FC934
				hash += self.slot(RETURN_TYPE).hash()
				hash *= AvailObject.multiplier
				hash = hash xor self.slot(DECLARED_EXCEPTIONS).hash()
				hash *= AvailObject.multiplier
				hash = hash xor self.slot(ARGS_TUPLE_TYPE).hash()
				hash += 0x10447107
				self.setSlot(HASH_OR_ZERO, hash)
			}
			return hash
		}

		/** The mutable [FunctionTypeDescriptor].  */
		private val mutable = FunctionTypeDescriptor(Mutability.MUTABLE)

		/** The immutable [FunctionTypeDescriptor].  */
		private val immutable = FunctionTypeDescriptor(Mutability.IMMUTABLE)

		/** The shared [FunctionTypeDescriptor].  */
		private val shared = FunctionTypeDescriptor(Mutability.SHARED)

		/**
		 * The most general function type.
		 */
		private val mostGeneralType: A_Type =
			functionTypeReturning(TOP.o).makeShared()

		/**
		 * Answer the top (i.e., most general) function type.
		 *
		 * @return
		 *   The function type "[…]→⊤".
		 */
		@JvmStatic
		fun mostGeneralFunctionType(): A_Type = mostGeneralType

		/**
		 * The metatype of any function types.
		 */
		private val meta: A_Type = instanceMeta(mostGeneralType).makeShared()

		/**
		 * Answer the metatype for all function types.  This is just an
		 * [instance&#32;type][InstanceTypeDescriptor] on the
		 * [most&#32;general&#32;type][mostGeneralFunctionType].
		 *
		 * @return
		 *   The (meta-)type of the function type "[…]→⊤".
		 */
		@JvmStatic
		fun functionMeta(): A_Type = meta

		/**
		 * Normalize the specified exception [set][SetDescriptor] by eliminating
		 * bottom and types for which a supertype is also present.
		 *
		 * @param exceptionSet
		 *   An exception [set][SetDescriptor]. Must include only
		 *   [types][TypeDescriptor].
		 * @return
		 *   A normalized exception [set][SetDescriptor].
		 * @see AvailObject.declaredExceptions
		 */
		private fun normalizeExceptionSet(exceptionSet: A_Set): A_Set
		{
			// This is probably the most common case -- no checked exceptions.
			// Return the argument.
			if (exceptionSet.setSize() == 0)
			{
				return exceptionSet
			}

			// This is probably the next most common case -- just one checked
			// exception. If the element is bottom, then exclude it.
			if (exceptionSet.setSize() == 1)
			{
				return if (exceptionSet.iterator().next().isBottom)
				{
					emptySet
				}
				else exceptionSet
			}

			// Actually normalize the set. That is, eliminate types for which a
			// supertype is already present. Also, eliminate bottom.
			var normalizedSet = emptySet
			each_outer@ for (outer in exceptionSet)
			{
				if (!outer.isBottom)
				{
					for (inner in exceptionSet)
					{
						if (outer.isSubtypeOf(inner))
						{
							continue@each_outer
						}
					}
					normalizedSet = normalizedSet.setWithElementCanDestroy(
						outer, true)
				}
			}
			return normalizedSet
		}

		/**
		 * Answer a new function type whose instances accept arguments which, if
		 * collected in a tuple, match the specified
		 * [tuple&#32;type][TupleTypeDescriptor].  The instances of this
		 * function type should also produce values that conform to the return
		 * type, and may only raise checked exceptions whose instances are
		 * subtypes of one or more members of the supplied exception set.
		 *
		 * @param argsTupleType
		 *  A [tuple&#32;type][TupleTypeDescriptor] describing the
		 *  [types][TypeDescriptor] of the arguments that instances should
		 *  accept.
		 * @param returnType
		 *   The [type][TypeDescriptor] of value that an instance should produce.
		 * @param exceptionSet
		 *   The [set][SetDescriptor] of checked
		 *   [exception&#32;types][ObjectTypeDescriptor] that an instance may
		 *   raise.
		 * @return
		 *  A function type.
		 */
		@JvmStatic
		fun functionTypeFromArgumentTupleType(
			argsTupleType: A_Type,
			returnType: A_Type?,
			exceptionSet: A_Set): A_Type
		{
			assert(argsTupleType.isTupleType)
			val exceptionsReduced = normalizeExceptionSet(exceptionSet)
			return mutable.createImmutable {
				setSlot(ARGS_TUPLE_TYPE, argsTupleType)
				setSlot(DECLARED_EXCEPTIONS, exceptionsReduced)
				setSlot(RETURN_TYPE, returnType!!)
				setSlot(HASH_OR_ZERO, 0)
			}
		}

		/**
		 * Answer a new function type whose instances accept arguments whose
		 * types conform to the corresponding entries in the provided tuple of
		 * types, produce values that conform to the return type, and raise no
		 * checked exceptions.
		 *
		 * @param argTypes
		 *   A [tuple][TupleDescriptor] of [types][TypeDescriptor] of the
		 *   arguments that instances should accept.
		 * @param returnType
		 *  The [type][TypeDescriptor] of value that an instance should produce.
		 * @return
		 *   A function type.
		 */
		@JvmStatic
		@JvmOverloads
		fun functionType(
			argTypes: A_Tuple,
			returnType: A_Type,
			exceptionSet: A_Set = emptySet): A_Type
		{
			val tupleType =
				TupleTypeDescriptor.tupleTypeForSizesTypesDefaultType(
					IntegerRangeTypeDescriptor
						.singleInt(argTypes.tupleSize()), argTypes, bottom
				)
			return functionTypeFromArgumentTupleType(
				tupleType, returnType, exceptionSet)
		}

		/**
		 * Answer a new function type that doesn't specify how many arguments
		 * its conforming functions have.  This is a useful kind of function
		 * type for discussing things like a general function invocation
		 * operation.
		 *
		 * @param returnType
		 *   The type of object returned by a function that conforms to the
		 *   function type being defined.
		 * @return
		 *   A function type.
		 */
		@JvmStatic
		fun functionTypeReturning(returnType: A_Type): A_Type =
			functionTypeFromArgumentTupleType(
				bottom,
				returnType,  // TODO: [MvG] Probably should allow any exception.
				emptySet)
	}
}<|MERGE_RESOLUTION|>--- conflicted
+++ resolved
@@ -54,22 +54,14 @@
 import com.avail.descriptor.types.FunctionTypeDescriptor.ObjectSlots.ARGS_TUPLE_TYPE
 import com.avail.descriptor.types.FunctionTypeDescriptor.ObjectSlots.DECLARED_EXCEPTIONS
 import com.avail.descriptor.types.FunctionTypeDescriptor.ObjectSlots.RETURN_TYPE
-<<<<<<< HEAD
 import com.avail.descriptor.types.InstanceMetaDescriptor.Companion.instanceMeta
 import com.avail.descriptor.types.TypeDescriptor.Types.TOP
-=======
->>>>>>> bd8b59be
 import com.avail.interpreter.levelTwo.operand.TypeRestriction
 import com.avail.serialization.SerializerOperation
 import com.avail.utility.Strings.newlineTab
 import com.avail.utility.json.JSONWriter
-<<<<<<< HEAD
 import java.util.IdentityHashMap
 import kotlin.math.max
-=======
-import java.util.ArrayList
-import java.util.IdentityHashMap
->>>>>>> bd8b59be
 
 /**
  * Function types are the types of [functions][FunctionDescriptor]. They contain
@@ -86,11 +78,10 @@
  * subtype of an element of the exception set of B, then A can't be a subtype of
  * B.
  *
- * Note that the [A_Type.argsTupleType] can be
- * [bottom][BottomTypeDescriptor.getBottom] (⊥) instead of a tuple type.  Because
- * bottom is more specific than any tuple type, the resulting function type is
- * considered more general than one with a tuple type (if the other variances
- * also hold).
+ * Note that the [A_Type.argsTupleType] can be [bottom] (⊥) instead of a tuple
+ * type.  Because bottom is more specific than any tuple type, the resulting
+ * function type is considered more general than one with a tuple type (if the
+ * other variances also hold).
  *
  * @author Mark van Gulik &lt;mark@availlang.org&gt;
  * @author Todd L Smith &lt;todd@availlang.org&gt;
