/*
 * TupleTypeDescriptor.kt
 * Copyright © 1993-2020, The Avail Foundation, LLC.
 * All rights reserved.
 *
 * Redistribution and use in source and binary forms, with or without
 * modification, are permitted provided that the following conditions are met:
 *
 * * Redistributions of source code must retain the above copyright notice, this
 *   list of conditions and the following disclaimer.
 *
 * * Redistributions in binary form must reproduce the above copyright notice,
 *   this list of conditions and the following disclaimer in the documentation
 *   and/or other materials provided with the distribution.
 *
 * * Neither the name of the copyright holder nor the names of the contributors
 *   may be used to endorse or promote products derived from this software
 *   without specific prior written permission.
 *
 * THIS SOFTWARE IS PROVIDED BY THE COPYRIGHT HOLDERS AND CONTRIBUTORS "AS IS"
 * AND ANY EXPRESS OR IMPLIED WARRANTIES, INCLUDING, BUT NOT LIMITED TO, THE
 * IMPLIED WARRANTIES OF MERCHANTABILITY AND FITNESS FOR A PARTICULAR PURPOSE
 * ARE DISCLAIMED. IN NO EVENT SHALL THE COPYRIGHT HOLDER OR CONTRIBUTORS BE
 * LIABLE FOR ANY DIRECT, INDIRECT, INCIDENTAL, SPECIAL, EXEMPLARY, OR
 * CONSEQUENTIAL DAMAGES (INCLUDING, BUT NOT LIMITED TO, PROCUREMENT OF
 * SUBSTITUTE GOODS OR SERVICES; LOSS OF USE, DATA, OR PROFITS; OR BUSINESS
 * INTERRUPTION) HOWEVER CAUSED AND ON ANY THEORY OF LIABILITY, WHETHER IN
 * CONTRACT, STRICT LIABILITY, OR TORT (INCLUDING NEGLIGENCE OR OTHERWISE)
 * ARISING IN ANY WAY OUT OF THE USE OF THIS SOFTWARE, EVEN IF ADVISED OF THE
 * POSSIBILITY OF SUCH DAMAGE.
 */
package com.avail.descriptor.types

import com.avail.annotations.ThreadSafe
import com.avail.descriptor.numbers.A_Number
import com.avail.descriptor.numbers.IntegerDescriptor.Companion.fromInt
import com.avail.descriptor.representation.A_BasicObject
import com.avail.descriptor.representation.AvailObject
import com.avail.descriptor.representation.Mutability
import com.avail.descriptor.representation.ObjectSlotsEnum
import com.avail.descriptor.tuples.A_Tuple
import com.avail.descriptor.tuples.A_Tuple.Companion.copyTupleFromToCanDestroy
import com.avail.descriptor.tuples.A_Tuple.Companion.tupleAt
import com.avail.descriptor.tuples.A_Tuple.Companion.tupleAtPuttingCanDestroy
import com.avail.descriptor.tuples.A_Tuple.Companion.tupleSize
import com.avail.descriptor.tuples.ObjectTupleDescriptor.Companion.generateObjectTupleFrom
import com.avail.descriptor.tuples.ObjectTupleDescriptor.Companion.tupleFromArray
import com.avail.descriptor.tuples.ObjectTupleDescriptor.Companion.tupleFromList
import com.avail.descriptor.tuples.TupleDescriptor
import com.avail.descriptor.tuples.TupleDescriptor.Companion.emptyTuple
import com.avail.descriptor.types.BottomTypeDescriptor.Companion.bottom
import com.avail.descriptor.types.InstanceMetaDescriptor.Companion.instanceMeta
import com.avail.descriptor.types.IntegerRangeTypeDescriptor.Companion.integerRangeType
import com.avail.descriptor.types.IntegerRangeTypeDescriptor.Companion.naturalNumbers
import com.avail.descriptor.types.IntegerRangeTypeDescriptor.Companion.singleInt
import com.avail.descriptor.types.IntegerRangeTypeDescriptor.Companion.wholeNumbers
import com.avail.descriptor.types.IntegerRangeTypeDescriptor.Companion.zeroOrOne
import com.avail.descriptor.types.TupleTypeDescriptor.ObjectSlots
import com.avail.descriptor.types.TupleTypeDescriptor.ObjectSlots.DEFAULT_TYPE
import com.avail.descriptor.types.TupleTypeDescriptor.ObjectSlots.SIZE_RANGE
import com.avail.descriptor.types.TupleTypeDescriptor.ObjectSlots.TYPE_TUPLE
import com.avail.descriptor.types.TypeDescriptor.Types.ANY
import com.avail.descriptor.types.TypeDescriptor.Types.CHARACTER
import com.avail.optimizer.jvm.CheckedMethod.Companion.staticMethod
import com.avail.optimizer.jvm.ReferencedInGeneratedCode
import com.avail.serialization.SerializerOperation
import com.avail.utility.json.JSONWriter
<<<<<<< HEAD
import java.util.IdentityHashMap
=======
import java.util.*
>>>>>>> bd8b59be
import kotlin.math.max
import kotlin.math.min

/**
 * A tuple type can be the [type][AvailObject.kind] of a
 * [tuple][TupleDescriptor], or something more general. It has a canonical form
 * consisting of three pieces of information:
 *
 * * the [size range][ObjectSlots.SIZE_RANGE], an
 *   [integer&#32;range&#32;type][IntegerRangeTypeDescriptor] that a conforming
 *   tuple's size must be an instance of,
 * * a [tuple][TupleDescriptor] of [types][TypeDescriptor] corresponding with
 *   the initial elements of the tuple, and
 * * a [default type][ObjectSlots.DEFAULT_TYPE] for all elements beyond the
 *   tuple of types to conform to.
 *
 * @author Mark van Gulik &lt;mark@availlang.org&gt;
 *
 * @constructor
 * Construct a new `TupleTypeDescriptor`.
 *
 * @param mutability
 *   The [mutability][Mutability] of the new descriptor.
 */
class TupleTypeDescriptor private constructor(mutability: Mutability)
	: TypeDescriptor(
		mutability, TypeTag.TUPLE_TYPE_TAG, ObjectSlots::class.java, null)
{
	/**
	 * The layout of object slots for my instances.
	 */
	enum class ObjectSlots : ObjectSlotsEnum
	{
		/**
		 * An [integer&#32;range&#32;type][IntegerRangeTypeDescriptor] that
		 * contains all allowed [tuple&#32;sizes][A_Tuple.tupleSize] for
		 * instances of this type.
		 */
		SIZE_RANGE,

		/**
		 * The types of the leading elements of tuples that conform to this
		 * type. This is reduced at construction time to the minimum size of
		 * tuple that covers the same range. For example, if the last element of
		 * this tuple equals the [DEFAULT_TYPE] then this tuple will be
		 * shortened by one.
		 */
		TYPE_TUPLE,

		/**
		 * The type for all subsequent elements of the tuples that conform to
		 * this type.
		 */
		DEFAULT_TYPE
	}

	override fun printObjectOnAvoidingIndent(
		self: AvailObject,
		builder: StringBuilder,
		recursionMap: IdentityHashMap<A_BasicObject, Void>,
		indent: Int)
	{
		if (self.slot(TYPE_TUPLE).tupleSize() == 0)
		{
			if (self.slot(SIZE_RANGE).equals(wholeNumbers))
			{
				if (self.slot(DEFAULT_TYPE).equals(ANY.o))
				{
					builder.append("tuple")
					return
				}
				if (self.slot(DEFAULT_TYPE).equals(CHARACTER.o))
				{
					builder.append("string")
					return
				}
				//  Okay, it's homogeneous and of arbitrary size...
				builder.append('<')
				self.defaultType().printOnAvoidingIndent(
					builder,
					recursionMap,
					indent + 1)
				builder.append("…|>")
				return
			}
		}
		builder.append('<')
		val end = self.slot(TYPE_TUPLE).tupleSize()
		for (i in 1 .. end)
		{
			self.typeAtIndex(i).printOnAvoidingIndent(
				builder,
				recursionMap,
				indent + 1)
			builder.append(", ")
		}
		self.slot(DEFAULT_TYPE).printOnAvoidingIndent(
			builder,
			recursionMap,
			indent + 1)
		builder.append("…|")
		val sizeRange: A_Type = self.slot(SIZE_RANGE)
		sizeRange.lowerBound().printOnAvoidingIndent(
			builder,
			recursionMap,
			indent + 1)
		if (!sizeRange.lowerBound().equals(sizeRange.upperBound()))
		{
			builder.append("..")
			sizeRange.upperBound().printOnAvoidingIndent(
				builder,
				recursionMap,
				indent + 1)
		}
		builder.append('>')
	}

	override fun o_DefaultType(self: AvailObject): A_Type =
		self.slot(DEFAULT_TYPE)

	override fun o_Equals(self: AvailObject, another: A_BasicObject): Boolean =
		another.equalsTupleType(self)

	/**
	 * {@inheritDoc}
	 *
	 * Tuple types are equal if and only if their sizeRange, typeTuple, and
	 * defaultType match.
	 */
	override fun o_EqualsTupleType(
		self: AvailObject,
		aTupleType: A_Type): Boolean =
			(self.sameAddressAs(aTupleType)
		        || (self.slot(SIZE_RANGE)
		            .equals(aTupleType.sizeRange())
	            && self.slot(DEFAULT_TYPE)
		            .equals(aTupleType.defaultType())
	            && self.slot(TYPE_TUPLE)
		            .equals(aTupleType.typeTuple())))

	override fun o_IsBetterRepresentationThan(
		self: AvailObject,
		anotherObject: A_BasicObject): Boolean =
			(self.representationCostOfTupleType()
		        < anotherObject.representationCostOfTupleType())

	override fun o_RepresentationCostOfTupleType(self: AvailObject): Int = 1

	override fun o_Hash(self: AvailObject): Int
	{
		return hashOfTupleTypeWithSizesHashTypesHashDefaultTypeHash(
			self.slot(SIZE_RANGE).hash(),
			self.slot(TYPE_TUPLE).hash(),
			self.slot(DEFAULT_TYPE).hash())
	}

	/**
	 * {@inheritDoc}
	 *
	 * Answer the union of the types that object's instances could have in the
	 * given range of indices.  Out-of-range indices are treated as bottom,
	 * which don't affect the union (unless all indices are out of range).
	 */
	override fun o_UnionOfTypesAtThrough(
		self: AvailObject,
		startIndex: Int,
		endIndex: Int): A_Type
	{
		if (startIndex > endIndex)
		{
			return bottom
		}
		if (startIndex == endIndex)
		{
			return self.typeAtIndex(startIndex)
		}
		val upper = self.sizeRange().upperBound()
		if (fromInt(startIndex).greaterThan(upper))
		{
			return bottom
		}
		val leading = self.typeTuple()
		val interestingLimit = leading.tupleSize() + 1
		val clipStart = max(min(startIndex, interestingLimit), 1)
		val clipEnd = max(min(endIndex, interestingLimit), 1)
		var typeUnion = self.typeAtIndex(clipStart)
		for (i in clipStart + 1 .. clipEnd)
		{
			typeUnion = typeUnion.typeUnion(self.typeAtIndex(i))
		}
		return typeUnion
	}

	override fun o_IsSubtypeOf(self: AvailObject, aType: A_Type): Boolean =
		aType.isSupertypeOfTupleType(self)

	/**
	 * {@inheritDoc}
	 *
	 * Tuple type A is a supertype of tuple type B iff all the *possible
	 * instances* of B would also be instances of A.  Types that are
	 * indistinguishable under this condition are considered the same type.
	 */
	override fun o_IsSupertypeOfTupleType(
		self: AvailObject,
		aTupleType: A_Type): Boolean
	{
		if (self.equals(aTupleType))
		{
			return true
		}
		if (!aTupleType.sizeRange().isSubtypeOf(
				self.slot(SIZE_RANGE)))
		{
			return false
		}
		val subTuple = aTupleType.typeTuple()
		val superTuple: A_Tuple = self.slot(TYPE_TUPLE)
		var end = max(subTuple.tupleSize(), superTuple.tupleSize()) + 1
		val smallUpper = aTupleType.sizeRange().upperBound()
		if (smallUpper.isInt)
		{
			end = min(end, smallUpper.extractInt())
		}
		for (i in 1 .. end)
		{
			val subType: A_Type =
				if (i <= subTuple.tupleSize())
				{
					subTuple.tupleAt(i)
				}
				else
				{
					aTupleType.defaultType()
				}
			val superType: A_Type =
				if (i <= superTuple.tupleSize())
				{
					superTuple.tupleAt(i)
				}
				else
				{
					self.slot(DEFAULT_TYPE)
				}
			if (!subType.isSubtypeOf(superType))
			{
				return false
			}
		}
		return true
	}

	// I am a tupleType, so answer true.
	override fun o_IsTupleType(self: AvailObject): Boolean = true

	override fun o_IsVacuousType(self: AvailObject): Boolean
	{
		val minSizeObject = self.sizeRange().lowerBound()
		if (!minSizeObject.isInt)
		{
			return false
		}
		// Only check the element types up to the minimum size.  It's ok to stop
		// after the variations (i.e., just after the leading typeTuple).
		val minSize = min(
			minSizeObject.extractInt(),
			self.slot(TYPE_TUPLE).tupleSize() + 1)
		for (i in 1 .. minSize)
		{
			if (self.typeAtIndex(i).isVacuousType)
			{
				return true
			}
		}
		return false
	}

	override fun o_MarshalToJava(
		self: AvailObject,
		classHint: Class<*>?
	): Any? = when
	{
		self.isSubtypeOf(stringType()) -> String::class.java
		else -> super.o_MarshalToJava(self, classHint)
	}

	@ThreadSafe
	override fun o_SerializerOperation(self: AvailObject): SerializerOperation =
		SerializerOperation.TUPLE_TYPE

	override fun o_SizeRange(self: AvailObject): A_Type =
		self.slot(SIZE_RANGE)

	override fun o_TupleOfTypesFromTo(
		self: AvailObject,
		startIndex: Int,
		endIndex: Int): A_Tuple
	{
		// Answer the tuple of types over the given range of indices.  Any
		// indices out of range for this tuple type will be ⊥.
		assert(startIndex >= 1)
		val size = endIndex - startIndex + 1
		assert(size >= 0)
		return generateObjectTupleFrom(size) {
			when
			{
				it > size -> bottom
				else -> self.typeAtIndex(it + startIndex - 1).makeImmutable()
			}
		}
	}

	override fun o_TypeAtIndex(self: AvailObject, index: Int): A_Type
	{
		// Answer what type the given index would have in an object instance of
		// me.  Answer bottom if the index is out of bounds.
		if (index <= 0)
		{
			return bottom
		}
		val upper = self.slot(SIZE_RANGE).upperBound()
		if (upper.isInt)
		{
			if (upper.extractInt() < index)
			{
				return bottom
			}
		}
		else if (upper.lessThan(fromInt(index)))
		{
			return bottom
		}
		val leading: A_Tuple = self.slot(TYPE_TUPLE)
		return if (index <= leading.tupleSize())
		{
			leading.tupleAt(index)
		}
		else self.slot(DEFAULT_TYPE)
	}

	override fun o_TypeIntersection(self: AvailObject, another: A_Type): A_Type =
		when
		{
			self.isSubtypeOf(another) -> self
			another.isSubtypeOf(self) -> another
			else -> another.typeIntersectionOfTupleType(self)
		}

	override fun o_TypeIntersectionOfTupleType(
		self: AvailObject,
		aTupleType: A_Type): A_Type
	{
		var newSizesObject =
			self.slot(SIZE_RANGE)
				.typeIntersection(aTupleType.sizeRange())
		val lead1: A_Tuple = self.slot(TYPE_TUPLE)
		val lead2 = aTupleType.typeTuple()
		var newLeading: A_Tuple
		newLeading =
			if (lead1.tupleSize() > lead2.tupleSize()) lead1
			else lead2
		newLeading.makeImmutable()
		//  Ensure first write attempt will force copying.
		val newLeadingSize = newLeading.tupleSize()
		for (i in 1 .. newLeadingSize)
		{
			val intersectionObject = self.typeAtIndex(i).typeIntersection(
				aTupleType.typeAtIndex(i))
			if (intersectionObject.isBottom)
			{
				return bottom
			}
			newLeading =
				newLeading.tupleAtPuttingCanDestroy(i, intersectionObject, true)
		}
		// Make sure entries in newLeading are immutable, as
		// typeIntersection(...)can answer one of its arguments.
		newLeading.makeSubobjectsImmutable()
		val newDefault =
			self.typeAtIndex(newLeadingSize + 1).typeIntersection(
				aTupleType.typeAtIndex(newLeadingSize + 1))
		if (newDefault.isBottom)
		{
			val newLeadingSizeObject: A_Number = fromInt(newLeadingSize)
			if (newLeadingSizeObject.lessThan(newSizesObject.lowerBound()))
			{
				return bottom
			}
			if (newLeadingSizeObject.lessThan(newSizesObject.upperBound()))
			{
				newSizesObject = integerRangeType(
					newSizesObject.lowerBound(),
					newSizesObject.lowerInclusive(),
					newLeadingSizeObject,
					true)
			}
		}
		//  safety until all primitives are destructive
		return tupleTypeForSizesTypesDefaultType(
			newSizesObject, newLeading, newDefault.makeImmutable())
	}

	override fun o_TypeTuple(self: AvailObject): A_Tuple =
		self.slot(TYPE_TUPLE)

	override fun o_TypeUnion(self: AvailObject, another: A_Type): A_Type =
		when
		{
			self.isSubtypeOf(another) -> another
			another.isSubtypeOf(self) -> self
			else -> another.typeUnionOfTupleType(self)
		}

	override fun o_TypeUnionOfTupleType(
		self: AvailObject,
		aTupleType: A_Type): A_Type
	{
		val newSizesObject =
			self.slot(SIZE_RANGE).typeUnion(aTupleType.sizeRange())
		val lead1: A_Tuple = self.slot(TYPE_TUPLE)
		val lead2 = aTupleType.typeTuple()
		var newLeading: A_Tuple
		newLeading =
			if (lead1.tupleSize() > lead2.tupleSize()) lead1
			else lead2
		newLeading.makeImmutable()
		//  Ensure first write attempt will force copying.
		val newLeadingSize = newLeading.tupleSize()
		for (i in 1 .. newLeadingSize)
		{
			val unionObject =
				self.typeAtIndex(i).typeUnion(aTupleType.typeAtIndex(i))
			newLeading = newLeading.tupleAtPuttingCanDestroy(
				i, unionObject, true)
		}
		// Make sure entries in newLeading are immutable, as typeUnion(...) can
		// answer one of its arguments.
		newLeading.makeSubobjectsImmutable()
		val newDefault =
			self.typeAtIndex(newLeadingSize + 1).typeUnion(
				aTupleType.typeAtIndex(newLeadingSize + 1))
		// Safety until all primitives are destructive
		newDefault.makeImmutable()
		return tupleTypeForSizesTypesDefaultType(
			newSizesObject, newLeading, newDefault)
	}

	override fun o_WriteTo(self: AvailObject, writer: JSONWriter)
	{
		writer.startObject()
		writer.write("kind")
		writer.write("tuple type")
		writer.write("leading types")
		self.slot(TYPE_TUPLE).writeTo(writer)
		writer.write("default type")
		self.slot(DEFAULT_TYPE).writeTo(writer)
		writer.write("cardinality")
		self.slot(SIZE_RANGE).writeTo(writer)
		writer.endObject()
	}

	override fun o_WriteSummaryTo(self: AvailObject, writer: JSONWriter)
	{
		writer.startObject()
		writer.write("kind")
		writer.write("tuple type")
		writer.write("leading types")
		self.slot(TYPE_TUPLE).writeSummaryTo(writer)
		writer.write("default type")
		self.slot(DEFAULT_TYPE).writeSummaryTo(writer)
		writer.write("cardinality")
		self.slot(SIZE_RANGE).writeSummaryTo(writer)
		writer.endObject()
	}

	override fun mutable(): TupleTypeDescriptor = mutable

	override fun immutable(): TupleTypeDescriptor = immutable

	override fun shared(): TupleTypeDescriptor = shared

	companion object
	{
		/**
		 * Create the tuple type specified by the arguments. The size range
		 * indicates the allowable tuple sizes for conforming tuples, the type
		 * tuple indicates the types of leading elements (if a conforming tuple
		 * is long enough to include those indices), and the default type is the
		 * type of the remaining elements. Canonize the tuple type to the
		 * simplest representation that includes exactly those tuples that a
		 * naive tuple type constructed from these parameters would include. In
		 * particular, if no tuples are possible then answer bottom, otherwise
		 * remove any final occurrences of the default from the end of the type
		 * tuple, trimming it to no more than the maximum size in the range.
		 *
		 * @param sizeRange
		 *   The allowed sizes of conforming tuples.
		 * @param typeTuple
		 *   The types of the initial elements of conforming tuples.
		 * @param defaultType
		 *   The type of remaining elements of conforming tuples.
		 * @return
		 *   A canonized tuple type with the specified properties.
		 */
		@JvmStatic
		fun tupleTypeForSizesTypesDefaultType(
			sizeRange: A_Type,
			typeTuple: A_Tuple,
			defaultType: A_Type): A_Type
		{
			if (sizeRange.isBottom)
			{
				return bottom
			}
			assert(sizeRange.lowerBound().isFinite)
			assert(sizeRange.upperBound().isFinite
			       || !sizeRange.upperInclusive())
			if (sizeRange.upperBound().equalsInt(0)
			    && sizeRange.lowerBound().equalsInt(0))
			{
				return privateTupleTypeForSizesTypesDefaultType(
					sizeRange,
					emptyTuple,
					bottom
				)
			}
			val typeTupleSize = typeTuple.tupleSize()
			if (fromInt(typeTupleSize).greaterOrEqual(sizeRange.upperBound()))
			{
				// The (nonempty) tuple hits the end of the range – disregard
				// the passed defaultType and use the final element of the tuple
				// as the defaultType, while removing it from the tuple.
				// Recurse for further reductions.
				val upper = sizeRange.upperBound().extractInt()
				return tupleTypeForSizesTypesDefaultType(
					sizeRange,
					typeTuple.copyTupleFromToCanDestroy(1, upper - 1, false),
					typeTuple.tupleAt(upper).makeImmutable())
			}
			if (typeTupleSize > 0
			    && typeTuple.tupleAt(typeTupleSize).equals(defaultType))
			{
				//  See how many other redundant entries we can drop.
				var index = typeTupleSize - 1
				while (index > 0 && typeTuple.tupleAt(index).equals(defaultType))
				{
					index--
				}
				return tupleTypeForSizesTypesDefaultType(
					sizeRange,
					typeTuple.copyTupleFromToCanDestroy(1, index, false),
					defaultType)
			}
			return privateTupleTypeForSizesTypesDefaultType(
				sizeRange, typeTuple, defaultType)
		}

		/**
		 * Answer a tuple type consisting of either zero or one occurrences of the
		 * given element type.
		 *
		 * @param aType
		 *   A [type][TypeDescriptor].
		 * @return
		 *   A size [0..1] tuple type whose element has the given type.
		 */
		fun zeroOrOneOf(aType: A_Type): A_Type =
			tupleTypeForSizesTypesDefaultType(zeroOrOne, emptyTuple, aType)

		/**
		 * Answer a tuple type consisting of zero or more of the given element
		 * type.
		 *
		 * @param aType
		 *   A [type][TypeDescriptor].
		 * @return
		 *   A size [0..∞) tuple type whose elements have the given type.
		 */
		@JvmStatic
		fun zeroOrMoreOf(aType: A_Type): A_Type =
			tupleTypeForSizesTypesDefaultType(
				wholeNumbers,
				emptyTuple,
				aType)

		/**
		 * Answer a tuple type consisting of one or more of the given element
		 * type.
		 *
		 * @param aType
		 *   A [type][TypeDescriptor].
		 * @return
		 *   A size [1..∞) tuple type whose elements have the given type.
		 */
		@JvmStatic
		fun oneOrMoreOf(aType: A_Type): A_Type =
			tupleTypeForSizesTypesDefaultType(
				naturalNumbers,
				emptyTuple,
				aType)

		/**
		 * Answer a fixed size tuple type consisting of the given element types.
		 *
		 * @param types
		 *   A variable number of types corresponding to the elements of the
		 *   resulting tuple type.
		 * @return
		 *   A fixed-size tuple type.
		 */
		@JvmStatic
		@ReferencedInGeneratedCode
		fun tupleTypeForTypes(vararg types: A_Type): A_Type =
			tupleTypeForSizesTypesDefaultType(
				singleInt(types.size),
				tupleFromArray(*types),
				bottom
			)

		/** Access the method [tupleTypeForTypes].  */
		var tupleTypesForTypesArrayMethod = staticMethod(
			TupleTypeDescriptor::class.java,
			::tupleTypeForTypes.name,
			A_Type::class.java,
			Array<A_Type>::class.java)

		/**
		 * Answer a fixed size tuple type consisting of the given element types.
		 *
		 * @param types
		 *   A [List] of [A_Type]s corresponding to the elements of the
		 *   resulting fixed-size tuple type.
		 * @return
		 *   A fixed-size tuple type.
		 */
		@ReferencedInGeneratedCode
		@JvmStatic
		fun tupleTypeForTypesList(types: List<A_Type>): A_Type =
			tupleTypeForSizesTypesDefaultType(
				singleInt(types.size),
				tupleFromList(types),
				bottom
			)

		/** Access the method [tupleTypeForTypes].  */
		@Suppress("unused")
		@JvmField
		val tupleTypesForTypesListMethod = staticMethod(
			TupleTypeDescriptor::class.java,
			::tupleTypeForTypesList.name,
			A_Type::class.java,
			MutableList::class.java)

		/**
		 * Transform a tuple type into another tuple type by transforming each
		 * of the element types.  Assume the transformation is stable.  The
		 * resulting tuple type should have the same size range as the input
		 * tuple type, except if normalization produces
		 * [bottom][BottomTypeDescriptor.getBottom].
		 *
		 * @param aTupleType
		 *   A tuple type whose element types should be transformed.
		 * @param elementTransformer
		 *   A transformation to perform on each element type, to produce the
		 *   corresponding element types of the resulting tuple type.
		 * @return
		 *   A tuple type resulting from applying the transformation to each
		 *   element type of the supplied tuple type.
		 */
		@JvmStatic
		fun tupleTypeFromTupleOfTypes(
			aTupleType: A_Type,
			elementTransformer: (A_Type) -> A_Type): A_Type
		{
			val sizeRange = aTupleType.sizeRange()
			val typeTuple = aTupleType.typeTuple()
			val defaultType = aTupleType.defaultType()
			val limit = typeTuple.tupleSize()
			val transformedTypeTuple: A_Tuple = generateObjectTupleFrom(limit)
				{ elementTransformer.invoke(typeTuple.tupleAt(it)) }
			val transformedDefaultType =
				elementTransformer.invoke(defaultType)
			return tupleTypeForSizesTypesDefaultType(
				sizeRange, transformedTypeTuple, transformedDefaultType)
		}

		/**
		 * Create a tuple type with the specified parameters. These must already
		 * have been canonized by the caller.
		 *
		 * @param sizeRange
		 *   The allowed sizes of conforming tuples.
		 * @param typeTuple
		 *   The types of the initial elements of conforming tuples.
		 * @param defaultType
		 *   The types of remaining elements of conforming tuples.
		 * @return
		 *   A tuple type with the specified properties.
		 */
		private fun privateTupleTypeForSizesTypesDefaultType(
			sizeRange: A_Type,
			typeTuple: A_Tuple,
			defaultType: A_Type): A_Type
		{
			assert(sizeRange.lowerBound().isFinite)
			assert(sizeRange.upperBound().isFinite || !sizeRange.upperInclusive())
			assert(sizeRange.lowerBound().extractInt() >= 0)
			val sizeRangeKind =
				if (sizeRange.isEnumeration) sizeRange.computeSuperkind()
				else sizeRange
			val limit = min(
				sizeRangeKind.lowerBound().extractInt(),
				typeTuple.tupleSize())
			for (i in 1 .. limit)
			{
				assert(typeTuple.tupleAt(i).isType)
			}
			return mutable.create {
				setSlot(SIZE_RANGE, sizeRangeKind)
				setSlot(TYPE_TUPLE, typeTuple)
				setSlot(DEFAULT_TYPE, defaultType)
			}
		}

		/**
		 * Answer the hash of the tuple type whose canonized parameters have the
		 * specified hash values.
		 *
		 * @param sizesHash
		 *   The hash of the
		 *   [integer&#32;range&#32;type][IntegerRangeTypeDescriptor] that is
		 *   the size range for some [tuple&#32;type][TupleTypeDescriptor] being
		 *   hashed.
		 * @param typeTupleHash
		 *   The hash of the tuple of types of the leading arguments of tuples
		 *   that conform to some `TupleTypeDescriptor tuple&#32;type` being
		 *   hashed.
		 * @param defaultTypeHash
		 *   The hash of the type that remaining elements of conforming types
		 *   must have.
		 * @return
		 *   The hash of the `TupleTypeDescriptor tuple&#32;type` whose
		 *   component hash values were provided.
		 */
		private fun hashOfTupleTypeWithSizesHashTypesHashDefaultTypeHash(
			sizesHash: Int,
			typeTupleHash: Int,
			defaultTypeHash: Int): Int =
				sizesHash * 13 + defaultTypeHash * 11 + typeTupleHash * 7

		/** The mutable `TupleTypeDescriptor`.  */
		private val mutable = TupleTypeDescriptor(Mutability.MUTABLE)

		/** The immutable `TupleTypeDescriptor`.  */
		private val immutable = TupleTypeDescriptor(Mutability.IMMUTABLE)

		/** The shared `TupleTypeDescriptor`.  */
		private val shared = TupleTypeDescriptor(Mutability.SHARED)

		/** The most general tuple type.  */
		private val mostGeneralType: A_Type =
			zeroOrMoreOf(ANY.o).makeShared()

		/**
		 * Answer the most general tuple type.  This is the supertype of all
		 * other tuple types.
		 *
		 * @return
		 *   The most general tuple type.
		 */
		@JvmStatic
		fun mostGeneralTupleType(): A_Type = mostGeneralType

		/** The most general string type (i.e., tuples of characters).  */
		private val stringType: A_Type =
			zeroOrMoreOf(CHARACTER.o).makeShared()

		/**
		 * Answer the most general string type.  This type subsumes strings of
		 * any size.
		 *
		 * @return
		 *   The string type.
		 */
		@JvmStatic
		fun stringType(): A_Type = stringType

		/** The most general string type (i.e., tuples of characters).  */
		private val nonemptyStringType: A_Type =
			oneOrMoreOf(CHARACTER.o).makeShared()

		/**
		 * Answer the non-empty string type.  This type subsumes strings of any
		 * size ≥ 1.
		 *
		 * @return
		 *   The non-empty string type.
		 */
		@JvmStatic
		fun nonemptyStringType(): A_Type = nonemptyStringType

		/** The metatype for all tuple types.  */
		private val meta: A_Type = instanceMeta(mostGeneralType).makeShared()

		/**
		 * Answer the metatype for all tuple types.
		 *
		 * @return
		 *   The statically referenced metatype.
		 */
		@JvmStatic
		fun tupleMeta(): A_Type = meta
	}
}<|MERGE_RESOLUTION|>--- conflicted
+++ resolved
@@ -65,11 +65,7 @@
 import com.avail.optimizer.jvm.ReferencedInGeneratedCode
 import com.avail.serialization.SerializerOperation
 import com.avail.utility.json.JSONWriter
-<<<<<<< HEAD
 import java.util.IdentityHashMap
-=======
-import java.util.*
->>>>>>> bd8b59be
 import kotlin.math.max
 import kotlin.math.min
 
@@ -727,8 +723,7 @@
 		 * Transform a tuple type into another tuple type by transforming each
 		 * of the element types.  Assume the transformation is stable.  The
 		 * resulting tuple type should have the same size range as the input
-		 * tuple type, except if normalization produces
-		 * [bottom][BottomTypeDescriptor.getBottom].
+		 * tuple type, except if normalization produces [bottom].
 		 *
 		 * @param aTupleType
 		 *   A tuple type whose element types should be transformed.
