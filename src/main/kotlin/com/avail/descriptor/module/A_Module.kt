/*
 * A_Module.java
 * Copyright © 1993-2020, The Avail Foundation, LLC.
 * All rights reserved.
 *
 * Redistribution and use in source and binary forms, with or without
 * modification, are permitted provided that the following conditions are met:
 *
 *  * Redistributions of source code must retain the above copyright notice,
 *    this list of conditions and the following disclaimer.
 *
 *  * Redistributions in binary form must reproduce the above copyright notice,
 *    this list of conditions and the following disclaimer in the documentation
 *    and/or other materials provided with the distribution.
 *
 *  * Neither the name of the copyright holder nor the names of the contributors
 *    may be used to endorse or promote products derived from this software
 *    without specific prior written permission.
 *
 * THIS SOFTWARE IS PROVIDED BY THE COPYRIGHT HOLDERS AND CONTRIBUTORS "AS IS"
 * AND ANY EXPRESS OR IMPLIED WARRANTIES, INCLUDING, BUT NOT LIMITED TO, THE
 * IMPLIED WARRANTIES OF MERCHANTABILITY AND FITNESS FOR A PARTICULAR PURPOSE
 * ARE DISCLAIMED. IN NO EVENT SHALL THE COPYRIGHT HOLDER OR CONTRIBUTORS BE
 * LIABLE FOR ANY DIRECT, INDIRECT, INCIDENTAL, SPECIAL, EXEMPLARY, OR
 * CONSEQUENTIAL DAMAGES (INCLUDING, BUT NOT LIMITED TO, PROCUREMENT OF
 * SUBSTITUTE GOODS OR SERVICES; LOSS OF USE, DATA, OR PROFITS; OR BUSINESS
 * INTERRUPTION) HOWEVER CAUSED AND ON ANY THEORY OF LIABILITY, WHETHER IN
 * CONTRACT, STRICT LIABILITY, OR TORT (INCLUDING NEGLIGENCE OR OTHERWISE)
 * ARISING IN ANY WAY OUT OF THE USE OF THIS SOFTWARE, EVEN IF ADVISED OF THE
 * POSSIBILITY OF SUCH DAMAGE.
 */
package com.avail.descriptor.module

import com.avail.descriptor.atoms.A_Atom
import com.avail.descriptor.bundles.A_Bundle
import com.avail.descriptor.bundles.A_BundleTree
import com.avail.descriptor.functions.A_Function
import com.avail.descriptor.maps.A_Map
import com.avail.descriptor.methods.A_Definition
import com.avail.descriptor.methods.A_GrammaticalRestriction
import com.avail.descriptor.methods.A_Macro
import com.avail.descriptor.methods.A_Method
import com.avail.descriptor.methods.A_SemanticRestriction
import com.avail.descriptor.parsing.A_Lexer
import com.avail.descriptor.representation.A_BasicObject
import com.avail.descriptor.representation.AvailObject
import com.avail.descriptor.sets.A_Set
import com.avail.descriptor.sets.SetDescriptor
import com.avail.descriptor.tuples.A_String
import com.avail.descriptor.tuples.A_Tuple
import com.avail.descriptor.tuples.StringDescriptor
import com.avail.descriptor.variables.A_Variable
import com.avail.exceptions.AvailRuntimeException
import com.avail.interpreter.execution.AvailLoader
import com.avail.interpreter.execution.AvailLoader.LexicalScanner
import com.avail.interpreter.primitive.modules.P_PublishName

/**
 * `A_Module` is an interface that specifies the
 * [module][ModuleDescriptor]-specific operations that an [AvailObject] must
 * implement.  It's a sub-interface of [A_BasicObject], the interface that
 * defines the behavior that all AvailObjects are required to support.
 *
 * @author Mark van Gulik &lt;mark@availlang.org&gt;
 */
interface A_Module : A_BasicObject
{
	/**
	 * TODO MvG Comment Me!
	 * @param moreAncestors
	 * @throws AvailRuntimeException
	 *   If the [module][A_Module] is already closed.
	 */
	@Throws(AvailRuntimeException::class)
	fun addAncestors (moreAncestors: A_Set)

	/**
	 * TODO MvG Comment Me!
	 * @param name
	 * @param constantBinding
	 * @throws AvailRuntimeException
	 *   If the [module][A_Module] is already closed.
	 */
	@Throws(AvailRuntimeException::class)
	fun addConstantBinding (
		name: A_String,
		constantBinding: A_Variable)

	/**
	 * TODO MvG Comment Me!
	 *
	 * @param stringName
	 * @param trueName
	 * @throws AvailRuntimeException
	 *   If the [module][A_Module] is already closed.
	 */
	@Throws(AvailRuntimeException::class)
	fun addEntryPoint (stringName: A_String, trueName: A_Atom)

	/**
	 * TODO MvG Comment Me!
	 * @param trueName
	 * @throws AvailRuntimeException
	 *   If the [module][A_Module] is already closed.
	 */
	@Throws(AvailRuntimeException::class)
	fun addImportedName (trueName: A_Atom)

	/**
	 * TODO MvG Comment Me!
	 * @param trueNames
	 * @throws AvailRuntimeException
	 *   If the [module][A_Module] is already closed.
	 */
	@Throws(AvailRuntimeException::class)
	fun addImportedNames (trueNames: A_Set)

	/**
	 * TODO MvG Comment Me!
	 * @param lexer
	 * @throws AvailRuntimeException
	 *   If the [module][A_Module] is already closed.
	 */
	@Throws(AvailRuntimeException::class)
	fun addLexer (lexer: A_Lexer)

	/**
	 * TODO MvG Comment Me!
	 * @param trueName
	 * @throws AvailRuntimeException
	 *   If the [module][A_Module] is already closed.
	 */
	@Throws(AvailRuntimeException::class)
	fun addPrivateName (trueName: A_Atom)

	/**
	 * TODO MvG Comment Me!
	 * @param trueNames
	 * @throws AvailRuntimeException
	 *   If the [module][A_Module] is already closed.
	 */
	@Throws(AvailRuntimeException::class)
	fun addPrivateNames (trueNames: A_Set)

	/**
	 * TODO MvG Comment Me!
	 * @param methodName
	 * @param sealSignature
	 * @throws AvailRuntimeException
	 *   If the [module][A_Module] is already closed.
	 */
	@Throws(AvailRuntimeException::class)
	fun addSeal (
		methodName: A_Atom,
		sealSignature: A_Tuple)

	/**
	 * Add the specified [function][A_Function] to the [tuple][A_Tuple] of
	 * functions that should be applied when the [module][A_Module] is unloaded.
	 *
	 * @param unloadFunction
	 *   A function.
	 * @throws AvailRuntimeException
	 *   If the [module][A_Module] is already closed.
	 */
	@Throws(AvailRuntimeException::class)
	fun addUnloadFunction (unloadFunction: A_Function)

	/**
	 * Add a module variable binding to this module.
	 *
	 * @param name
	 *   The string naming the variable binding.
	 * @param variableBinding
	 *   The [variable][A_Variable] itself.
	 * @throws AvailRuntimeException
	 *   If the [module][A_Module] is already closed.
	 */
	@Throws(AvailRuntimeException::class)
	fun addVariableBinding (name: A_String, variableBinding: A_Variable)

	/**
	 * Return the set of all ancestor modules of this module. Include this
	 * module in the set.
	 *
	 * @return
	 *   The set of all ancestors of this module, including itself.
	 */
	fun allAncestors (): A_Set

	/**
	 * Dispatch to the descriptor.
	 */
	fun buildFilteredBundleTree (): A_BundleTree

	/**
	 * Dispatch to the descriptor.
	 */
	fun constantBindings (): A_Map

	/**
	 * Create and answer a [LexicalScanner] containing all lexers that are in
	 * scope for this module.
	 *
	 * @return
	 *   The new [LexicalScanner].
	 */
	fun createLexicalScanner (): LexicalScanner

	/**
	 * Dispatch to the descriptor.
	 */
	fun entryPoints (): A_Map

	/**
	 * Answer the [set][A_Set] of all [names][A_Atom] exported by this module.
	 *
	 * @return
	 *   The set of exported names.
	 */
	fun exportedNames (): A_Set

	/**
	 * Dispatch to the descriptor.
	 */
	fun importedNames (): A_Map

	/**
	 * Introduce a new atom into this module.
	 *
	 * @param trueName
	 *   The atom to introduce.
	 * @throws AvailRuntimeException
	 *   If the [module][A_Module] is already closed.
	 */
	@Throws(AvailRuntimeException::class)
	fun introduceNewName (trueName: A_Atom)

	/**
	 * Dispatch to the descriptor.
	 */
	fun methodDefinitions (): A_Set

	/**
	 * Add a [definition][A_Definition] to this module.
	 *
	 * @param definition
	 *   The definition to add.
	 * @throws AvailRuntimeException
	 *   If the [module][A_Module] is already closed.
	 */
	@Throws(AvailRuntimeException::class)
	fun moduleAddDefinition (definition: A_Definition)

	/**
	 * Add a grammatical restriction to this module.
	 *
	 * @param grammaticalRestriction
	 *   The grammatical restriction to add.
	 * @throws AvailRuntimeException
	 *   If the [module][A_Module] is already closed.
	 */
	@Throws(AvailRuntimeException::class)
	fun moduleAddGrammaticalRestriction (
		grammaticalRestriction: A_GrammaticalRestriction)

	/**
	 * Add an [A_Macro] to this module.
	 *
	 * @param macro
	 *   The [A_Macro] to add.
	 */
	fun moduleAddMacro(macro: A_Macro)

	/**
	 * Add a semantic restriction to this module.
	 *
	 * @param semanticRestriction
	 *   The semantic restriction to add.
	 * @throws AvailRuntimeException
	 *   If the [module][A_Module] is already closed.
	 */
	@Throws(AvailRuntimeException::class)
	fun moduleAddSemanticRestriction (
		semanticRestriction: A_SemanticRestriction)

	/**
	 * Answer the [A_Set] of [A_Macro]s defined in this module.
	 *
	 * @return
	 *   The set of macros in this module.
	 */
	fun moduleMacros(): A_Set

	/**
	 * Answer the name of this module.
	 *
	 * @return
	 *   A [string][StringDescriptor] naming this module.
	 */
	fun moduleName (): A_String

	/**
	 * Answer this module's [A_Set] of [A_GrammaticalRestriction]s.
	 *
	 * @return
	 *   The set of grammatical restrictions defined by this module.
	 */
	fun moduleGrammaticalRestrictions (): A_Set

	/**
	 * Answer this module's [A_Set] of [A_SemanticRestriction]s.
	 *
	 * @return
	 *   The set of semantic restrictions defined by this module.
	 */
	fun moduleSemanticRestrictions (): A_Set

	/**
	 * Dispatch to the descriptor.
	 */
	fun nameVisible (trueName: A_Atom): Boolean

	/**
	 * Answer a [map][A_Map] from [strings][A_String] to [atoms][A_Atom]. These
	 * atoms prevent or at least clarify name conflicts. These names are those
	 * introduced by the module's `"Names"` section or [P_PublishName].
	 *
	 * @return
	 *   The map of new names.
	 */
	fun newNames (): A_Map

	/**
	 * Dispatch to the descriptor.
	 */
	fun privateNames (): A_Map

	/**
	 * Dispatch to the descriptor.
	 */
	fun removeFrom (loader: AvailLoader, afterRemoval: () -> Unit)

	/**
	 * Dispatch to the descriptor.
	 */
	fun resolveForward (forwardDefinition: A_BasicObject)

	/**
	 * Dispatch to the descriptor.
	 */
	fun trueNamesForStringName (stringName: A_String): A_Set

	/**
	 * Dispatch to the descriptor.
	 */
	fun variableBindings (): A_Map

	/**
	 * Answer the [set][SetDescriptor] of acceptable version
	 * [strings][StringDescriptor] for which this module claims compatibility.
	 * An empty set indicates universal compatibility.
	 *
	 * @return
	 *   This module's set of acceptable version strings.
	 */
	fun versions (): A_Set

	/**
	 * Set this module's [set][SetDescriptor] of acceptable version
	 * [strings][StringDescriptor].  Use an empty set to indicate universal
	 * compatibility.
	 *
	 * @param versionStrings A set of version strings.
	 */
	fun setVersions (versionStrings: A_Set)

	/**
	 * Dispatch to the descriptor.
	 */
<<<<<<< HEAD
	fun visibleNames (): A_Set

	/**
	 * Determine whether the [module][A_Module] is still open to the performance
	 * of further side effects upon it.
	 *
	 * @return
	 *   `true` iff the module is open.
	 */
	fun isOpen (): Boolean

	/**
	 * Close the [module][A_Module] to prevent the performance of further side
	 * effects upon it.
	 *
	 * @throws AvailRuntimeException
	 *   If the [module][A_Module] is already closed.
	 */
	@Throws(AvailRuntimeException::class)
	fun closeModule ()
=======
	fun visibleNames(): A_Set

	/**
	 * Add the given [A_Bundle] to this module.  It will be removed from its
	 * connected [A_Method] when this module is unloaded.
	 */
	fun addBundle(bundle: A_Bundle)

	/**
	 * Answer the [A_Set] of [A_Bundle]s that have been defined in this module.
	 */
	fun moduleBundles(): A_Set
>>>>>>> bd8b59be
}<|MERGE_RESOLUTION|>--- conflicted
+++ resolved
@@ -378,7 +378,6 @@
 	/**
 	 * Dispatch to the descriptor.
 	 */
-<<<<<<< HEAD
 	fun visibleNames (): A_Set
 
 	/**
@@ -399,18 +398,15 @@
 	 */
 	@Throws(AvailRuntimeException::class)
 	fun closeModule ()
-=======
-	fun visibleNames(): A_Set
 
 	/**
 	 * Add the given [A_Bundle] to this module.  It will be removed from its
 	 * connected [A_Method] when this module is unloaded.
 	 */
-	fun addBundle(bundle: A_Bundle)
+	fun addBundle (bundle: A_Bundle)
 
 	/**
 	 * Answer the [A_Set] of [A_Bundle]s that have been defined in this module.
 	 */
-	fun moduleBundles(): A_Set
->>>>>>> bd8b59be
+	fun moduleBundles (): A_Set
 }