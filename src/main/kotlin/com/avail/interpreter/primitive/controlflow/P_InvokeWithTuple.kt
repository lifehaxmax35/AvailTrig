--- conflicted
+++ resolved
@@ -220,20 +220,10 @@
 		}
 		val argsSize = upperBound.extractInt()
 
-<<<<<<< HEAD
 		val explodedArgumentRegisters =
 			translator.generator.explodeTupleIfPossible(
 				tupleReg,
 				toList(functionArgsType.tupleOfTypesFromTo(1, argsSize)))
-		if (explodedArgumentRegisters == null)
-		{
-			return false
-		}
-=======
-		val explodedArgumentRegisters = translator.explodeTupleIfPossible(
-			tupleReg,
-			toList(functionArgsType.tupleOfTypesFromTo(1, argsSize)))
->>>>>>> 044d245e
 		// Fold out the call of this primitive, replacing it with an invoke of
 		// the supplied function, instead.  The client will generate any needed
 		// type strengthening, so don't do it here.
