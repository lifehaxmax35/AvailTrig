/*
 * P_CreateDirectory.kt
 * Copyright © 1993-2020, The Avail Foundation, LLC.
 * All rights reserved.
 *
 * Redistribution and use in source and binary forms, with or without
 * modification, are permitted provided that the following conditions are met:
 *
 * * Redistributions of source code must retain the above copyright notice, this
 * list of conditions and the following disclaimer.
 *
 * * Redistributions in binary form must reproduce the above copyright notice,
 * this list of conditions and the following disclaimer in the documentation
 * and/or other materials provided with the distribution.
 *
 * * Neither the name of the copyright holder nor the names of the contributors
 * may be used to endorse or promote products derived from this software without
 * specific prior written permission.
 *
 * THIS SOFTWARE IS PROVIDED BY THE COPYRIGHT HOLDERS AND CONTRIBUTORS "AS IS"
 * AND ANY EXPRESS OR IMPLIED WARRANTIES, INCLUDING, BUT NOT LIMITED TO, THE
 * IMPLIED WARRANTIES OF MERCHANTABILITY AND FITNESS FOR A PARTICULAR PURPOSE
 * ARE DISCLAIMED. IN NO EVENT SHALL THE COPYRIGHT HOLDER OR CONTRIBUTORS BE
 * LIABLE FOR ANY DIRECT, INDIRECT, INCIDENTAL, SPECIAL, EXEMPLARY, OR
 * CONSEQUENTIAL DAMAGES (INCLUDING, BUT NOT LIMITED TO, PROCUREMENT OF
 * SUBSTITUTE GOODS OR SERVICES; LOSS OF USE, DATA, OR PROFITS; OR BUSINESS
 * INTERRUPTION) HOWEVER CAUSED AND ON ANY THEORY OF LIABILITY, WHETHER IN
 * CONTRACT, STRICT LIABILITY, OR TORT (INCLUDING NEGLIGENCE OR OTHERWISE)
 * ARISING IN ANY WAY OUT OF THE USE OF THIS SOFTWARE, EVEN IF ADVISED OF THE
 * POSSIBILITY OF SUCH DAMAGE.
 */

package com.avail.interpreter.primitive.files

import com.avail.descriptor.fiber.A_Fiber
import com.avail.descriptor.fiber.FiberDescriptor.Companion.newFiber
import com.avail.descriptor.functions.A_Function
import com.avail.descriptor.numbers.IntegerDescriptor
import com.avail.descriptor.sets.A_Set
import com.avail.descriptor.sets.SetDescriptor.Companion.set
import com.avail.descriptor.tuples.ObjectTupleDescriptor.Companion.tuple
import com.avail.descriptor.tuples.StringDescriptor.Companion.formatString
import com.avail.descriptor.tuples.TupleDescriptor.Companion.emptyTuple
import com.avail.descriptor.types.A_Type
import com.avail.descriptor.types.AbstractEnumerationTypeDescriptor.Companion.enumerationWith
import com.avail.descriptor.types.FiberTypeDescriptor.Companion.fiberType
import com.avail.descriptor.types.FunctionTypeDescriptor.Companion.functionType
import com.avail.descriptor.types.IntegerRangeTypeDescriptor.Companion.bytes
import com.avail.descriptor.types.IntegerRangeTypeDescriptor.Companion.inclusive
import com.avail.descriptor.types.SetTypeDescriptor.Companion.setTypeForSizesContentType
import com.avail.descriptor.types.TupleTypeDescriptor.Companion.stringType
import com.avail.descriptor.types.TypeDescriptor.Types.TOP
import com.avail.exceptions.AvailErrorCode.E_FILE_EXISTS
import com.avail.exceptions.AvailErrorCode.E_INVALID_PATH
import com.avail.exceptions.AvailErrorCode.E_IO_ERROR
import com.avail.exceptions.AvailErrorCode.E_PERMISSION_DENIED
import com.avail.interpreter.Primitive
import com.avail.interpreter.Primitive.Flag.CanInline
import com.avail.interpreter.Primitive.Flag.HasSideEffect
import com.avail.interpreter.execution.Interpreter
import com.avail.io.IOSystem
import java.io.IOException
import java.nio.file.AccessDeniedException
import java.nio.file.FileAlreadyExistsException
import java.nio.file.Files
import java.nio.file.InvalidPathException
import java.nio.file.Path
import java.nio.file.attribute.PosixFilePermission
import java.nio.file.attribute.PosixFilePermissions
import java.util.EnumSet

/**
 * **Primitive:** Create a directory with the indicated name and permissions.
 * Answer a new [fiber][A_Fiber] which, if creation is successful, will be
 * started to run the success [function][A_Function]. If the creation fails,
 * then the fiber will be started to apply the failure function to the error
 * code. The fiber runs at the specified priority.
 *
 * @author Todd L Smith &lt;todd@availlang.org&gt;
 */
@Suppress("unused")
object P_CreateDirectory : Primitive(5, CanInline, HasSideEffect)
{
	override fun attempt(interpreter: Interpreter): Result
	{
		interpreter.checkArgumentCount(5)
		val directoryName = interpreter.argument(0)
		val ordinals = interpreter.argument(1)
		val succeed = interpreter.argument(2)
		val fail = interpreter.argument(3)
		val priority = interpreter.argument(4)

		val runtime = interpreter.runtime
		val fileSystem = IOSystem.fileSystem
		val path: Path =
			try
			{
				fileSystem.getPath(directoryName.asNativeString())
			}
			catch (e: InvalidPathException)
			{
				return interpreter.primitiveFailure(E_INVALID_PATH)
			}

		val priorityInt = priority.extractInt()
		val current = interpreter.fiber()
		val newFiber =
			newFiber(
				succeed.kind().returnType().typeUnion(fail.kind().returnType()),
				priorityInt)
			{ formatString("Asynchronous create directory, %s", path) }
		newFiber.setAvailLoader(current.availLoader())
		newFiber.setHeritableFiberGlobals(
			current.heritableFiberGlobals().makeShared())
		newFiber.setTextInterface(current.textInterface())
		newFiber.makeShared()
		succeed.makeShared()
		fail.makeShared()

		val permissions = permissionsFor(ordinals)
		val attr =
			PosixFilePermissions.asFileAttribute(permissions)
		runtime.ioSystem().executeFileTask(
			Runnable {
               try
               {
                   try
                   {
                       Files.createDirectory(path, attr)
                   }
                   catch (e: UnsupportedOperationException)
                   {
                       // Retry without setting the permissions.
                       Files.createDirectory(path)
                   }

               }
               catch (e: FileAlreadyExistsException)
               {
                   Interpreter.runOutermostFunction(
                       runtime,
                       newFiber,
                       fail,
                       listOf(E_FILE_EXISTS.numericCode()))
                   return@Runnable
               }
               catch (e: SecurityException)
               {
                   Interpreter.runOutermostFunction(
                       runtime,
                       newFiber,
                       fail,
                       listOf(E_PERMISSION_DENIED.numericCode()))
                   return@Runnable
               }
               catch (e: AccessDeniedException)
               {
                   Interpreter.runOutermostFunction(
	                   runtime,
	                   newFiber,
	                   fail,
	                   listOf(E_PERMISSION_DENIED.numericCode()))
                   return@Runnable
               }
               catch (e: IOException)
               {
                   Interpreter.runOutermostFunction(
                       runtime,
                       newFiber,
                       fail,
                       listOf(E_IO_ERROR.numericCode()))
                   return@Runnable
               }

               Interpreter.runOutermostFunction(
                   runtime,
                   newFiber,
                   succeed,
                   emptyList())
           })
		return interpreter.primitiveSuccess(newFiber)
	}

	override fun privateBlockTypeRestriction(): A_Type =
		functionType(
			tuple(
				stringType(),
				setTypeForSizesContentType(inclusive(0, 9), inclusive(1, 9)),
<<<<<<< HEAD
				functionType(emptyTuple, TOP.o),
=======
				functionType(emptyTuple(), TOP.o()),
>>>>>>> bd8b59be
				functionType(
					tuple(
						enumerationWith(
							set(
								E_FILE_EXISTS,
								E_PERMISSION_DENIED,
								E_IO_ERROR))),
<<<<<<< HEAD
						TOP.o),
					bytes),
			fiberType(TOP.o))
=======
						TOP.o()),
				bytes()),
			fiberType(TOP.o()))
>>>>>>> bd8b59be

	override fun privateFailureVariableType(): A_Type =
		enumerationWith(set(E_INVALID_PATH))

	/**
	 * Convert the specified [set][A_Set] of
	 * [ordinals][IntegerDescriptor] into the corresponding [set][Set] of
	 * [POSIX&#32;file&#32;permissions][PosixFilePermission].
	 *
	 * @param ordinals
	 *   Some ordinals.
	 * @return The equivalent POSIX file permissions.
	 */
	private fun permissionsFor(
		ordinals: A_Set): Set<PosixFilePermission>
	{
		val allPermissions = IOSystem.posixPermissions
		val permissions = EnumSet.noneOf(PosixFilePermission::class.java)
		for (ordinal in ordinals)
		{
			permissions.add(allPermissions[ordinal.extractInt() - 1])
		}
		return permissions
	}
}<|MERGE_RESOLUTION|>--- conflicted
+++ resolved
@@ -186,11 +186,7 @@
 			tuple(
 				stringType(),
 				setTypeForSizesContentType(inclusive(0, 9), inclusive(1, 9)),
-<<<<<<< HEAD
 				functionType(emptyTuple, TOP.o),
-=======
-				functionType(emptyTuple(), TOP.o()),
->>>>>>> bd8b59be
 				functionType(
 					tuple(
 						enumerationWith(
@@ -198,15 +194,9 @@
 								E_FILE_EXISTS,
 								E_PERMISSION_DENIED,
 								E_IO_ERROR))),
-<<<<<<< HEAD
 						TOP.o),
 					bytes),
 			fiberType(TOP.o))
-=======
-						TOP.o()),
-				bytes()),
-			fiberType(TOP.o()))
->>>>>>> bd8b59be
 
 	override fun privateFailureVariableType(): A_Type =
 		enumerationWith(set(E_INVALID_PATH))
