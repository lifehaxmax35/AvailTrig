/*
 * P_FileRefresh.kt
 * Copyright © 1993-2020, The Avail Foundation, LLC.
 * All rights reserved.
 *
 * Redistribution and use in source and binary forms, with or without
 * modification, are permitted provided that the following conditions are met:
 *
 * * Redistributions of source code must retain the above copyright notice, this
 *   list of conditions and the following disclaimer.
 *
 * * Redistributions in binary form must reproduce the above copyright notice,
 *   this list of conditions and the following disclaimer in the documentation
 *   and/or other materials provided with the distribution.
 *
 * * Neither the name of the copyright holder nor the names of the contributors
 *   may be used to endorse or promote products derived from this software
 *   without specific prior written permission.
 *
 * THIS SOFTWARE IS PROVIDED BY THE COPYRIGHT HOLDERS AND CONTRIBUTORS "AS IS"
 * AND ANY EXPRESS OR IMPLIED WARRANTIES, INCLUDING, BUT NOT LIMITED TO, THE
 * IMPLIED WARRANTIES OF MERCHANTABILITY AND FITNESS FOR A PARTICULAR PURPOSE
 * ARE DISCLAIMED. IN NO EVENT SHALL THE COPYRIGHT HOLDER OR CONTRIBUTORS BE
 * LIABLE FOR ANY DIRECT, INDIRECT, INCIDENTAL, SPECIAL, EXEMPLARY, OR
 * CONSEQUENTIAL DAMAGES (INCLUDING, BUT NOT LIMITED TO, PROCUREMENT OF
 * SUBSTITUTE GOODS OR SERVICES; LOSS OF USE, DATA, OR PROFITS; OR BUSINESS
 * INTERRUPTION) HOWEVER CAUSED AND ON ANY THEORY OF LIABILITY, WHETHER IN
 * CONTRACT, STRICT LIABILITY, OR TORT (INCLUDING NEGLIGENCE OR OTHERWISE)
 * ARISING IN ANY WAY OUT OF THE USE OF THIS SOFTWARE, EVEN IF ADVISED OF THE
 * POSSIBILITY OF SUCH DAMAGE.
 */
package com.avail.interpreter.primitive.files

import com.avail.AvailRuntime.Companion.currentRuntime
import com.avail.descriptor.atoms.A_Atom.Companion.getAtomProperty
import com.avail.descriptor.atoms.A_Atom.Companion.isAtomSpecial
import com.avail.descriptor.atoms.AtomDescriptor
import com.avail.descriptor.atoms.AtomDescriptor.SpecialAtom.FILE_KEY
import com.avail.descriptor.representation.NilDescriptor.Companion.nil
import com.avail.descriptor.sets.SetDescriptor.Companion.set
import com.avail.descriptor.tuples.ObjectTupleDescriptor.Companion.tuple
import com.avail.descriptor.types.A_Type
import com.avail.descriptor.types.AbstractEnumerationTypeDescriptor.Companion.enumerationWith
import com.avail.descriptor.types.FunctionTypeDescriptor.Companion.functionType
import com.avail.descriptor.types.TypeDescriptor.Types.ATOM
import com.avail.descriptor.types.TypeDescriptor.Types.TOP
import com.avail.exceptions.AvailErrorCode.E_INVALID_HANDLE
import com.avail.exceptions.AvailErrorCode.E_NOT_OPEN_FOR_READ
import com.avail.exceptions.AvailErrorCode.E_SPECIAL_ATOM
import com.avail.interpreter.Primitive
import com.avail.interpreter.Primitive.Flag.CanInline
import com.avail.interpreter.Primitive.Flag.HasSideEffect
import com.avail.interpreter.execution.Interpreter
import com.avail.io.IOSystem.FileHandle
import java.nio.channels.AsynchronousFileChannel

/**
 * **Primitive:** Force all system buffers associated with the
 * [readable][FileHandle.canRead] [file&#32;channel][AsynchronousFileChannel]
 * associated with the [handle][AtomDescriptor] to be discarded from the cache.
 *
 * @author Mark van Gulik &lt;mark@availlang.org&gt;
 */
@Suppress("unused")
object P_FileRefresh : Primitive(1, CanInline, HasSideEffect)
{
	override fun attempt(interpreter: Interpreter): Result
	{
		interpreter.checkArgumentCount(1)
		val atom = interpreter.argument(0)

		val pojo = atom.getAtomProperty(FILE_KEY.atom)
		if (pojo.equalsNil())
		{
			return interpreter.primitiveFailure(
				if (atom.isAtomSpecial()) E_SPECIAL_ATOM else E_INVALID_HANDLE)
		}
		val handle = pojo.javaObjectNotNull<FileHandle>()
		if (!handle.canRead)
		{
			return interpreter.primitiveFailure(E_NOT_OPEN_FOR_READ)
		}
		val runtime = currentRuntime()
<<<<<<< HEAD
		handle.bufferKeys.keys.toList().forEach {
			runtime.ioSystem().discardBuffer(it)
=======

		synchronized(handle.bufferKeys) {
			for (key in ArrayList(handle.bufferKeys.keys))
			{
				runtime.ioSystem().discardBuffer(key)
			}
>>>>>>> bd8b59be
		}
		return interpreter.primitiveSuccess(nil)
	}

	override fun privateBlockTypeRestriction(): A_Type =
		functionType(tuple(ATOM.o), TOP.o)

	override fun privateFailureVariableType(): A_Type =
		enumerationWith(
			set(E_INVALID_HANDLE, E_SPECIAL_ATOM, E_NOT_OPEN_FOR_READ))
}<|MERGE_RESOLUTION|>--- conflicted
+++ resolved
@@ -81,17 +81,12 @@
 			return interpreter.primitiveFailure(E_NOT_OPEN_FOR_READ)
 		}
 		val runtime = currentRuntime()
-<<<<<<< HEAD
-		handle.bufferKeys.keys.toList().forEach {
-			runtime.ioSystem().discardBuffer(it)
-=======
 
 		synchronized(handle.bufferKeys) {
 			for (key in ArrayList(handle.bufferKeys.keys))
 			{
 				runtime.ioSystem().discardBuffer(key)
 			}
->>>>>>> bd8b59be
 		}
 		return interpreter.primitiveSuccess(nil)
 	}
