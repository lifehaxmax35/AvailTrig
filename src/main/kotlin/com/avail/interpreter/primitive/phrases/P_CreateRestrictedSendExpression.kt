--- conflicted
+++ resolved
@@ -67,11 +67,7 @@
 import com.avail.descriptor.types.TupleTypeDescriptor.Companion.zeroOrOneOf
 import com.avail.descriptor.types.TypeDescriptor
 import com.avail.descriptor.types.TypeDescriptor.Types.ATOM
-<<<<<<< HEAD
-=======
 import com.avail.exceptions.AvailErrorCode
-import com.avail.exceptions.AvailErrorCode.E_INCORRECT_ARGUMENT_TYPE
->>>>>>> bd8b59be
 import com.avail.exceptions.AvailErrorCode.E_INCORRECT_NUMBER_OF_ARGUMENTS
 import com.avail.exceptions.AvailErrorCode.E_LOADING_IS_OVER
 import com.avail.exceptions.AvailErrorCode.E_NO_METHOD_DEFINITION
@@ -173,27 +169,18 @@
 		val applicableRestrictions =
 			bundle.bundleMethod().semanticRestrictions().filter {
 				allVisibleModules.hasElement(it.definitionModule()) &&
-<<<<<<< HEAD
 					it.function().kind().acceptsListOfArgValues(argTypesList)
-=======
-					it.function().kind().acceptsListOfArgValues(
-						argTypesList)
->>>>>>> bd8b59be
 			}
 		val restrictionsSize = applicableRestrictions.size
 		if (restrictionsSize == 0)
 		{
 			// No semantic restrictions.  Trivial success.
 			return interpreter.primitiveSuccess(
-<<<<<<< HEAD
 				tuple(
 					tuple(
 						newSendNode(
-							emptyTuple, bundle, argsListNode, intersection)),
+							emptyTuple, bundle, argsListPhrase, intersection)),
 					emptyTuple))
-=======
-				newSendNode(emptyTuple(), bundle, argsListPhrase, intersection))
->>>>>>> bd8b59be
 		}
 
 		// Merge in the (non-empty list of) semantic restriction results.
@@ -202,20 +189,20 @@
 			val countdown = AtomicInteger(restrictionsSize)
 			val problems = mutableListOf<A_String>()
 			val decrement = decrement@{
-				when {
+				when
+				{
 					countdown.decrementAndGet() != 0 ->
 						// We're not last to decrement.
 						return@decrement
 					problems.isEmpty() ->
 						// We're last to report, and there were no errors.
 						succeed(
-<<<<<<< HEAD
 							tuple(
 								tuple(
 									newSendNode(
 										emptyTuple,
 										bundle,
-										argsListNode,
+										argsListPhrase,
 										intersection)),
 								emptyTuple))
 					else ->
@@ -224,40 +211,6 @@
 							tuple(
 								emptyTuple,
 								collectProblemReport(problems)))
-=======
-							newSendNode(
-								emptyTuple(),
-								bundle,
-								argsListPhrase,
-								intersection))
-					else -> {
-						// There were problems.  Fail the primitive with a
-						// string describing them all.
-						@Suppress("UNUSED_VARIABLE")
-						val problemReport: A_String = when (problems.size) {
-							1 -> problems[0]
-							else -> stringFrom(
-								buildString {
-									append(
-										"send phrase creation primitive not " +
-											"to have encountered multiple " +
-											"problems in semantic " +
-											"restrictions:")
-									for (problem in problems) {
-										append("\n\t")
-										append(
-											increaseIndentation(
-												problem.asNativeString(), 1))
-									}
-								})
-						}
-						// TODO: Yeah, we went to the effort of assembling a
-						// pretty report about what went wrong, but the
-						// bootstrap logic can't deal with anything but numeric
-						// codes, so just report a basic failure.
-						fail(E_INCORRECT_ARGUMENT_TYPE)
-					}
->>>>>>> bd8b59be
 				}
 			}
 			val success: (AvailObject) -> Unit = {
