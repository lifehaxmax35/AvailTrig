/*
 * P_DeclareStringificationAtom.kt
 * Copyright © 1993-2020, The Avail Foundation, LLC.
 * All rights reserved.
 *
 * Redistribution and use in source and binary forms, with or without
 * modification, are permitted provided that the following conditions are met:
 *
 * * Redistributions of source code must retain the above copyright notice, this
 *   list of conditions and the following disclaimer.
 *
 * * Redistributions in binary form must reproduce the above copyright notice,
 *   this list of conditions and the following disclaimer in the documentation
 *   and/or other materials provided with the distribution.
 *
 * * Neither the name of the copyright holder nor the names of the contributors
 *   may be used to endorse or promote products derived from this software
 *   without specific prior written permission.
 *
 * THIS SOFTWARE IS PROVIDED BY THE COPYRIGHT HOLDERS AND CONTRIBUTORS "AS IS"
 * AND ANY EXPRESS OR IMPLIED WARRANTIES, INCLUDING, BUT NOT LIMITED TO, THE
 * IMPLIED WARRANTIES OF MERCHANTABILITY AND FITNESS FOR A PARTICULAR PURPOSE
 * ARE DISCLAIMED. IN NO EVENT SHALL THE COPYRIGHT HOLDER OR CONTRIBUTORS BE
 * LIABLE FOR ANY DIRECT, INDIRECT, INCIDENTAL, SPECIAL, EXEMPLARY, OR
 * CONSEQUENTIAL DAMAGES (INCLUDING, BUT NOT LIMITED TO, PROCUREMENT OF
 * SUBSTITUTE GOODS OR SERVICES; LOSS OF USE, DATA, OR PROFITS; OR BUSINESS
 * INTERRUPTION) HOWEVER CAUSED AND ON ANY THEORY OF LIABILITY, WHETHER IN
 * CONTRACT, STRICT LIABILITY, OR TORT (INCLUDING NEGLIGENCE OR OTHERWISE)
 * ARISING IN ANY WAY OUT OF THE USE OF THIS SOFTWARE, EVEN IF ADVISED OF THE
 * POSSIBILITY OF SUCH DAMAGE.
 */

package com.avail.interpreter.primitive.hooks

import com.avail.AvailRuntime.HookType.STRINGIFICATION
import com.avail.descriptor.atoms.A_Atom.Companion.bundleOrCreate
import com.avail.descriptor.atoms.AtomDescriptor
import com.avail.descriptor.functions.FunctionDescriptor.Companion.createFunction
import com.avail.descriptor.methods.MethodDescriptor
import com.avail.descriptor.representation.NilDescriptor.Companion.nil
import com.avail.descriptor.tuples.ObjectTupleDescriptor.Companion.tuple
import com.avail.descriptor.tuples.TupleDescriptor.Companion.emptyTuple
import com.avail.descriptor.types.A_Type
import com.avail.descriptor.types.FunctionTypeDescriptor.Companion.functionType
import com.avail.descriptor.types.TupleTypeDescriptor.Companion.stringType
import com.avail.descriptor.types.TypeDescriptor.Types.ANY
import com.avail.descriptor.types.TypeDescriptor.Types.ATOM
import com.avail.descriptor.types.TypeDescriptor.Types.TOP
import com.avail.exceptions.AvailRuntimeException
import com.avail.exceptions.MalformedMessageException
import com.avail.interpreter.Primitive
import com.avail.interpreter.Primitive.Flag.CannotFail
import com.avail.interpreter.Primitive.Flag.HasSideEffect
import com.avail.interpreter.Primitive.Flag.Private
import com.avail.interpreter.Primitive.Flag.WritesToHiddenGlobalState
import com.avail.interpreter.execution.Interpreter
import com.avail.interpreter.levelOne.L1InstructionWriter
import com.avail.interpreter.levelOne.L1Operation

/**
 * **Primitive:** Inform the VM of the [atom][AtomDescriptor] of the preferred
 * stringification [method][MethodDescriptor].
 *
 * @author Todd L Smith &lt;todd@availlang.org&gt;
 */
@Suppress("unused")
object P_DeclareStringificationAtom : Primitive(
	1, CannotFail, HasSideEffect, Private, WritesToHiddenGlobalState)
{
	override fun attempt(interpreter: Interpreter): Result
	{
		interpreter.checkArgumentCount(1)
		val atom = interpreter.argument(0)
		// Generate a function that will invoke the stringifier method for
		// the specified value.
		val writer = L1InstructionWriter(nil, 0, nil)
		writer.argumentTypes(ANY.o)
		writer.returnType = stringType()
		writer.returnTypeIfPrimitiveFails = stringType()
		writer.write(0, L1Operation.L1_doPushLocal, 1)
		try
		{
			writer.write(
				0,
				L1Operation.L1_doCall,
				writer.addLiteral(atom.bundleOrCreate()),
				writer.addLiteral(stringType()))
		}
		catch (e: MalformedMessageException)
		{
			assert(false) { "This should never happen!" }
			throw AvailRuntimeException(e.errorCode)
		}

		val function = createFunction(writer.compiledCode(), emptyTuple)
		function.makeShared()
		// Set the stringification function.
<<<<<<< HEAD
		STRINGIFICATION[interpreter.runtime()] = function
=======
		STRINGIFICATION[interpreter.runtime] = function
>>>>>>> bd8b59be
		interpreter.availLoaderOrNull()?.statementCanBeSummarized(false)
		return interpreter.primitiveSuccess(nil)
	}

	override fun privateBlockTypeRestriction(): A_Type =
		functionType(tuple(ATOM.o), TOP.o)
}<|MERGE_RESOLUTION|>--- conflicted
+++ resolved
@@ -95,11 +95,7 @@
 		val function = createFunction(writer.compiledCode(), emptyTuple)
 		function.makeShared()
 		// Set the stringification function.
-<<<<<<< HEAD
-		STRINGIFICATION[interpreter.runtime()] = function
-=======
 		STRINGIFICATION[interpreter.runtime] = function
->>>>>>> bd8b59be
 		interpreter.availLoaderOrNull()?.statementCanBeSummarized(false)
 		return interpreter.primitiveSuccess(nil)
 	}
