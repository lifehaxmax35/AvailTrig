--- conflicted
+++ resolved
@@ -89,12 +89,8 @@
 		val writer = L1InstructionWriter(nil, 0, nil)
 		val outerIndex = writer.createOuter(IMPLICIT_OBSERVE.functionType)
 		writer.argumentTypes(mostGeneralFunctionType(), mostGeneralTupleType())
-<<<<<<< HEAD
 		writer.returnType = bottom
-=======
-		writer.returnType = bottom()
-		writer.returnTypeIfPrimitiveFails = bottom()
->>>>>>> bd8b59be
+		writer.returnTypeIfPrimitiveFails = bottom
 		writer.write(0, L1Operation.L1_doPushOuter, outerIndex)
 		writer.write(0, L1Operation.L1_doPushLocal, 1)
 		writer.write(0, L1Operation.L1_doPushLocal, 2)
@@ -135,11 +131,7 @@
 		// set up for a return).
 		val wrapper = createWithOuters1(rawFunction, function.cast())
 		// Now set the wrapper as the implicit observe function.
-<<<<<<< HEAD
-		IMPLICIT_OBSERVE[interpreter.runtime()] = wrapper
-=======
 		IMPLICIT_OBSERVE[interpreter.runtime] = wrapper
->>>>>>> bd8b59be
 		return interpreter.primitiveSuccess(nil)
 	}
 
