/*
 * L2_CONCATENATE_TUPLES.kt
 * Copyright © 1993-2020, The Avail Foundation, LLC.
 * All rights reserved.
 *
 * Redistribution and use in source and binary forms, with or without
 * modification, are permitted provided that the following conditions are met:
 *
 * * Redistributions of source code must retain the above copyright notice, this
 *   list of conditions and the following disclaimer.
 *
 * * Redistributions in binary form must reproduce the above copyright notice,
 *   this list of conditions and the following disclaimer in the documentation
 *   and/or other materials provided with the distribution.
 *
 * * Neither the name of the copyright holder nor the names of the contributors
 *   may be used to endorse or promote products derived from this software
 *   without specific prior written permission.
 *
 * THIS SOFTWARE IS PROVIDED BY THE COPYRIGHT HOLDERS AND CONTRIBUTORS "AS IS"
 * AND ANY EXPRESS OR IMPLIED WARRANTIES, INCLUDING, BUT NOT LIMITED TO, THE
 * IMPLIED WARRANTIES OF MERCHANTABILITY AND FITNESS FOR A PARTICULAR PURPOSE
 * ARE DISCLAIMED. IN NO EVENT SHALL THE COPYRIGHT HOLDER OR CONTRIBUTORS BE
 * LIABLE FOR ANY DIRECT, INDIRECT, INCIDENTAL, SPECIAL, EXEMPLARY, OR
 * CONSEQUENTIAL DAMAGES (INCLUDING, BUT NOT LIMITED TO, PROCUREMENT OF
 * SUBSTITUTE GOODS OR SERVICES; LOSS OF USE, DATA, OR PROFITS; OR BUSINESS
 * INTERRUPTION) HOWEVER CAUSED AND ON ANY THEORY OF LIABILITY, WHETHER IN
 * CONTRACT, STRICT LIABILITY, OR TORT (INCLUDING NEGLIGENCE OR OTHERWISE)
 * ARISING IN ANY WAY OUT OF THE USE OF THIS SOFTWARE, EVEN IF ADVISED OF THE
 * POSSIBILITY OF SUCH DAMAGE.
 */
package com.avail.interpreter.levelTwo.operation

import com.avail.descriptor.representation.AvailObject
import com.avail.descriptor.tuples.TupleDescriptor.Companion.concatenateTupleMethod
import com.avail.descriptor.tuples.TupleDescriptor.Companion.emptyTuple
import com.avail.descriptor.types.A_Type
import com.avail.descriptor.types.ConcatenatedTupleTypeDescriptor
import com.avail.interpreter.levelTwo.L2Instruction
import com.avail.interpreter.levelTwo.L2OperandType
import com.avail.interpreter.levelTwo.L2Operation
import com.avail.interpreter.levelTwo.operand.L2ReadBoxedVectorOperand
import com.avail.interpreter.levelTwo.operand.L2WriteBoxedOperand
import com.avail.optimizer.L2Generator
import com.avail.optimizer.RegisterSet
import com.avail.optimizer.jvm.JVMTranslator
import org.objectweb.asm.MethodVisitor
import org.objectweb.asm.Opcodes
import org.objectweb.asm.Type

/**
 * Concatenate the tuples in the vector of object registers to produce a single
 * tuple in an output register.
 *
 * @author Mark van Gulik &lt;mark@availlang.org&gt;
 * @author Todd L Smith &lt;todd@availlang.org&gt;
 */
object L2_CONCATENATE_TUPLES : L2Operation(
	L2OperandType.READ_BOXED_VECTOR.named("tuples to concatenate"),
	L2OperandType.WRITE_BOXED.named("concatenated tuple"))
{
	override fun propagateTypes(
		instruction: L2Instruction,
		registerSet: RegisterSet,
		generator: L2Generator)
	{
		// Approximate it for now.  If testing the return type dynamically
		// becomes a bottleneck, we can improve this bound.
		val tuples = instruction.operand<L2ReadBoxedVectorOperand>(0)
		val output = instruction.operand<L2WriteBoxedOperand>(1)
		if (tuples.elements().isEmpty())
		{
			registerSet.constantAtPut(
				output.register(),
<<<<<<< HEAD
				TupleDescriptor.emptyTuple,
=======
				emptyTuple(),
>>>>>>> bd8b59be
				instruction)
			return
		}
		var index = tuples.elements().size - 1
		var resultType: A_Type = tuples.elements()[index].type()
		while (--index >= 0)
		{
			resultType = ConcatenatedTupleTypeDescriptor.concatenatingAnd(
				tuples.elements()[index].type(), resultType)
		}
		registerSet.constantAtPut(
			output.register(), resultType, instruction)
	}

	override fun appendToWithWarnings(
		instruction: L2Instruction,
		desiredTypes: Set<L2OperandType>,
		builder: StringBuilder,
		warningStyleChange: (Boolean) -> Unit)
	{
		assert(this == instruction.operation())
		val tuples = instruction.operand<L2ReadBoxedVectorOperand>(0)
		val output = instruction.operand<L2WriteBoxedOperand>(1)
		renderPreamble(instruction, builder)
		builder.append(' ')
		builder.append(output.registerString())
		builder.append(" ← ")
		var i = 0
		val limit = tuples.elements().size
		while (i < limit)
		{
			if (i > 0)
			{
				builder.append(" ++ ")
			}
			val element = tuples.elements()[i]
			builder.append(element.registerString())
			i++
		}
	}

	override fun translateToJVM(
		translator: JVMTranslator,
		method: MethodVisitor,
		instruction: L2Instruction)
	{
		val tuples = instruction.operand<L2ReadBoxedVectorOperand>(0)
		val output = instruction.operand<L2WriteBoxedOperand>(1)
		val elements = tuples.elements()
		val tupleCount = elements.size
		if (tupleCount == 0)
		{
<<<<<<< HEAD
			translator.literal(method, TupleDescriptor.emptyTuple)
=======
			translator.literal(method, emptyTuple())
>>>>>>> bd8b59be
		}
		else
		{
			translator.load(method, elements[0].register())
			for (i in 1 until tupleCount)
			{
				translator.load(method, elements[i].register())
				translator.intConstant(method, 1) // canDestroy = true
				concatenateTupleMethod.generateCall(method)
			}
			// Strengthen the final result to AvailObject.
			method.visitTypeInsn(
				Opcodes.CHECKCAST,
				Type.getInternalName(AvailObject::class.java))
		}
		translator.store(method, output.register())
	}
}<|MERGE_RESOLUTION|>--- conflicted
+++ resolved
@@ -72,11 +72,7 @@
 		{
 			registerSet.constantAtPut(
 				output.register(),
-<<<<<<< HEAD
-				TupleDescriptor.emptyTuple,
-=======
-				emptyTuple(),
->>>>>>> bd8b59be
+				emptyTuple,
 				instruction)
 			return
 		}
@@ -129,11 +125,7 @@
 		val tupleCount = elements.size
 		if (tupleCount == 0)
 		{
-<<<<<<< HEAD
-			translator.literal(method, TupleDescriptor.emptyTuple)
-=======
-			translator.literal(method, emptyTuple())
->>>>>>> bd8b59be
+			translator.literal(method, emptyTuple)
 		}
 		else
 		{
