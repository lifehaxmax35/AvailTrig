--- conflicted
+++ resolved
@@ -32,16 +32,11 @@
 package com.avail.interpreter.levelTwo.operation
 
 import com.avail.descriptor.types.A_Type
-import com.avail.descriptor.types.InstanceMetaDescriptor
 import com.avail.descriptor.types.InstanceMetaDescriptor.Companion.instanceMeta
 import com.avail.descriptor.types.TupleTypeDescriptor
-<<<<<<< HEAD
-import com.avail.descriptor.types.TypeDescriptor.Types.ANY
-=======
-import com.avail.descriptor.types.TupleTypeDescriptor.Companion.tupleTypeForTypes
 import com.avail.descriptor.types.TupleTypeDescriptor.Companion.tupleTypeForTypesList
-import com.avail.descriptor.types.TypeDescriptor
->>>>>>> bd8b59be
+import com.avail.descriptor.types.TupleTypeDescriptor.Companion.tupleTypesForTypesArrayMethod
+import com.avail.descriptor.types.TypeDescriptor.Types
 import com.avail.interpreter.levelTwo.L2Instruction
 import com.avail.interpreter.levelTwo.L2OperandType
 import com.avail.interpreter.levelTwo.L2Operation
@@ -51,10 +46,6 @@
 import com.avail.optimizer.RegisterSet
 import com.avail.optimizer.jvm.JVMTranslator
 import org.objectweb.asm.MethodVisitor
-<<<<<<< HEAD
-=======
-import java.util.ArrayList
->>>>>>> bd8b59be
 
 /**
  * Create a fixed sized [tuple&#32;type][TupleTypeDescriptor] from the
@@ -83,12 +74,7 @@
 			// The types are all constants, so create the tuple type statically.
 			val constants =
 				elements.map { registerSet.constantAt(it.register()) }
-<<<<<<< HEAD
-			val newTupleType =
-				TupleTypeDescriptor.tupleTypeForTypes(constants)
-=======
 			val newTupleType = tupleTypeForTypesList(constants)
->>>>>>> bd8b59be
 			newTupleType.makeImmutable()
 			registerSet.constantAtPut(
 				tupleType.register(), newTupleType, instruction)
@@ -105,21 +91,16 @@
 					}
 					else
 					{
-						ANY.o
+						Types.ANY.o
 					}
 				}
 				else
 				{
-					ANY.o
+					Types.ANY.o
 				}
 			}
-<<<<<<< HEAD
-			val newTupleType = TupleTypeDescriptor.tupleTypeForTypes(newTypes)
-			val newTupleMeta = InstanceMetaDescriptor.instanceMeta(newTupleType)
-=======
 			val newTupleType = tupleTypeForTypesList(newTypes)
 			val newTupleMeta = instanceMeta(newTupleType)
->>>>>>> bd8b59be
 			newTupleMeta.makeImmutable()
 			registerSet.removeConstantAt(tupleType.register())
 			registerSet.typeAtPut(
@@ -157,7 +138,7 @@
 
 		// :: tupleType = TupleTypeDescriptor.tupleTypeForTypes(types);
 		translator.objectArray(method, types.elements(), A_Type::class.java)
-		TupleTypeDescriptor.tupleTypesForTypesArrayMethod.generateCall(method)
+		tupleTypesForTypesArrayMethod.generateCall(method)
 		translator.store(method, tupleType.register())
 	}
 }