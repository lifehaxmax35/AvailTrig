--- conflicted
+++ resolved
@@ -505,37 +505,6 @@
 					// owned).
 					// ...and continue running the chunk.
 					interpreter.isReifying = true
-<<<<<<< HEAD
-					return StackReifier(true, reificationBeforeLabelCreationStat)
-					{
-
-						// The Java stack has been reified into Avail
-						// continuations.  Run this before continuing the L2
-						// interpreter.
-						interpreter.function = savedFunction
-						interpreter.chunk = L2Chunk.unoptimizedChunk
-						interpreter.setOffset(
-							ChunkEntryPoint.AFTER_REIFICATION
-								.offsetInDefaultChunk)
-						pointers = savedPointers
-						savedFunction.code().setUpInstructionDecoder(
-							instructionDecoder)
-						instructionDecoder.pc(savedPc)
-						stackp = savedStackp
-
-						// Note that the locals are not present in the new
-						// continuation, just arguments.  The locals will be
-						// created by offsetToRestartUnoptimizedChunk()
-						// when the continuation is restarted.
-						val newContinuation =
-							createLabelContinuation(
-								savedFunction,
-								interpreter.getReifiedContinuation()!!,
-								L2Chunk.unoptimizedChunk,
-								ChunkEntryPoint.TO_RESTART.offsetInDefaultChunk,
-								args)
-
-=======
 					return StackReifier(
 						true,
 						reificationBeforeLabelCreationStat
@@ -566,7 +535,6 @@
 								ChunkEntryPoint.TO_RESTART.offsetInDefaultChunk,
 								args)
 
->>>>>>> c0dbdc52
 						// Freeze all fields of the new object, including
 						// its caller, function, and args.
 						newContinuation.makeSubobjectsImmutable()
@@ -1041,15 +1009,8 @@
 		val functionToCall =
 			interpreter.runtime().invalidMessageSendFunction()
 		interpreter.isReifying = true
-<<<<<<< HEAD
 		return StackReifier(true, reificationForFailedLookupStat)
 		{
-=======
-		return StackReifier(
-			true,
-			reificationForFailedLookupStat
-		) {
->>>>>>> c0dbdc52
 			interpreter.argsBuffer.clear()
 			interpreter.argsBuffer.add(Casts.cast(errorCode.numericCode()))
 			interpreter.argsBuffer.add(Casts.cast(method))
