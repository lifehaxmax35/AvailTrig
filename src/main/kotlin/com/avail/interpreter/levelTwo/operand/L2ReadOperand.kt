--- conflicted
+++ resolved
@@ -353,14 +353,8 @@
 				else -> typeRestriction.union(nextRestriction)
 			}
 		}
-<<<<<<< HEAD
-		while (incoming.hasNext())
-		{
-			val nextManifest = incoming.next().manifest()
-=======
 		incoming.forEachRemaining {
 			val nextManifest = it.manifest()
->>>>>>> bd8b59be
 			val newSemanticValues = mutableSetOf<L2SemanticValue>()
 			for (syn in nextManifest.synonymsForRegister(register))
 			{
