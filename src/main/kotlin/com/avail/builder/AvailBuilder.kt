/*
 * AvailBuilder.kt
 * Copyright © 1993-2020, The Avail Foundation, LLC.
 * All rights reserved.
 *
 * Redistribution and use in source and binary forms, with or without
 * modification, are permitted provided that the following conditions are met:
 *
 * * Redistributions of source code must retain the above copyright notice, this
 *   list of conditions and the following disclaimer.
 *
 * * Redistributions in binary form must reproduce the above copyright notice,
 *   this list of conditions and the following disclaimer in the documentation
 *   and/or other materials provided with the distribution.
 *
 * * Neither the name of the copyright holder nor the names of the contributors
 *   may be used to endorse or promote products derived from this software
 *   without specific prior written permission.
 *
 * THIS SOFTWARE IS PROVIDED BY THE COPYRIGHT HOLDERS AND CONTRIBUTORS "AS IS"
 * AND ANY EXPRESS OR IMPLIED WARRANTIES, INCLUDING, BUT NOT LIMITED TO, THE
 * IMPLIED WARRANTIES OF MERCHANTABILITY AND FITNESS FOR A PARTICULAR PURPOSE
 * ARE DISCLAIMED. IN NO EVENT SHALL THE COPYRIGHT HOLDER OR CONTRIBUTORS BE
 * LIABLE FOR ANY DIRECT, INDIRECT, INCIDENTAL, SPECIAL, EXEMPLARY, OR
 * CONSEQUENTIAL DAMAGES (INCLUDING, BUT NOT LIMITED TO, PROCUREMENT OF
 * SUBSTITUTE GOODS OR SERVICES; LOSS OF USE, DATA, OR PROFITS; OR BUSINESS
 * INTERRUPTION) HOWEVER CAUSED AND ON ANY THEORY OF LIABILITY, WHETHER IN
 * CONTRACT, STRICT LIABILITY, OR TORT (INCLUDING NEGLIGENCE OR OTHERWISE)
 * ARISING IN ANY WAY OUT OF THE USE OF THIS SOFTWARE, EVEN IF ADVISED OF THE
 * POSSIBILITY OF SUCH DAMAGE.
 */

package com.avail.builder

import com.avail.AvailRuntime
import com.avail.compiler.AvailCompiler
import com.avail.compiler.CompilerProgressReporter
import com.avail.compiler.FiberTerminationException
import com.avail.compiler.GlobalProgressReporter
import com.avail.compiler.ModuleHeader
import com.avail.compiler.ModuleImport
import com.avail.compiler.problems.Problem
import com.avail.compiler.problems.ProblemHandler
import com.avail.compiler.problems.ProblemType.EXECUTION
import com.avail.compiler.problems.ProblemType.PARSE
import com.avail.compiler.problems.ProblemType.TRACE
import com.avail.descriptor.atoms.A_Atom.Companion.atomName
import com.avail.descriptor.atoms.AtomDescriptor.SpecialAtom.CLIENT_DATA_GLOBAL_KEY
import com.avail.descriptor.fiber.FiberDescriptor.Companion.commandPriority
import com.avail.descriptor.fiber.FiberDescriptor.Companion.newFiber
import com.avail.descriptor.fiber.FiberDescriptor.Companion.setSuccessAndFailure
import com.avail.descriptor.functions.FunctionDescriptor.Companion.createFunctionForPhrase
import com.avail.descriptor.maps.MapDescriptor.Companion.emptyMap
import com.avail.descriptor.module.A_Module
import com.avail.descriptor.module.ModuleDescriptor
import com.avail.descriptor.module.ModuleDescriptor.Companion.newModule
import com.avail.descriptor.phrases.A_Phrase
import com.avail.descriptor.phrases.A_Phrase.Companion.apparentSendName
import com.avail.descriptor.representation.AvailObject
import com.avail.descriptor.representation.NilDescriptor.Companion.nil
import com.avail.descriptor.tuples.A_Tuple.Companion.asSet
import com.avail.descriptor.tuples.StringDescriptor.Companion.stringFrom
import com.avail.descriptor.types.PhraseTypeDescriptor.PhraseKind.SEND_PHRASE
import com.avail.interpreter.execution.Interpreter.Companion.debugWorkUnits
import com.avail.interpreter.execution.Interpreter.Companion.runOutermostFunction
import com.avail.io.SimpleCompletionHandler
import com.avail.io.TextInterface
import com.avail.persistence.Repository
import com.avail.persistence.Repository.ModuleArchive
import com.avail.persistence.Repository.ModuleCompilation
import com.avail.persistence.Repository.ModuleVersion
import com.avail.serialization.MalformedSerialStreamException
import com.avail.serialization.Serializer
import com.avail.utility.Graph
import com.avail.utility.StackPrinter.Companion.trace
import com.avail.utility.safeWrite
import java.io.ByteArrayInputStream
import java.io.ByteArrayOutputStream
import java.io.File
import java.lang.String.format
import java.nio.ByteBuffer
import java.nio.file.Path
import java.nio.file.attribute.BasicFileAttributes
<<<<<<< HEAD
=======
import java.util.ArrayList
import java.util.Collections.emptyList
>>>>>>> bd8b59be
import java.util.Collections.synchronizedList
import java.util.Collections.synchronizedMap
import java.util.HashMap
import java.util.HashSet
import java.util.concurrent.Semaphore
import java.util.concurrent.atomic.AtomicBoolean
import java.util.concurrent.atomic.AtomicInteger
import java.util.concurrent.atomic.AtomicReference
import java.util.concurrent.locks.ReentrantReadWriteLock
import java.util.logging.Level
import java.util.logging.Logger
import java.util.stream.Collectors.joining
import java.util.zip.CRC32
import kotlin.collections.component1
import kotlin.collections.component2
import kotlin.collections.set
import kotlin.concurrent.read
import kotlin.concurrent.write

/**
 * An `AvailBuilder` [compiles][AvailCompiler] and installs into an
 * [Avail&#32;runtime][AvailRuntime] a target [module][ModuleDescriptor] and
 * each of its dependencies.
 *
 * @property runtime
 *   The [runtime][AvailRuntime] into which the [builder][AvailBuilder] will
 *   install the target [module][ModuleDescriptor] and its dependencies.
 * @author Todd L Smith &lt;todd@availlang.org&gt;
 * @author Leslie Schultz &lt;leslie@availlang.org&gt;
 * @author Mark van Gulik &lt;mark@availlang.org&gt;
 *
 * @constructor
 *
 * Construct an `AvailBuilder` for the provided runtime.
 *
 * @param runtime
 *   The [AvailRuntime] in which to load modules and execute commands.
 */
@Suppress("unused")
class AvailBuilder constructor(val runtime: AvailRuntime)
{
	/** A lock for safely manipulating internals of this builder.  */
	private val builderLock = ReentrantReadWriteLock()

	/**
	 * The [text&#32;interface][TextInterface] for the [builder][AvailBuilder]
	 * and downstream components.
	 */
	var textInterface: TextInterface = runtime.textInterface()

	/**
	 * A [Graph] of [ResolvedModuleName]s, representing the relationships
	 * between all modules currently loaded or involved in the current build
	 * action.  Modules are only added here after they have been locally traced
	 * successfully.
	 */
	val moduleGraph = Graph<ResolvedModuleName>()

	/**
	 * A map from each [ResolvedModuleName] to its currently loaded
	 * [LoadedModule].
	 */
	private val allLoadedModules =
		synchronizedMap(mutableMapOf<ResolvedModuleName, LoadedModule>())

	/** Whom to notify when modules load and unload.  */
	private val subscriptions = mutableSetOf<(LoadedModule, Boolean)->Unit>()

	/**
	 * If not-`null`, an indication of why the current build should stop.
	 * Otherwise the current build should continue.
	 */
	private val privateStopBuildReason = AtomicReference<String>()

	/** A function for polling for abort requests.  */
	val pollForAbort = { this.shouldStopBuild }

	/** How to handle problems during a build.  */
	val buildProblemHandler: ProblemHandler = BuilderProblemHandler(
		this, "[%s]: module \"%s\", line %d:%n%s%n")

	/** How to handle problems during command execution.  */
	private val commandProblemHandler: ProblemHandler = BuilderProblemHandler(
		this, "[%1\$s]: %4\$s%n")

	/**
	 * Record a new party to notify about module loading and unloading.
	 *
	 * @param subscription
	 *   What to invoke during loads and unloads.
	 */
	fun subscribeToModuleLoading(subscription: (LoadedModule, Boolean)->Unit)
	{
		subscriptions.add(subscription)
	}

	/**
	 * No longer notify the specified party about module loading and unloading.
	 *
	 * @param subscription
	 *   What to no longer invoke during loads and unloads.
	 */
	fun unsubscribeToModuleLoading(subscription: (LoadedModule, Boolean)->Unit)
	{
		subscriptions.remove(subscription)
	}

	/**
	 * Return a list of modules that are currently loaded.  The returned list is
	 * a snapshot of the state and does not change due to subsequent loads or
	 * unloads.
	 *
	 * @return
	 *   The list of modules currently loaded.
	 */
	fun loadedModulesCopy(): List<LoadedModule> =
		builderLock.read { allLoadedModules.values.toList() }

	/**
	 * Look up the currently loaded module with the specified
	 * [resolved&#32;module&#32;name][ResolvedModuleName].  Return `null` if the
	 * module is not currently loaded.
	 *
	 * @param resolvedModuleName
	 *   The name of the module to locate.
	 * @return
	 *   The loaded module or null.
	 */
	fun getLoadedModule(resolvedModuleName: ResolvedModuleName): LoadedModule? =
		builderLock.read { allLoadedModules[resolvedModuleName] }

	/**
	 * Record a freshly loaded module.  Notify subscribers.
	 *
	 * @param resolvedModuleName
	 *   The module's resolved name.
	 * @param loadedModule
	 *   The loaded module.
	 */
	internal fun putLoadedModule(
		resolvedModuleName: ResolvedModuleName,
		loadedModule: LoadedModule)
	{
<<<<<<< HEAD
		builderLock.safeWrite {
=======
		builderLock.write {
>>>>>>> bd8b59be
			allLoadedModules[resolvedModuleName] = loadedModule
			for (subscription in subscriptions)
			{
				subscription(loadedModule, true)
			}
		}
	}

	/**
	 * Record the fresh unloading of a module with the given name.  Notify
	 * subscribers.
	 *
	 * @param resolvedModuleName
	 *   The unloaded module's resolved name.
	 */
	internal fun removeLoadedModule(resolvedModuleName: ResolvedModuleName)
	{
<<<<<<< HEAD
		builderLock.safeWrite {
=======
		builderLock.write {
>>>>>>> bd8b59be
			val loadedModule = allLoadedModules[resolvedModuleName]!!
			allLoadedModules.remove(resolvedModuleName)
			subscriptions.forEach { it(loadedModule, false) }
		}
	}

	/**
	 * Reconcile the [moduleGraph] against the loaded modules, removing any
	 * modules from the graph that are not currently loaded.
	 */
	internal fun trimGraphToLoadedModules()
	{
		for (moduleName in moduleGraph.vertices.toList())
		{
			if (getLoadedModule(moduleName) === null)
			{
				moduleGraph.exciseVertex(moduleName)
			}
		}
		assert(moduleGraph.vertexCount == allLoadedModules.size)
	}

	/**
	 * Check any invariants of the builder that should hold when it is idle.
	 */
	fun checkStableInvariants()
	{
		val loadedRuntimeModules = runtime.loadedModules()
		val moduleGraphSize = moduleGraph.vertexCount
		val allLoadedModulesSize = allLoadedModules.size
		val loadedRuntimeModulesSize = loadedRuntimeModules.mapSize()
		assert(moduleGraphSize == allLoadedModulesSize)
		assert(moduleGraphSize == loadedRuntimeModulesSize)
		for (graphModuleName in moduleGraph.vertices.toList())
		{
			val qualifiedAvailName = stringFrom(graphModuleName.qualifiedName)
			assert(allLoadedModules.containsKey(graphModuleName))
			assert(loadedRuntimeModules.hasKey(qualifiedAvailName))
			assert(allLoadedModules[graphModuleName]!!.module.equals(
				loadedRuntimeModules.mapAt(qualifiedAvailName)))
		}
	}

	/**
	 * `true` iff the current build should stop, `false` otherwise.
	 */
	val shouldStopBuild: Boolean
		get() = privateStopBuildReason.get() !== null

	/**
	 * The reason why the current build should stop, or `null` if a stop is not
	 * currently requested.
	 */
	var stopBuildReason: String?
		get() = privateStopBuildReason.get()
		set(why)
		{
<<<<<<< HEAD
			builderLock.safeWrite {
=======
			builderLock.write {
>>>>>>> bd8b59be
				val old = privateStopBuildReason.getAndSet(why)
				if (debugWorkUnits)
				{
					println(
					"*****************************************************\n" +
					"*** stopBuildReason: " + old + " → " + why + "\n" +
					"*****************************************************")
				}
			}
		}

	/**
	 * Clear the indication that the build should stop, presumably in
	 * preparation for the next build.
	 */
	private fun clearShouldStopBuild() = privateStopBuildReason.set(null)

	/**
	 * Cancel the build at the next convenient stopping point for each module.
	 */
	fun cancel()
	{
		stopBuildReason = "Canceled"
	}

	/**
	 * Serialize the specified [module&#32;header][ModuleHeader] into the
	 * [module&#32;version][ModuleVersion].
	 *
	 * @param header
	 *   A module header.
	 * @param version
	 *   A module version.
	 */
	internal fun serialize(header: ModuleHeader, version: ModuleVersion)
	{
		val out = ByteArrayOutputStream(1000)
		val serializer = Serializer(out)
		header.serializeHeaderOn(serializer)
		val bytes = appendCRC(out.toByteArray())
		version.putModuleHeader(bytes)
	}

	/**
	 * A LoadedModule holds state about what the builder knows about a currently
	 * loaded Avail module.
	 *
	 * @property name
	 *   The resolved name of this module.
	 * @property module
	 *   The actual [A_Module] that was plugged into the [AvailRuntime].
	 * @property version
	 *   This module's version, which corresponds to the source code.
	 * @property compilation
	 *   The [ModuleCompilation] which was loaded for this module.  This
	 *   indicates when the compilation happened, and where in the
	 *   [repository][Repository] we can find the
	 *   [serialized][Serializer] module content.
	 * @author Mark van Gulik &lt;mark@availlang.org&gt;
	 *
	 * @constructor
	 *
	 * Construct a new `LoadedModule` to represent
	 * information about an Avail module that has been loaded.
	 *
	 * @param name
	 *   The [name][ResolvedModuleName] of the module.
	 * @param sourceDigest
	 *   The module source's cryptographic digest.
	 * @param module
	 *   The actual [A_Module] loaded in the [AvailRuntime].
	 * @param version
	 *   The version of the module source.
	 * @param compilation
	 *   Information about the specific [ModuleCompilation] that is loaded.
	 */
	class LoadedModule constructor(
		val name: ResolvedModuleName,
		sourceDigest: ByteArray,
		internal val module: A_Module,
		internal val version: ModuleVersion,
		internal val compilation: ModuleCompilation)
	{
		/**
		 * The cryptographic [digest][ModuleArchive.digestForFile] of this
		 * module's source code when it was compiled.
		 */
		internal val sourceDigest: ByteArray = sourceDigest.clone()

		/**
		 * Whether this module has been flagged for deletion by the
		 * [BuildUnloader].
		 */
		internal var deletionRequest = false

		/**
		 * Answer the entry points defined by this loaded module.  Since the
		 * header structure does not depend on syntax declared in other modules,
		 * the entry points are a property of the [ModuleVersion].  That's the
		 * entity associated with particular module source code.
		 *
		 * @return
		 *   The [List] of [String]s that are entry points.
		 */
		val entryPoints: List<String> = version.getEntryPoints()
	}

	/**
	 * A `ModuleTree` is used to capture the structure of nested packages for
	 * use by the graph layout engine.
	 *
	 * @property node
	 *   The private node name to use in the graph layout.
	 * @property label
	 *   The textual label of the corresponding node in the graph layout.
	 * @property resolvedModuleName
	 *   The represented module's [resolved&#32;name][ResolvedModuleName].
	 * @author Mark van Gulik &lt;mark@availlang.org&gt;
	 *
	 * @constructor
	 *
	 * Construct a new `ModuleTree`.
	 *
	 * @param node
	 *   The node name.
	 * @param label
	 *   The label to present.
	 * @param resolvedModuleName
	 *   The represented [ResolvedModuleName].
	 */
	internal class ModuleTree constructor(
		val node: String,
		val label: String,
		val resolvedModuleName: ResolvedModuleName?)
	{
		/** The parent [ModuleTree], or null if this is a root.  */
		internal var parent: ModuleTree? = null
			private set

		/**
		 * The list of children of this package or module (in which case it must
		 * be empty.
		 */
		val children=  mutableListOf<ModuleTree>()

		/**
		 * Add a child to this node.
		 *
		 * @param child
		 *   The `ModuleTree` to add as a child.
		 */
		fun addChild(child: ModuleTree)
		{
			children.add(child)
			child.parent = this
		}

		/**
		 * Compute a quoted label based on the stored [label] [String],
		 * compensating for Graphviz's idiosyncrasies about delimiters. In
		 * particular, only quotes should be escaped with a backslash.  A little
		 * thought shows that this means a backslash can't be the last character
		 * of the quoted string, so we work around it by appending a space in
		 * that case, which will generally be close enough.
		 *
		 * @return
		 *   A [String] suitable for use as a label.
		 */
		val safeLabel: String
			get()
			{
				val addendum =
					if (label[label.length - 1] == '\\') " "
					else ""
				return "\"${label.replace("\"".toRegex(), "\\\"")}$addendum\""
			}

		/**
		 * Enumerate the modules in this tree, invoking the `enter` callback
		 * before visiting children, and invoking the `exit` callback after.
		 * Both callbacks take an [Int] indicating the current depth in the
		 * tree, relative to the initial passed value.
		 *
		 * @param enter
		 *   What to do before each node.
		 * @param exit
		 *   What to do after each node.
		 * @param depth
		 *   The depth of the current invocation.
		 */
		fun recursiveDo(
			enter: (ModuleTree, Int)->Unit,
			exit: (ModuleTree, Int)->Unit,
			depth: Int)
		{
			enter(this, depth)
			val nextDepth = depth + 1
			for (child in children)
			{
				child.recursiveDo(enter, exit, nextDepth)
			}
			exit(this, depth)
		}
	}

	/**
	 * Build the [target][ModuleDescriptor] and its dependencies.
	 *
	 * @param target
	 *   The [canonical&#32;name][ModuleName] of the module that the builder
	 *   must (recursively) load into the [AvailRuntime].
	 * @param localTracker
	 *   A [CompilerProgressReporter].
	 * @param globalTracker
	 *   A [GlobalProgressReporter].
	 * @param originalAfterAll
	 *   What to do after building everything.  This may run in another
	 *   [Thread], possibly long after this method returns.
	 * @param problemHandler
	 *   How to handle or report [Problem]s that arise during the build.
	 */
	@Suppress("MemberVisibilityCanBePrivate")
	fun buildTargetThen(
		target: ModuleName,
		localTracker: CompilerProgressReporter,
		globalTracker: GlobalProgressReporter,
		problemHandler: ProblemHandler,
		originalAfterAll: ()->Unit)
	{
		val ran = AtomicBoolean(false)
		val safeAfterAll = {
			val old = ran.getAndSet(true)
			assert(!old)
			trimGraphToLoadedModules()
			originalAfterAll()
		}
		clearShouldStopBuild()
		BuildUnloader(this).unloadModified()
		if (shouldStopBuild)
		{
			safeAfterAll()
			return
		}
		BuildTracer(this).traceThen(target, problemHandler) {
			if (moduleGraph.isCyclic)
			{
				problemHandler.handle(
					object : Problem(
						target,
						1,
						0,
						TRACE,
						"Cycle detected in ancestor modules: {0}",
						moduleGraph.firstCycle.stream()
							.map { it.qualifiedName }
							.collect(joining("\n\t", "\n\t", "")))
					{
						override fun abortCompilation()
						{
							stopBuildReason =
								"Module graph has cyclic dependency"
						}
					})
			}
			if (shouldStopBuild)
			{
				safeAfterAll()
				return@traceThen
			}
			val buildLoader = BuildLoader(
				this, localTracker, globalTracker, problemHandler)
			buildLoader.loadThen(safeAfterAll)
		}
	}

	/**
	 * Build the [target][ModuleDescriptor] and its dependencies. Block the
	 * current [Thread] until it's done.
	 *
	 * @param target
	 *   The [canonical&#32;name][ModuleName] of the module that the builder
	 *   must (recursively) load into the [AvailRuntime].
	 * @param localTracker
	 *   A [CompilerProgressReporter].
	 * @param globalTracker
	 *   A [GlobalProgressReporter].
	 * @param problemHandler
	 *   How to handle or report [Problem]s that arise during the build.
	 */
	fun buildTarget(
		target: ModuleName,
		localTracker: CompilerProgressReporter,
		globalTracker: GlobalProgressReporter,
		problemHandler: ProblemHandler)
	{
		val semaphore = Semaphore(0)
		buildTargetThen(
				target,
				localTracker,
				globalTracker,
				problemHandler) {
			semaphore.release()
		}
		semaphore.acquireUninterruptibly()
	}

	/**
	 * Unload the [target&#32;module][ModuleDescriptor] and its dependents.  If
	 * `null` is provided, unload all modules.
	 *
	 * @param target
	 *   The [resolved&#32;name][ResolvedModuleName] of the module to be
	 *   unloaded, or `null` to unload all modules.
	 */
	fun unloadTarget(target: ResolvedModuleName?)
	{
		clearShouldStopBuild()
		BuildUnloader(this).unload(target)
	}

	/**
	 * Generate Stacks documentation for the [target][ModuleDescriptor] and its
	 * dependencies.
	 *
	 * @param target
	 *   The `ModuleName canonical name` of the module for which the
	 *   `AvailBuilder builder` must (recursively) generate documentation.
	 * @param documentationPath
	 *   The [path][Path] to the output
	 *   [directory][BasicFileAttributes.isDirectory] for Stacks documentation
	 *   and data files.
	 * @param problemHandler
	 *   How to handle or report [Problem]s that arise during the build.
	 */
	fun generateDocumentation(
		target: ModuleName,
		documentationPath: Path,
		problemHandler: ProblemHandler)
	{
		clearShouldStopBuild()
		val tracer = BuildTracer(this)
		tracer.traceThen(target, problemHandler) {
			val documentationTracer =
				DocumentationTracer(this, documentationPath)
			if (!shouldStopBuild)
			{
				documentationTracer.load(problemHandler)
			}
			if (!shouldStopBuild)
			{
				documentationTracer.generate(target, problemHandler)
			}
			trimGraphToLoadedModules()
		}
	}

	/**
	 * Generate a graph.
	 *
	 * @param target
	 *   The resolved name of the module whose ancestors to trace.
	 * @param destinationFile
	 *   Where to write the `.gv` **dot** format file.
	 * @param problemHandler
	 *   How to handle or report [Problem]s that arise during the build.
	 */
	fun generateGraph(
		target: ResolvedModuleName,
		destinationFile: File,
		problemHandler: ProblemHandler)
	{
		clearShouldStopBuild()
		val tracer = BuildTracer(this)
		try
		{
			tracer.traceThen(target, problemHandler) {
				val graphTracer = GraphTracer(
					this, target, destinationFile)
				if (!shouldStopBuild)
				{
					graphTracer.traceGraph()
				}
			}
		}
		finally
		{
			trimGraphToLoadedModules()
		}
	}

	/**
	 * Scan all module files in all visible source directories, passing each
	 * [ResolvedModuleName] and corresponding [ModuleVersion] to the provided
	 * function.
	 *
	 * Note that the action may be invoked in multiple [Thread]s simultaneously,
	 * so the client may need to provide suitable synchronization.
	 *
	 * Also note that the method only returns after all tracing has completed.
	 *
	 * @param action
	 *   What to do with each module version.  The third argument to it is a
	 *   function to invoke when the module is considered processed.
	 */
	fun traceDirectories(
		action: (ResolvedModuleName, ModuleVersion, ()->Unit)->Unit)
	{
		val semaphore = Semaphore(0)
		traceDirectories(action) { semaphore.release() }
		// Trace is not currently interruptible.
		semaphore.acquireUninterruptibly()
	}

	/**
	 * Scan all module files in all visible source directories, passing each
	 * [ResolvedModuleName] and corresponding [ModuleVersion] to the provided
	 * function.
	 *
	 * Note that the action may be invoked in multiple [Thread]s simultaneously,
	 * so the client may need to provide suitable synchronization.
	 *
	 * The method may return before tracing has completed, but `afterAll` will
	 * eventually be invoked in some [Thread] after all modules have been
	 * processed.
	 *
	 * @param action
	 *   What to do with each module version.  A function will be passed,
	 *   which should be evaluated to indicate the module has been processed.
	 * @param afterAll
	 *   What to do after all of the modules have been processed.
	 */
	private fun traceDirectories(
		action: (ResolvedModuleName, ModuleVersion, ()->Unit)->Unit,
		afterAll: ()->Unit)
	{
		BuildDirectoryTracer(this, afterAll).traceAllModuleHeaders(action)
	}

	/**
	 * An `EntryPoint` represents a compiled command. It is used to disambiguate
	 * commands.
	 *
	 * @property moduleName
	 *   The [module&#32;name][ResolvedModuleName] of the [module][LoadedModule]
	 *   that declares the entry point.
	 * @property entryPointName
	 *   The name of the entry point.
	 * @property phrase
	 *   The compiled [phrase][A_Phrase] that sends this entry point.
	 * @author Mark van Gulik &lt;mark@availlang.org&gt;
	 *
	 * @constructor
	 *
	 * Construct a new `CompiledCommand`.
	 *
	 * @param moduleName
	 *   The [module&#32;name][ResolvedModuleName] of the [module][LoadedModule]
	 *   that declares the entry point.
	 * @param entryPointName
	 *   The name of the entry point.
	 * @param phrase
	 *   The compiled [phrase][A_Phrase] that sends this entry point.
	 */
	class CompiledCommand internal constructor(
		val moduleName: ResolvedModuleName,
		private val entryPointName: String,
		val phrase: A_Phrase)
	{
		override fun toString(): String =
			"${moduleName.qualifiedName} : $entryPointName"
	}

	/**
	 * Attempt to unambiguously parse a command.  Each currently loaded module
	 * that defines at least one entry point takes a shot at parsing the
	 * command.  If more than one is successful, report the ambiguity via the
	 * `onFailure` continuation.  If none are successful, report the failure.
	 * If there was exactly one, compile it into a function and invoke it in a
	 * new fiber.  If the function evaluation succeeds, run the `onSuccess`
	 * continuation with the function's result, except that if the function has
	 * static type ⊤ always pass `nil` instead of the actual value returned by
	 * the function.  If the function evaluation failed, report the failure.
	 *
	 * @param command
	 *   The command to attempt to parse and run.
	 * @param onAmbiguity
	 *   What to do if the entry point is ambiguous. Accepts a [List] of
	 *   [compiled&#32;commands][CompiledCommand] and the function to invoke
	 *   with the selected command (or `null` if no command should be run).
	 * @param onSuccess
	 *   What to do if the command parsed and ran to completion.  It should be
	 *   passed both the result of execution and a cleanup function to invoke
	 *   with a post-cleanup continuation.
	 * @param onFailure
	 *   What to do otherwise.
	 */
	fun attemptCommand(
		command: String,
		onAmbiguity: (List<CompiledCommand>, (CompiledCommand?)->Unit)->Unit,
		onSuccess: (AvailObject, (()->Unit)->Unit)->Unit,
		onFailure: ()->Unit)
	{
		clearShouldStopBuild()
		runtime.execute(commandPriority) {
			scheduleAttemptCommand(
				command, onAmbiguity, onSuccess, onFailure)
		}
	}

	/**
	 * Schedule an attempt to unambiguously parse a command. Each currently
	 * loaded module that defines at least one entry point takes a shot at
	 * parsing the command.  If more than one is successful, report the
	 * ambiguity via the `onFailure` continuation.  If none are successful,
	 * report the failure.  If there was exactly one, compile it into a function
	 * and invoke it in a new fiber.  If the function evaluation succeeds, run
	 * the `onSuccess` continuation with the function's result, except that if
	 * the function has static type ⊤ always pass `nil` instead of the actual
	 * value returned by the function.  If the function evaluation failed,
	 * report the failure.
	 *
	 * @param command
	 *   The command to attempt to parse and run.
	 * @param onAmbiguity
	 *   What to do if the entry point is ambiguous. Accepts a [List] of
	 *   [compiled&#32;commands][CompiledCommand] and the function to invoke
	 *   with the selected command (or `null` if no command should be run).
	 * @param onSuccess
	 *   What to do if the command parsed and ran to completion.  It should be
	 *   passed both the result of execution and a cleanup function to invoke
	 *   with a post-cleanup continuation.
	 * @param onFailure
	 *   What to do otherwise.
	 */
	private fun scheduleAttemptCommand(
		command: String,
		onAmbiguity: (List<CompiledCommand>, (CompiledCommand?)->Unit)->Unit,
		onSuccess: (AvailObject, (()->Unit)->Unit)->Unit,
		onFailure: ()->Unit)
	{
		val modulesWithEntryPoints = mutableSetOf<LoadedModule>()
		for (loadedModule in loadedModulesCopy())
		{
			if (loadedModule.entryPoints.isNotEmpty())
			{
				modulesWithEntryPoints.add(loadedModule)
			}
		}
		if (modulesWithEntryPoints.isEmpty())
		{
			val problem = object : Problem(
				null,
				1,
				1,
				EXECUTION,
				"No entry points are defined by loaded modules")
			{
				override fun abortCompilation() = onFailure()
			}
			commandProblemHandler.handle(problem)
			return
		}

		val allSolutions =
			synchronizedMap(mutableMapOf<LoadedModule, List<A_Phrase>>())
		val allCleanups =
			synchronizedList(mutableListOf<(()->Unit)->Unit>())
		val allProblems =
			synchronizedMap(mutableMapOf<LoadedModule, MutableList<Problem>>())
		val outstanding = AtomicInteger(modulesWithEntryPoints.size)
		val decrement = {
			if (outstanding.decrementAndGet() == 0)
			{
				processParsedCommand(
					allSolutions, // no longer changing
					allProblems, // no longer changing
					onAmbiguity,
					onSuccess,
					parallelCombine(allCleanups), // no longer changing
					onFailure)
			}
		}

		for (loadedModule in modulesWithEntryPoints)
		{
			val module = newModule(
				stringFrom(
					loadedModule.module.moduleName().asNativeString() +
						" (command)"))
			val moduleImport = ModuleImport.extend(loadedModule.module)
			val header = ModuleHeader(loadedModule.name)
			header.importedModules.add(moduleImport)
			header.applyToModule(module, runtime)
			module.addImportedNames(
				loadedModule.module.entryPoints().valuesAsTuple().asSet())
			val compiler = AvailCompiler(
				header,
				module,
				stringFrom(command),
				textInterface,
				pollForAbort,
				{ _, _, _, _ -> },
				object : BuilderProblemHandler(this, "«collection only»")
				{
					override fun handleGeneric(
						problem: Problem,
						decider: (Boolean)->Unit)
					{
						// Clone the problem message into a new problem to avoid
						// running any cleanup associated with aborting the
						// problem a second time.
						val copy = object : Problem(
							problem.moduleName,
							problem.lineNumber,
							problem.characterInFile,
							problem.type,
							"{0}",
							problem.toString())
						{
							override fun abortCompilation()
							{
								// Do nothing.
							}
						}
						allProblems.compute(loadedModule) { _, oldV ->
							val v = oldV ?: mutableListOf()
							v.add(copy)
							v
						}
						decider(false)
					}

					@Suppress("RedundantLambdaArrow")
					override fun handleInternal(
						problem: Problem,
						decider: (Boolean)->Unit
					) {
						SimpleCompletionHandler<Int>(
							{ handleGeneric(problem, decider) },
							{ handleGeneric(problem, decider) }
						).guardedDo {
							textInterface.errorChannel.write(
								problem.toString(), dummy, handler)
						}
					}

					@Suppress("RedundantLambdaArrow")
					override fun handleExternal(
						problem: Problem,
						decider: (Boolean)->Unit)
					{
						// Same as handleInternal (2015.04.24)
						SimpleCompletionHandler<Int>(
							{ handleGeneric(problem, decider) },
							{ handleGeneric(problem, decider) }
						).guardedDo {
							textInterface.errorChannel.write(
								problem.toString(), dummy, handler)
						}
					}
				})
			compiler.parseCommand(
				{ solutions, cleanup ->
					allSolutions[loadedModule] = solutions
					allCleanups.add(cleanup)
					decrement()
				},
				decrement)
		}
	}

	/**
	 * Given a [collection][Collection] of continuations, each of which expects
	 * a continuation (called the post-continuation activity) that instructs it
	 * on how to proceed when it has completed, produce a single continuation
	 * that evaluates this collection in parallel and defers the
	 * post-continuation activity until every member has completed.
	 *
	 * @param continuations
	 *   A collection of continuations.
	 * @return
	 *   The combined continuation.
	 */
	private fun parallelCombine(
		continuations: Collection<(()->Unit)->Unit>): (()->Unit)->Unit
	{
		val count = AtomicInteger(continuations.size)
		return { postAction ->
			val decrement = {
				if (count.decrementAndGet() == 0)
				{
					postAction()
				}
			}
			for (continuation in continuations)
			{
				runtime.execute(commandPriority) { continuation(decrement) }
			}
		}
	}

	/**
	 * Process a parsed command, executing it if there is a single unambiguous
	 * entry point send.
	 *
	 * @param solutions
	 *   A [map][Map] from [loaded][LoadedModule] to the [solutions][A_Phrase]
	 *   that they produced.
	 * @param problems
	 *   A map from loaded modules to the [problems][Problem] that they
	 *   encountered.
	 * @param onAmbiguity
	 *   What to do if the entry point is ambiguous. Accepts a [List] of
	 *   [compiled&#32;commands][CompiledCommand] and the continuation to invoke
	 *   with the selected command (or `null` if no command should be run).
	 * @param onSuccess
	 *   What to do with the result of a successful unambiguous command.
	 * @param postSuccessCleanup
	 *   How to cleanup after running a successful unambiguous command.
	 * @param onFailure
	 *   What to do after a failure.
	 */
	private fun processParsedCommand(
		solutions: Map<LoadedModule, List<A_Phrase>>,
		problems: Map<LoadedModule, List<Problem>>,
		onAmbiguity: (List<CompiledCommand>, (CompiledCommand?)->Unit)->Unit,
		onSuccess: (AvailObject, (()->Unit)->Unit)->Unit,
		postSuccessCleanup: (()->Unit)->Unit,
		onFailure: ()->Unit)
	{
		if (solutions.isEmpty())
		{
			// There were no solutions, so report every problem that was
			// encountered.  Actually, choose the modules that tied for the
			// deepest parse, and only show those problems.
			var deepestPosition = Long.MIN_VALUE
			val deepestProblems = mutableListOf<Problem>()
			for ((_, value) in problems)
			{
				for (problem in value)
				{
					if (problem.characterInFile > deepestPosition)
					{
						deepestPosition = problem.characterInFile
						deepestProblems.clear()
					}
					if (problem.characterInFile == deepestPosition)
					{
						deepestProblems.add(problem)
					}
				}
			}
			for (problem in deepestProblems)
			{
				commandProblemHandler.handle(problem)
			}
			onFailure()
			return
		}
		// Filter the solutions to invocations of entry points.
		val commands = mutableListOf<CompiledCommand>()
		for ((key, value) in solutions)
		{
			val moduleEntryPoints = key.entryPoints
			for (solution in value)
			{
				if (solution.isInstanceOfKind(SEND_PHRASE.mostGeneralType()))
				{
					val name = solution.apparentSendName()
					val nameString = name.atomName().asNativeString()
					if (moduleEntryPoints.contains(nameString))
					{
						commands.add(CompiledCommand(
							key.name, nameString, solution))
					}
				}
			}
		}
		// If there were no commands, then report a problem.
		if (commands.isEmpty())
		{
			val problem = object : Problem(
				null,
				1,
				1,
				PARSE,
				"The command could be parsed, but not as an invocation of " +
					"an entry point.")
			{
				override fun abortCompilation() = onFailure()
			}
			commandProblemHandler.handle(problem)
			return
		}

		val unambiguous = { command: CompiledCommand ->
			val phrase = command.phrase
			val function = createFunctionForPhrase(phrase, nil, 1)
			val fiber = newFiber(
				function.kind().returnType(),
				commandPriority
			) { stringFrom("Running command: $phrase") }
			var fiberGlobals = fiber.fiberGlobals()
			fiberGlobals = fiberGlobals.mapAtPuttingCanDestroy(
				CLIENT_DATA_GLOBAL_KEY.atom, emptyMap, true)
			fiber.setFiberGlobals(fiberGlobals)
			fiber.setTextInterface(textInterface)
			fiber.setSuccessAndFailure(
				{ result -> onSuccess(result, postSuccessCleanup) },
				{ e ->
					if (e is FiberTerminationException)
					{
						onFailure()
					}
					else
					{
						val problem = object : Problem(
							null,
							1,
							1,
							EXECUTION,
							"Error executing command:{0}\n{1}",
							if (e.message !== null) " " + e.message else "",
							trace(e))
						{
							override fun abortCompilation() = onFailure()
						}
						commandProblemHandler.handle(problem)
					}
				})
			runOutermostFunction(runtime, fiber, function, emptyList())
		}

		// If the command was unambiguous, then go ahead and run it.
		if (commands.size == 1)
		{
			unambiguous(commands[0])
			return
		}

		// Otherwise, report the possible commands for disambiguation.
		onAmbiguity(commands) { choice ->
			when (choice) {
				null -> SimpleCompletionHandler<Int>(
					{ onFailure() },
					{ onFailure() }  /* Ignore I/O error */
				).guardedDo {
					textInterface.errorChannel.write(
						"Action was cancelled by user", dummy, handler)
				}
				else -> unambiguous(choice)
			}
		}
	}

	companion object
	{
		/** The [logger][Logger].  */
		private val logger = Logger.getLogger(
			AvailBuilder::class.java.name)

		/**
		 * Whether to debug the builder.
		 */
		private const val debugBuilder = false

		/**
		 * Log the specified message if [debugging][debugBuilder] is enabled.
		 *
		 * @param level
		 *   The [severity&#32;level][Level].
		 * @param format
		 *   The format string.
		 * @param args
		 *   The format arguments.
		 */
		internal fun log(level: Level, format: String, vararg args: Any)
		{
			@Suppress("ConstantConditionIf")
			if (debugBuilder)
			{
				if (logger.isLoggable(level))
				{
					logger.log(level, format(format, *args))
				}
			}
		}

		/**
		 * Log the specified message if [debugging][debugBuilder] is enabled.
		 *
		 * @param level
		 *   The [severity&#32;level][Level].
		 * @param exception
		 *   The [exception][Throwable] that motivated this log entry.
		 * @param format
		 *   The format string.
		 * @param args
		 *   The format arguments.
		 */
		internal fun log(
			level: Level,
			exception: Throwable,
			format: String,
			vararg args: Any)
		{
			@Suppress("ConstantConditionIf")
			if (debugBuilder)
			{
				if (logger.isLoggable(level))
				{
					logger.log(level, format(format, *args), exception)
				}
			}
		}

		/**
		 * The maximum age, in milliseconds, that changes should be left
		 * uncommitted in the repository.  A higher value saves space by causing
		 * the updated metadata to be rewritten at a slower rate, but the next
		 * build may have to repeat a bit more work if the previous build
		 * attempt failed before its data could be committed.
		 */
		internal const val maximumStaleRepositoryMs = 2000L

		/**
		 * Given a byte array, compute the [CRC32] checksum and append the [Int]
		 * value as four bytes (Big Endian), answering the new augmented byte
		 * array.
		 *
		 * @param bytes
		 *   The input bytes.
		 * @return
		 *   The bytes followed by the checksum.
		 */
		internal fun appendCRC(bytes: ByteArray): ByteArray
		{
			val checksum = CRC32()
			checksum.update(bytes)
			val checksumInt = checksum.value.toInt()
			val combined = ByteBuffer.allocate(bytes.size + 4)
			combined.put(bytes)
			combined.putInt(checksumInt)
			val combinedBytes = ByteArray(bytes.size + 4)
			combined.flip()
			combined.get(combinedBytes)
			return combinedBytes
		}

		/**
		 * Given an array of bytes, check that the last four bytes, when treated
		 * as a Big Endian unsigned int, agree with the [CRC32] checksum of the
		 * bytes excluding the last four.  Fail if they disagree.  Answer a
		 * ByteArrayInputStream on the bytes excluding the last four.
		 *
		 * @param bytes
		 *   An array of bytes.
		 * @return
		 *   A ByteArrayInputStream on the non-CRC portion of the bytes.
		 * @throws MalformedSerialStreamException
		 *   If the CRC check fails.
		 */
		@Throws(MalformedSerialStreamException::class)
		fun validatedBytesFrom(bytes: ByteArray): ByteArrayInputStream
		{
			val storedChecksum = ByteBuffer.wrap(bytes).getInt(bytes.size - 4)
			val checksum = CRC32()
			checksum.update(bytes, 0, bytes.size - 4)
			if (checksum.value.toInt() != storedChecksum)
			{
				throw MalformedSerialStreamException(null)
			}
			return ByteArrayInputStream(bytes, 0, bytes.size - 4)
		}
	}
}<|MERGE_RESOLUTION|>--- conflicted
+++ resolved
@@ -81,11 +81,6 @@
 import java.nio.ByteBuffer
 import java.nio.file.Path
 import java.nio.file.attribute.BasicFileAttributes
-<<<<<<< HEAD
-=======
-import java.util.ArrayList
-import java.util.Collections.emptyList
->>>>>>> bd8b59be
 import java.util.Collections.synchronizedList
 import java.util.Collections.synchronizedMap
 import java.util.HashMap
@@ -229,11 +224,7 @@
 		resolvedModuleName: ResolvedModuleName,
 		loadedModule: LoadedModule)
 	{
-<<<<<<< HEAD
 		builderLock.safeWrite {
-=======
-		builderLock.write {
->>>>>>> bd8b59be
 			allLoadedModules[resolvedModuleName] = loadedModule
 			for (subscription in subscriptions)
 			{
@@ -251,11 +242,7 @@
 	 */
 	internal fun removeLoadedModule(resolvedModuleName: ResolvedModuleName)
 	{
-<<<<<<< HEAD
 		builderLock.safeWrite {
-=======
-		builderLock.write {
->>>>>>> bd8b59be
 			val loadedModule = allLoadedModules[resolvedModuleName]!!
 			allLoadedModules.remove(resolvedModuleName)
 			subscriptions.forEach { it(loadedModule, false) }
@@ -313,11 +300,7 @@
 		get() = privateStopBuildReason.get()
 		set(why)
 		{
-<<<<<<< HEAD
 			builderLock.safeWrite {
-=======
-			builderLock.write {
->>>>>>> bd8b59be
 				val old = privateStopBuildReason.getAndSet(why)
 				if (debugWorkUnits)
 				{
