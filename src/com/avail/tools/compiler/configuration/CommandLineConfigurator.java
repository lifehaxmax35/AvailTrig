/*
 * CommandLineConfigurator.java
 * Copyright © 1993-2018, The Avail Foundation, LLC.
 * All rights reserved.
 *
 * Redistribution and use in source and binary forms, with or without
 * modification, are permitted provided that the following conditions are met:
 *
 * * Redistributions of source code must retain the above copyright notice, this
 *   list of conditions and the following disclaimer.
 *
 * * Redistributions in binary form must reproduce the above copyright notice,
 *   this list of conditions and the following disclaimer in the documentation
 *   and/or other materials provided with the distribution.
 *
 * * Neither the name of the copyright holder nor the names of the contributors
 *   may be used to endorse or promote products derived from this software
 *   without specific prior written permission.
 *
 * THIS SOFTWARE IS PROVIDED BY THE COPYRIGHT HOLDERS AND CONTRIBUTORS "AS IS"
 * AND ANY EXPRESS OR IMPLIED WARRANTIES, INCLUDING, BUT NOT LIMITED TO, THE
 * IMPLIED WARRANTIES OF MERCHANTABILITY AND FITNESS FOR A PARTICULAR PURPOSE
 * ARE DISCLAIMED. IN NO EVENT SHALL THE COPYRIGHT HOLDER OR CONTRIBUTORS BE
 * LIABLE FOR ANY DIRECT, INDIRECT, INCIDENTAL, SPECIAL, EXEMPLARY, OR
 * CONSEQUENTIAL DAMAGES (INCLUDING, BUT NOT LIMITED TO, PROCUREMENT OF
 * SUBSTITUTE GOODS OR SERVICES; LOSS OF USE, DATA, OR PROFITS; OR BUSINESS
 * INTERRUPTION) HOWEVER CAUSED AND ON ANY THEORY OF LIABILITY, WHETHER IN
 * CONTRACT, STRICT LIABILITY, OR TORT (INCLUDING NEGLIGENCE OR OTHERWISE)
 * ARISING IN ANY WAY OUT OF THE USE OF THIS SOFTWARE, EVEN IF ADVISED OF THE
 * POSSIBILITY OF SUCH DAMAGE.
 */

package com.avail.tools.compiler.configuration;

import com.avail.annotations.InnerAccess;
import com.avail.builder.ModuleName;
import com.avail.builder.ModuleRoots;
import com.avail.builder.RenamesFileParser;
import com.avail.performance.StatisticReport;
import com.avail.tools.options.DefaultOption;
import com.avail.tools.options.GenericHelpOption;
import com.avail.tools.options.GenericOption;
import com.avail.tools.options.OptionProcessingException;
import com.avail.tools.options.OptionProcessor;
import com.avail.tools.options.OptionProcessorFactory;
import com.avail.utility.MutableOrNull;
import com.avail.utility.configuration.ConfigurationException;
import com.avail.utility.configuration.Configurator;

import javax.annotation.Nullable;
import java.io.File;
import java.nio.file.InvalidPathException;
import java.nio.file.Path;
import java.nio.file.Paths;
import java.util.EnumSet;

<<<<<<< HEAD
import static com.avail.performance.StatisticReport.reportFor;
import static com.avail.tools.compiler.configuration.CommandLineConfigurator.OptionKey.*;
=======
import static com.avail.tools.compiler.configuration.CommandLineConfigurator.OptionKey.AVAIL_RENAMES;
import static com.avail.tools.compiler.configuration.CommandLineConfigurator.OptionKey.AVAIL_ROOTS;
import static com.avail.tools.compiler.configuration.CommandLineConfigurator.OptionKey.CLEAR_REPOSITORIES;
import static com.avail.tools.compiler.configuration.CommandLineConfigurator.OptionKey.COMPILE_MODULES;
import static com.avail.tools.compiler.configuration.CommandLineConfigurator.OptionKey.DOCUMENTATION_PATH;
import static com.avail.tools.compiler.configuration.CommandLineConfigurator.OptionKey.GENERATE_DOCUMENTATION;
import static com.avail.tools.compiler.configuration.CommandLineConfigurator.OptionKey.HELP;
import static com.avail.tools.compiler.configuration.CommandLineConfigurator.OptionKey.QUIET;
import static com.avail.tools.compiler.configuration.CommandLineConfigurator.OptionKey.SHOW_STATISTICS;
import static com.avail.tools.compiler.configuration.CommandLineConfigurator.OptionKey.TARGET_MODULE_NAME;
import static com.avail.tools.compiler.configuration.CommandLineConfigurator.OptionKey.VERBOSE_MODE;
>>>>>>> ecfdd468
import static java.util.Arrays.asList;
import static java.util.Collections.singletonList;

/**
 * Provides the configuration for the command-line compiler. Specifies the
 * options that are available as arguments to the compiler and their effects
 * on the compile process or user interface.
 *
 * @author Todd L Smith &lt;todd@availlang.org&gt;
 * @author Leslie Schultz &lt;leslie@availlang.org&gt;
 */
public class CommandLineConfigurator
implements Configurator<CompilerConfiguration>
{
	/**
	 * {@code OptionKey} enumerates the valid configuration options.
	 */
	enum OptionKey
	{
		/**
		 * Specification of the {@linkplain File path} to the {@linkplain
		 * RenamesFileParser renames file}.
		 */
		AVAIL_RENAMES,

		/**
		 * Specification of the {@linkplain ModuleRoots Avail roots}.
		 */
		AVAIL_ROOTS,

		/**
		 * The option to compile the target module and its ancestors.
		 */
		COMPILE_MODULES,

		/**
		 * The option to force removal of all repositories for which the Avail
		 * roots path has valid source directories specified.
		 */
		CLEAR_REPOSITORIES,

		/**
		 * The option to generate Stacks documentation.
		 */
		GENERATE_DOCUMENTATION,

		/**
		 * The option to set the Stacks module-oriented documentation path.
		 */
		DOCUMENTATION_PATH,

		/**
		 * The option to mute all output originating from user code.
		 */
		QUIET,

		/**
		 * The option to emit performance statistics for the Avail Virtual
		 * Machine.
		 */
		SHOW_STATISTICS,

		/**
		 * The option to request standard verbosity or set the {@linkplain
		 * VerbosityLevel verbosity level}.
		 */
		VERBOSE_MODE,

		/**
		 * Request display of help text.
		 */
		HELP,

		/**
		 * Specification of the target {@linkplain ModuleName module name}.
		 */
		TARGET_MODULE_NAME

	}

	/**
	 * Create an {@linkplain OptionProcessor option processor} suitable for
	 * {@linkplain #updateConfiguration() updating} a {@linkplain
	 * CompilerConfiguration compiler configuration}.
	 *
	 * @return An option processor.
	 */
	private OptionProcessor<OptionKey> createOptionProcessor ()
	{
		final MutableOrNull<OptionProcessor<OptionKey>> processor =
			new MutableOrNull<>();
		final OptionProcessorFactory<OptionKey> factory =
			new OptionProcessorFactory<>(OptionKey.class);

		factory.addOption(new GenericOption<>(
			AVAIL_RENAMES,
			singletonList("availRenames"),
			"The path to the renames file. This option overrides environment "
				+ "variables.",
			(keyword, renamesString) ->
			{
				processor.value().checkEncountered(AVAIL_RENAMES, 0);
				configuration.setRenamesFilePath(renamesString);
			}));

		factory.addOption(new GenericOption<>(
			AVAIL_ROOTS,
			singletonList("availRoots"),
			"The Avail roots, as a semicolon (;) separated list of module root "
				+ "specifications. Each module root specification comprises a "
				+ "logical root name, then an equals (=), then a module root "
				+ "location. A module root location comprises the absolute "
				+ "path to a binary module repository, then optionally a comma "
				+ "(,) and the absolute path to a source package. This option "
				+ "overrides environment variables.",
			(keyword, rootsString) ->
			{
				processor.value().checkEncountered(AVAIL_ROOTS, 0);
				configuration.setAvailRootsPath(rootsString);
			}));

		factory.addOption(new GenericOption<>(
			COMPILE_MODULES,
			asList("c", "compile"),
			"Compile the target module and its ancestors.",
			(keyword) ->
			{
				processor.value().checkEncountered(COMPILE_MODULES, 0);
				configuration.setCompileModulesFlag();
			}));

		factory.addOption(new GenericOption<>(
			CLEAR_REPOSITORIES,
			asList("f", "clearRepositories"),
			"Force removal of all repositories for which the Avail root path "
				+ "has valid source directories specified. This option can be "
				+ "used in isolation and will cause the repositories to be "
				+ "emptied. In an invocation with a valid target module name, "
				+ "the repositories will be cleared before compilation is "
				+ "attempted. Mutually exclusive with -g.",
			(keyword) ->
			{
				processor.value().checkEncountered(CLEAR_REPOSITORIES, 0);
				processor.value().checkEncountered(GENERATE_DOCUMENTATION, 0);
				configuration.setClearRepositoriesFlag();
			}));

		factory.addOption(new GenericOption<>(
			GENERATE_DOCUMENTATION,
			asList("g", "generateDocumentation"),
			"Generate Stacks documentation for the target module and its "
				+ "ancestors. The relevant repositories must already contain "
				+ "compilations for every module implied by the request. "
				+ "Mutually exclusive with -f.",
			(keyword) ->
			{
				processor.value().checkEncountered(GENERATE_DOCUMENTATION, 0);
				processor.value().checkEncountered(CLEAR_REPOSITORIES, 0);
				processor.value().checkEncountered(SHOW_STATISTICS, 0);
<<<<<<< HEAD
				configuration.setGenerateDocumenationFlag();
=======
				if (unused != null)
				{
					throw new OptionProcessingException(
						keyword + ": An argument was specified, but none " +
							"are permitted.");
				}
				configuration.setGenerateDocumentationFlag();
>>>>>>> ecfdd468
			}));

		factory.addOption(new GenericOption<>(
			DOCUMENTATION_PATH,
			asList("G", "documentationPath"),
			"The path to the output directory where documentation and data "
				+ "files will appear when Stacks documentation is generated. "
				+ "Requires -g.",
			(keyword, pathString) ->
			{
				processor.value().checkEncountered(DOCUMENTATION_PATH, 0);
				final Path path;
				try
				{
					path = Paths.get(pathString);
				}
				catch (final InvalidPathException e)
				{
					throw new OptionProcessingException(
						keyword
							+ ": invalid path: "
							+ e.getLocalizedMessage());
				}
				configuration.setDocumentationPath(path);
			}));

		factory.addOption(new GenericOption<>(
			QUIET,
			asList("q", "quiet"),
			"Mute all output originating from user code.",
			(keyword) ->
			{
				processor.value().checkEncountered(QUIET, 0);
				configuration.setQuietFlag();
			}));

		factory.addOption(new GenericOption<>(
			SHOW_STATISTICS,
			asList("s", "showStatistics"),
			"Request statistics about the most time-intensive operations in "
				+ "all categories ( -s or --showStatistics ) or for specific "
				+ "categories, using a comma-separated list of keywords "
				+ "( --showStatistics=#,# ). Requires -c.\n"
				+ "\nPossible values in # include:"
				+ "\nL2Operations - The most time-intensive level-two "
				+ "operations."
				+ "\nDynamicLookups - The most time-intensive dynamic method "
				+ "lookups."
				+ "\nPrimitives - The primitives that are the most "
				+ "time-intensive to run overall."
				+ "\nPrimitiveReturnTypeChecks - The primitives that take the "
				+ "most time checking return types.",
			(keyword) ->
			{
				processor.value().checkEncountered(SHOW_STATISTICS, 0);
				processor.value().checkEncountered(GENERATE_DOCUMENTATION, 0);
				final EnumSet<StatisticReport> reports =
					EnumSet.allOf(StatisticReport.class);
				configuration.setReports(reports);
			},
			(keyword, reportsString) ->
			{
				processor.value().checkEncountered(SHOW_STATISTICS, 0);
				processor.value().checkEncountered(GENERATE_DOCUMENTATION, 0);
				final String[] reportsArr = reportsString.split(",");
				final EnumSet<StatisticReport> reports =
					EnumSet.noneOf(StatisticReport.class);
				for (final String reportName : reportsArr)
				{
					final @Nullable StatisticReport report =
						reportFor(reportName);

					// This will also catch the illegal use of "="
					// without any items following.
					if (report == null)
					{
<<<<<<< HEAD
						throw new OptionProcessingException(
							keyword + ": Illegal argument.");
=======
						final @Nullable StatisticReport report =
							StatisticReport.reportFor(reportName);
						// This will also catch the illegal use of "="
						// without any items following.
						if (report == null)
						{
							throw new OptionProcessingException(
								keyword + ": Illegal argument.");
						}
						reports.add(report);
>>>>>>> ecfdd468
					}
					reports.add(report);
				}
				configuration.setReports(reports);
			}));

		factory.addOption(new GenericOption<>(
			VERBOSE_MODE,
			asList("v", "verboseMode"),
			"Request minimum verbosity ( -v or --verboseMode ) "
				+ "or manually set the verbosity level ( --verboseMode=# ).\n"
				+ "\nPossible values for # include:"
				+ "\n0 - Zero extra verbosity. Only error messages will be "
				+ "output. This is the default level for the compiler and is "
				+ "used when the verboseMode option is not used."
				+ "\n1 - The minimum verbosity level. The global progress and "
				+ "any error messages will be output. This is the default "
				+ "level for this option when a level is not specified."
				+ "\n2 - Global progress is output along with the local module "
				+ "compilation progress and any error messages.",
			(keyword) ->
			{
				processor.value().checkEncountered(VERBOSE_MODE, 0);
				configuration.setVerbosityLevel(
					VerbosityLevel.atLevel(1));
			},
			(keyword, verboseString) ->
			{
				processor.value().checkEncountered(VERBOSE_MODE, 0);
				try
				{
					// This parseInt will (also) throw an exception if
					// it tries to parse "" as a result of the illegal
					// use of "=" without any items following.
					final int level = Integer.parseInt(verboseString);
					configuration.setVerbosityLevel(
						VerbosityLevel.atLevel(level));
				}
				catch (final NumberFormatException e)
				{
					throw new OptionProcessingException(
						keyword + ": Illegal argument.",
						e);
				}
			}));

		factory.addOption(new GenericHelpOption<>(
			HELP,
			processor,
			"The Avail compiler understands the following options: ",
			helpStream));

		factory.addOption(new DefaultOption<>(
			TARGET_MODULE_NAME,
			"The target module name for compilation and/or documentation "
				+ "generation. The module is specified via a path relative to "
				+ "an AVAIL_ROOTS root name. For example, if AVAIL_ROOTS "
				+ "specifies a root named \"foo\" at path "
				+ "/usr/local/avail/stuff/, and module \"frog\" is in the root "
				+ "directory as /usr/local/avail/stuff/frog, the target module "
				+ "name would be /foo/frog.",
			(keyword, targetModuleString) ->
			{
				processor.value().checkEncountered(TARGET_MODULE_NAME, 0);
				try
				{
					configuration.setTargetModuleName(
						new ModuleName(targetModuleString));
				}
				catch (final OptionProcessingException e)
				{
					throw new OptionProcessingException(
						"«default»: " + e.getMessage(),
						e);
				}
			}));

		processor.value = factory.createOptionProcessor();
		return processor.value();
	}

	/** The {@linkplain CompilerConfiguration configuration}. */
	@InnerAccess final CompilerConfiguration configuration;

	/** The command line arguments. */
	private final String[] commandLineArguments;

	/**
	 * The {@linkplain Appendable appendable} to which help text should be
	 * written.
	 */
	private final Appendable helpStream;

	@Override
	public CompilerConfiguration configuration ()
	{
		return configuration;
	}

	/**
	 * Has the {@linkplain CommandLineConfigurator configurator} been run yet?
	 */
	private boolean isConfigured;

	@Override
	public synchronized void updateConfiguration ()
		throws ConfigurationException
	{
		if (!isConfigured)
		{
			try
			{
				createOptionProcessor().processOptions(commandLineArguments);
				isConfigured = true;
			}
			catch (final Exception e)
			{
				throw new ConfigurationException(
					"unexpected configuration error", e);
			}
		}
	}

	/**
	 * Construct a new {@code CommandLineConfigurator}.
	 *
	 * @param configuration
	 *        The base {@linkplain CompilerConfiguration compiler
	 *        configuration}.
	 * @param commandLineArguments
	 *        The command-line arguments.
	 * @param helpStream
	 *        The {@link Appendable} to which help text should be written.
	 */
	public CommandLineConfigurator (
		final CompilerConfiguration configuration,
		final String[] commandLineArguments,
		final Appendable helpStream)
	{
		this.configuration = configuration;
		this.commandLineArguments = commandLineArguments.clone();
		this.helpStream = helpStream;
	}
}<|MERGE_RESOLUTION|>--- conflicted
+++ resolved
@@ -54,22 +54,8 @@
 import java.nio.file.Paths;
 import java.util.EnumSet;
 
-<<<<<<< HEAD
 import static com.avail.performance.StatisticReport.reportFor;
 import static com.avail.tools.compiler.configuration.CommandLineConfigurator.OptionKey.*;
-=======
-import static com.avail.tools.compiler.configuration.CommandLineConfigurator.OptionKey.AVAIL_RENAMES;
-import static com.avail.tools.compiler.configuration.CommandLineConfigurator.OptionKey.AVAIL_ROOTS;
-import static com.avail.tools.compiler.configuration.CommandLineConfigurator.OptionKey.CLEAR_REPOSITORIES;
-import static com.avail.tools.compiler.configuration.CommandLineConfigurator.OptionKey.COMPILE_MODULES;
-import static com.avail.tools.compiler.configuration.CommandLineConfigurator.OptionKey.DOCUMENTATION_PATH;
-import static com.avail.tools.compiler.configuration.CommandLineConfigurator.OptionKey.GENERATE_DOCUMENTATION;
-import static com.avail.tools.compiler.configuration.CommandLineConfigurator.OptionKey.HELP;
-import static com.avail.tools.compiler.configuration.CommandLineConfigurator.OptionKey.QUIET;
-import static com.avail.tools.compiler.configuration.CommandLineConfigurator.OptionKey.SHOW_STATISTICS;
-import static com.avail.tools.compiler.configuration.CommandLineConfigurator.OptionKey.TARGET_MODULE_NAME;
-import static com.avail.tools.compiler.configuration.CommandLineConfigurator.OptionKey.VERBOSE_MODE;
->>>>>>> ecfdd468
 import static java.util.Arrays.asList;
 import static java.util.Collections.singletonList;
 
@@ -229,17 +215,7 @@
 				processor.value().checkEncountered(GENERATE_DOCUMENTATION, 0);
 				processor.value().checkEncountered(CLEAR_REPOSITORIES, 0);
 				processor.value().checkEncountered(SHOW_STATISTICS, 0);
-<<<<<<< HEAD
-				configuration.setGenerateDocumenationFlag();
-=======
-				if (unused != null)
-				{
-					throw new OptionProcessingException(
-						keyword + ": An argument was specified, but none " +
-							"are permitted.");
-				}
 				configuration.setGenerateDocumentationFlag();
->>>>>>> ecfdd468
 			}));
 
 		factory.addOption(new GenericOption<>(
@@ -316,21 +292,8 @@
 					// without any items following.
 					if (report == null)
 					{
-<<<<<<< HEAD
 						throw new OptionProcessingException(
 							keyword + ": Illegal argument.");
-=======
-						final @Nullable StatisticReport report =
-							StatisticReport.reportFor(reportName);
-						// This will also catch the illegal use of "="
-						// without any items following.
-						if (report == null)
-						{
-							throw new OptionProcessingException(
-								keyword + ": Illegal argument.");
-						}
-						reports.add(report);
->>>>>>> ecfdd468
 					}
 					reports.add(report);
 				}
