--- conflicted
+++ resolved
@@ -896,14 +896,6 @@
 		assert reenterFromInterruptBlock.offset()
 			== TO_RESUME.offsetInDefaultChunk;
 
-<<<<<<< HEAD
-=======
-		final JVMTranslator jvmTranslator =
-			new JVMTranslator(null, defaultChunk);
-		jvmTranslator.translate();
-		defaultChunk.executableChunk = jvmTranslator.jvmChunk();
-
->>>>>>> 2e19893f
 		return defaultChunk;
 	}
 }