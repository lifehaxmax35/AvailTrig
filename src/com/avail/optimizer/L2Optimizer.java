--- conflicted
+++ resolved
@@ -81,12 +81,8 @@
 	public final List<L2BasicBlock> blocks;
 
 	/** Whether to sanity-check the graph between optimization steps. */
-<<<<<<< HEAD
 	@SuppressWarnings("FieldCanBeLocal")
 	private static final boolean shouldSanityCheck = false;
-=======
-	public static boolean shouldSanityCheck = false;
->>>>>>> e5fc4911
 
 	/** The register coloring algorithm. */
 	private @Nullable L2RegisterColorer colorer = null;
