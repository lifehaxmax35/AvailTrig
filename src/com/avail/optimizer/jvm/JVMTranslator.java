--- conflicted
+++ resolved
@@ -58,11 +58,8 @@
 import java.util.logging.Level;
 
 import static com.avail.optimizer.jvm.JVMCodeGenerationUtility.emitIntConstant;
-<<<<<<< HEAD
 import static com.avail.utility.Nulls.stripNull;
-=======
 import static java.lang.Math.min;
->>>>>>> 2e19893f
 import static org.objectweb.asm.ClassWriter.COMPUTE_FRAMES;
 import static org.objectweb.asm.ClassWriter.COMPUTE_MAXS;
 import static org.objectweb.asm.Opcodes.*;
@@ -79,23 +76,22 @@
  */
 public final class JVMTranslator
 {
-<<<<<<< HEAD
+	/**
+	 * The source {@link A_RawFunction L1 code}.
+	 */
+	public final @Nullable A_RawFunction code;
+
 	/** The descriptive (non-unique) name of this chunk. */
 	public final String chunkName;
 
+	/**
+	 * The {@link L2ControlFlowGraph} containing the instructions that are
+	 * translated to JVM bytecodes.
+	 */
+	public final L2ControlFlowGraph controlFlowGraph;
+
 	/** The array of {@link L2Instruction}s to translate to JVM bytecodes. */
 	public final L2Instruction[] instructions;
-=======
-	/**
-	 * The source {@link A_RawFunction L1 code}.
-	 */
-	public final @Nullable A_RawFunction code;
-
-	/**
-	 * The current {@link L2Chunk chunk} being translated.
-	 */
-	public final L2Chunk chunk;
->>>>>>> 2e19893f
 
 	/**
 	 * The {@link ClassWriter} responsible for writing the {@link JVMChunk}
@@ -119,32 +115,27 @@
 	 * Construct a new {@code JVMTranslator} to translate the specified array of
 	 * {@link L2Instruction}s to a {@link JVMChunk}.
 	 *
-<<<<<<< HEAD
+	 * @param code
+	 *        The source {@linkplain A_RawFunction L1 code}, or {@code null} for
+	 *        the {@linkplain L2Chunk#unoptimizedChunk unoptimized chunk}.
+	 * @param controlFlowGraph
+	 *        The {@link L2ControlFlowGraph} which produced the sequence of
+	 *        instructions.
 	 * @param chunkName
 	 *        The descriptive (non-unique) name of the chunk being translated.
 	 * @param instructions
 	 *        The source {@link L2Instruction}s.
 	 */
 	public JVMTranslator (
+		final @Nullable A_RawFunction code,
 		final String chunkName,
+		final L2ControlFlowGraph controlFlowGraph,
 		final L2Instruction[] instructions)
 	{
+		this.code = code;
+		this.controlFlowGraph = controlFlowGraph;
 		this.chunkName = chunkName;
 		this.instructions = instructions.clone();
-=======
-	 * @param code
-	 *        The source {@linkplain A_RawFunction L1 code}, or {@code null} for
-	 *        the {@linkplain L2Chunk#unoptimizedChunk unoptimized chunk}.
-	 * @param chunk
-	 *        The source {@code L2Chunk}.
-	 */
-	public JVMTranslator (
-		final @Nullable A_RawFunction code,
-		final L2Chunk chunk)
-	{
-		this.code = code;
-		this.chunk = chunk;
->>>>>>> 2e19893f
 		classWriter = new ClassWriter(COMPUTE_MAXS | COMPUTE_FRAMES);
 		className = String.format(
 			"com.avail.optimizer.jvm.generated.JVMChunk_%s",
@@ -540,7 +531,7 @@
 				array.visitEnd();
 				annotation.visitEnd();
 			}
-			final String transcript = chunk.controlFlowGraph.toString();
+			final String transcript = controlFlowGraph.toString();
 			final AnnotationVisitor annotation = method.visitAnnotation(
 				getDescriptor(JVMChunkL2Source.class),
 				true);
