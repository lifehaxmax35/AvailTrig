--- conflicted
+++ resolved
@@ -212,41 +212,6 @@
 	\| continuation's parameter tuple";
 
 /**
-<<<<<<< HEAD
- * Reject the current parse if the argument tuple cannot possibly match the
- * continuation's parameter tuple.
- *
- * @method "Restart_with_"
- * @restricts "continuation meta"
- * @restricts "tuple meta"
- */
-Semantic restriction "Restart_with_" is
-[
-	continuationType : continuation meta,
-	argumentsType : tuple meta
-|
-	functionType ::= continuationType's function type;
-	parametersType ::= functionType's parameters' type;
-	parametersSizes ::= ||parametersType||;
-	/* If `parameterSizes` = ⊥, then `parametersType` = ⊥. In this case, we
-	 * cannot statically ascertain anything interesting about the function and
-	 * the arguments to apply.
-	 */
-	If parametersSizes ≠ ⊥ then
-	[
-		argumentsSizes ::= ||argumentsType||;
-		validSizes ::= parametersSizes ∩ argumentsSizes;
-		If validSizes = ⊥ then
-		[
-			Immediately reject parse, expected: sizesIncompatibleMessage
-		];
-	];
-	⊥
-];
-
-/**
-=======
->>>>>>> bd8b59be
  * Answer a continuation that represents (approximately) the current
  * continuation. This facility may be used to simulate labels within (but not at
  * the start of) blocks. The answer may be restarted, but not exited, which
