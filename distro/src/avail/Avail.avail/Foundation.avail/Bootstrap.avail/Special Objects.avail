--- conflicted
+++ resolved
@@ -33,11 +33,7 @@
 /*
  * GENERATED FILE
  * * Generator: com.avail.tools.bootstrap.BootstrapGenerator
-<<<<<<< HEAD
  * * Last Generated: 7/17/21 3:01 PM
-=======
- * * Last Generated: 7/15/21 9:22 AM
->>>>>>> 375a15d4
  *
  * DO NOT MODIFY MANUALLY. ALL MANUAL CHANGES WILL BE LOST.
  */
