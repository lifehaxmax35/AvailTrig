--- conflicted
+++ resolved
@@ -553,20 +553,11 @@
 		numbers : <<>, extended integer…|[1..∞)>'s type
 	|
 		first ::= cast numbers[1] into [ t : extended integer meta | t ];
-<<<<<<< HEAD
-		min : extended integer := ⎣first⎦;
-		minInclusive : boolean := ⎣first⎦ is inclusive;
-		max : extended integer := ⎡first⎤;
-		maxInclusive : boolean := ⎡first⎤ is inclusive;
-		limit ::= |numbers' leading types| + 1;
-=======
 		min : extended integer := ⌊first⌋;
 		minInclusive : boolean := ⌊first⌋ is inclusive;
 		max : extended integer := ⌈first⌉;
 		maxInclusive : boolean := ⌈first⌉ is inclusive;
-		limit ::= cast |numbers' leading types| + 1
-			into [ t : natural number | t ];
->>>>>>> d9210266
+		limit ::= |numbers' leading types| + 1;
 		From 2 to limit do
 		[
 			index : natural number
@@ -714,20 +705,11 @@
 		numbers : <<>, extended integer…|[1..∞)>'s type
 	|
 		first ::= cast numbers[1] into [t : extended integer meta | t];
-<<<<<<< HEAD
-		min : extended integer := ⎣first⎦;
-		minInclusive : boolean := ⎣first⎦ is inclusive;
-		max : extended integer := ⎡first⎤;
-		maxInclusive : boolean := ⎡first⎤ is inclusive;
-		limit ::= |numbers' leading types| + 1;
-=======
 		min : extended integer := ⌊first⌋;
 		minInclusive : boolean := ⌊first⌋ is inclusive;
 		max : extended integer := ⌈first⌉;
 		maxInclusive : boolean := ⌈first⌉ is inclusive;
-		limit ::= cast |numbers' leading types| + 1
-			into [t : natural number | t];
->>>>>>> d9210266
+		limit ::= |numbers' leading types| + 1;
 		From 2 to limit do
 		[
 			index : natural number
