--- conflicted
+++ resolved
@@ -1493,15 +1493,9 @@
 	unitMap ::= aUnit's unit map;
 	For each key → exponent of unitMap do
 	[
-<<<<<<< HEAD
 		exponentType ::= exponent's type × power (Avail);
-		minExponent := eject minExponent min ⎣exponentType⎦;
-		maxExponent := eject maxExponent max ⎡exponentType⎤;
-=======
-	 	exponentType ::= exponent's type × power (Avail);
 		minExponent := eject minExponent min ⌊exponentType⌋;
 		maxExponent := eject maxExponent max ⌈exponentType⌉;
->>>>>>> d9210266
 	];
 	valueType ::= (minExponent - 1 (Avail) .. maxExponent + 1 (Avail));
 	{atom→valueType | |unitMap|'s type}
