--- conflicted
+++ resolved
@@ -1039,47 +1039,6 @@
 	 */
 	fun setEnablements()
 	{
-<<<<<<< HEAD
-		try {
-			val busy = backgroundTask != null || isRunning
-			buildProgress.isEnabled = busy
-			buildProgress.isVisible = backgroundTask is BuildTask
-			inputField.isEnabled = !busy || isRunning
-			retrievePreviousAction.isEnabled = !busy
-			retrieveNextAction.isEnabled = !busy
-			cancelAction.isEnabled = busy
-			buildAction.isEnabled = !busy && selectedModule() != null
-			unloadAction.isEnabled = !busy && selectedModuleIsLoaded()
-			unloadAllAction.isEnabled = !busy
-			cleanAction.isEnabled = !busy
-			cleanModuleAction.isEnabled =
-				!busy && (selectedModuleRoot() != null || selectedModule() != null)
-			refreshAction.isEnabled = !busy
-			setDocumentationPathAction.isEnabled = !busy
-			documentAction.isEnabled = !busy && selectedModule() != null
-			graphAction.isEnabled = !busy && selectedModule() != null
-			insertEntryPointAction.isEnabled = !busy && selectedEntryPoint() != null
-			val selectedEntryPointModule =
-				selectedEntryPointModule()
-			createProgramAction.isEnabled =
-				(!busy && selectedEntryPoint() != null
-					&& selectedEntryPointModule != null
-					&& availBuilder.getLoadedModule(selectedEntryPointModule) != null)
-			examineRepositoryAction.isEnabled = !busy && selectedModuleRootNode() != null
-			examineCompilationAction.isEnabled = !busy && selectedModule() != null
-			buildEntryPointModuleAction.isEnabled =
-				!busy && selectedEntryPointModule() != null
-			inputLabel.text = if (isRunning) "Console Input:" else "Command:"
-			inputField.background =
-				if (isRunning) inputBackgroundWhenRunning.color else null
-			inputField.foreground =
-				if (isRunning) inputForegroundWhenRunning.color else null
-		} catch (e: Throwable)
-		{
-			// Good place to put a breakpoint.
-			throw e
-		}
-=======
 		val busy = backgroundTask != null || isRunning
 		buildProgress.isEnabled = busy
 		buildProgress.isVisible = backgroundTask is BuildTask
@@ -1114,7 +1073,6 @@
 			if (isRunning) inputBackgroundWhenRunning.color else null
 		inputField.foreground =
 			if (isRunning) inputForegroundWhenRunning.color else null
->>>>>>> 044d245e
 	}
 
 	/**
@@ -2035,13 +1993,8 @@
 			buildMenu,
 			buildAction, cancelAction, null,
 			unloadAction, unloadAllAction, cleanAction, null,
-<<<<<<< HEAD
 //			cleanModuleAction,  //TODO MvG Fix implementation and enable.
 			refreshAction)
-=======
-			refreshAction)
-//			cleanModuleAction,  //TODO MvG Fix implementation and enable.
->>>>>>> 044d245e
 		val menuBar = JMenuBar()
 		if (!runningOnMac)
 		{
