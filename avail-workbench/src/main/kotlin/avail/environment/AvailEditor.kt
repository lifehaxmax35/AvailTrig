--- conflicted
+++ resolved
@@ -34,20 +34,14 @@
 
 import avail.AvailRuntime
 import avail.builder.ModuleName
-<<<<<<< HEAD
 import avail.environment.MenuBarBuilder.Companion.createMenuBar
 import avail.environment.actions.FindAction
-import java.awt.BorderLayout
-import java.awt.Dimension
-=======
 import avail.environment.editor.AbstractEditorAction
 import java.awt.BorderLayout
 import java.awt.Dimension
-import java.awt.Rectangle
 import java.awt.Toolkit
 import java.awt.event.ActionEvent
 import java.awt.event.KeyEvent
->>>>>>> c4356e34
 import java.awt.event.WindowAdapter
 import java.awt.event.WindowEvent
 import java.util.TimerTask
@@ -55,25 +49,14 @@
 import javax.swing.GroupLayout
 import javax.swing.JFrame
 import javax.swing.JPanel
-<<<<<<< HEAD
-=======
-import javax.swing.JScrollPane
-import javax.swing.JTextArea
 import javax.swing.KeyStroke
->>>>>>> c4356e34
 import javax.swing.SwingUtilities
 import javax.swing.border.EmptyBorder
 import javax.swing.event.DocumentEvent
 import javax.swing.event.DocumentListener
-<<<<<<< HEAD
-=======
-import javax.swing.text.BadLocationException
 import javax.swing.undo.CannotRedoException
 import javax.swing.undo.CannotUndoException
 import javax.swing.undo.UndoManager
-import kotlin.math.max
-import kotlin.math.min
->>>>>>> c4356e34
 
 class AvailEditor
 constructor(
@@ -109,10 +92,6 @@
 	private val resolverReference =
 		runtime.moduleNameResolver.resolve(moduleName).resolverReference
 
-<<<<<<< HEAD
-	/** The editor pane. */
-	private val sourcePane = codeSuitableTextPane(workbench).apply {
-=======
 	/**
 	 * The [UndoManager] for supplying undo/redo for edits to the underlying
 	 * document.
@@ -167,10 +146,8 @@
 		}
 	}
 
-	private val sourcePane = JTextArea().apply {
-		lineWrap = false
-		tabSize = 2
->>>>>>> c4356e34
+	/** The editor pane. */
+	private val sourcePane = codeSuitableTextPane(workbench).apply {
 		val semaphore = Semaphore(0)
 		resolverReference.readFileString(
 			true,
@@ -306,8 +283,4 @@
 			}
 		}
 	}
-<<<<<<< HEAD
-}
-=======
-}
->>>>>>> c4356e34
+}